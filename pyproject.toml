--- conflicted
+++ resolved
@@ -39,26 +39,7 @@
   "Typing :: Typed",
 ]
 dependencies = [
-<<<<<<< HEAD
-    "gen @ git+https://github.com/inmzhang/gen.git",
-    "matplotlib<=3.10.3",
-    "networkx<=3.5",
-    "numpy<=2.2.6",
-    "platformdirs<=4.4.0",
-    "pycollada<=0.9.1",
-    "pycryptosat<=5.11.21",
-    "python-sat[cryptosat]<=1.8.dev24",
-    "pymatching<=2.3.1",
-    "pyzx<=0.9.0",
-    "scipy<=1.15.3",
-    "semver<=3.0.4",
-    "sinter<=1.15.0",
-    "sphinx-design>=0.6.1",
-    "stim<=1.15.0",
-    "svg-py<=1.8.0",
-    "tqecd<=0.1.2",
-    "typing-extensions<=4.15.0",
-=======
+  "gen @ git+https://github.com/inmzhang/gen.git",
   "matplotlib>=3.9",
   "networkx>=3.0",
   "numpy>=1.22,<2.3",                                  # Upper bound: https://github.com/tqec/tqec/pull/659
@@ -81,7 +62,6 @@
   "tqecd>=0.1.3",
   "typing-extensions>=4.2",
   "typing-extensions>=4.12; python_version >= '3.13'",
->>>>>>> b3423648
 ]
 
 
@@ -100,20 +80,6 @@
 ]
 
 docs = [
-<<<<<<< HEAD
-  "sphinx<=8.1.3",
-  "myst-parser<=4.0.1",
-  "pydata-sphinx-theme<=0.16.1",
-  "nbsphinx<=0.9.7",
-  "pandoc<=2.4",
-  "sphinxcontrib-mermaid<=1.0.0",
-  "docformatter<=1.7.7",
-  "sphinx-autobuild<=2024.10.3",
-  "sphinx-copybutton<=0.5.2",
-  "sphinxcontrib-bibtex<=2.64",
-  "jupyter-sphinx<=0.5.3",
-  "pymatching>=2.3.1",
-=======
   "sphinx>=8.1.0",
   "myst-parser>=4.0",
   "pydata-sphinx-theme>=0.16",
@@ -125,7 +91,6 @@
   "sphinx-copybutton>=0.5",
   "sphinxcontrib-bibtex>=2.6",
   "jupyter-sphinx>=0.5",
->>>>>>> b3423648
 ]
 
 bench = ["pyinstrument>=4.7"]
