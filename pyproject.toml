[build-system]
requires = ["setuptools", "wheel"]
build-backend = "setuptools.build_meta"

[project]
name = "tqec"
version = "0.0.1"
authors = [
    { name = "TQEC community", email = "tqec-design-automation@googlegroups.com" },
]
description = "A design automation framework for Topological Quantum Error Correction."
readme = "README.md"
license = { file = "LICENSE" }
keywords = ["topological quantum error correction", "qec"]
requires-python = ">= 3.10"
classifiers = [
    "Development Status :: 4 - Beta",
    "Intended Audience :: Developers",
    "Intended Audience :: Science/Research",
    "License :: OSI Approved :: Apache Software License",
    "Natural Language :: English",
    "Operating System :: Microsoft :: Windows",
    "Operating System :: MacOS",
    "Operating System :: POSIX :: Linux",
    "Programming Language :: JavaScript",
    "Programming Language :: Python :: 3 :: Only",
    "Programming Language :: Python :: 3.10",
    "Programming Language :: Python :: 3.11",
    "Programming Language :: Python :: 3.12",
    "Programming Language :: Python :: 3.13",
    "Topic :: Scientific/Engineering",
    "Topic :: Software Development :: Libraries",
    "Topic :: Software Development :: User Interfaces",
    "Topic :: Utilities",
    "Typing :: Typed",
]
dynamic = ["dependencies"]

[project.urls]
Website = "https://tqec.app"
Documentation = "https://tqec.github.io/tqec/"
Repository = "https://github.com/tqec/tqec"
Issues = "https://github.com/tqec/tqec/issues"

[project.optional-dependencies]
test = ["pytest", "mypy", "pytest-cov", "types-networkx", "scipy-stubs"]
dev = ["pymatching", "jupyterlab", "tqec[test, doc, bench]", "pre-commit"]
doc = [
    "sphinx",
    "myst-parser",
    "pydata-sphinx-theme",
    "nbsphinx",
    "pandoc",
    "sphinxcontrib-mermaid",
    "docformatter",
    "sphinx-autobuild",
]
<<<<<<< HEAD
=======
doc = ["sphinx", "myst-parser", "pydata-sphinx-theme", "nbsphinx", "pandoc", "sphinxcontrib-mermaid", "docformatter", "sphinx-autobuild", "sphinx-copybutton"]
>>>>>>> 8f7973e2
bench = ["pyinstrument"]
all = ["tqec[test, dev, doc, bench]"]

[project.scripts]
tqec = "tqec._cli.tqec:main"

[tool.setuptools]
include-package-data = true

[tool.setuptools.packages.find]
where = ["src"]
exclude = ["*test.py"]

[tool.setuptools.package-data]
tqec = ["py.typed"]

[tool.setuptools.dynamic]
dependencies = { file = "requirements.txt" }


[tool.mypy]
# See https://numpy.org/devdocs/reference/typing.html
plugins = "numpy.typing.mypy_plugin"
# Start off with these
warn_unused_configs = true
warn_redundant_casts = true
# Explicitly disable that for the moment, will eventually be turned on again.
warn_unused_ignores = false
warn_unreachable = true

# Getting these passing should be easy
strict_equality = true
extra_checks = true

# Strongly recommend enabling this one as soon as you can
check_untyped_defs = true

# These shouldn't be too much additional work, but may be tricky to
# get passing if you use a lot of untyped libraries
disallow_subclassing_any = true
disallow_untyped_decorators = true
disallow_any_generics = true

# These next few are various gradations of forcing use of type annotations
disallow_untyped_calls = true
disallow_incomplete_defs = true
disallow_untyped_defs = true

# This one isn't too hard to get passing, but return on investment is lower
# Disabled due to issues with cirq not reexporting explicitly.
no_implicit_reexport = true

# This one can be tricky to get passing if you use a lot of untyped libraries
warn_return_any = true


# See https://mypy.readthedocs.io/en/stable/config_file.html#using-a-pyproject-toml
[[tool.mypy.overrides]]
module = [
    "stim",
    "sinter",
    "pysat",
    "pysat.solvers",
    "collada",
    "collada.source",
    "mpl_toolkits.mplot3d.axes3d",
]
ignore_missing_imports = true

[[tool.mypy.overrides]]
module = "pyzx"
no_implicit_reexport = false

[[tool.mypy.overrides]]
module = "tqec.interop.pyzx.*"
disallow_untyped_calls = false

[tool.coverage.run]
omit = ["*/*_test.py"]

[tool.coverage.report]
exclude_also = [
    # Don't complain about missing debug-only code:
    "def __repr__",

    # Don't complain if tests don't hit defensive assertion code:
    "raise AssertionError",
    "raise NotImplementedError",

    # Don't complain if non-runnable code isn't run:
    "if __name__ == .__main__.:",

    # Don't complain about abstract methods, they aren't run:
    "@(abc\\.)?abstractmethod",
]


[tool.pyright]
# Paths of directories or files that should be considered part of the project.
# If no paths are specified, pyright defaults to the directory that contains the
# config file. Paths may contain wildcard characters ** (a directory or multiple
# levels of directories), * (a sequence of zero or more characters), or ? (a
# single character). If no include paths are specified, the root path for the
# workspace is assumed.
include = ["src"]

# Paths of directories or files that should not be considered part of the project.
# These override the directories and files that include matched, allowing specific
# subdirectories to be excluded. Note that files in the exclude paths may still be
# included in the analysis if they are referenced (imported) by source files that
# are not excluded. Paths may contain wildcard characters ** (a directory or
# multiple levels of directories), * (a sequence of zero or more characters), or ?
# (a single character). If no exclude paths are specified, Pyright automatically
# excludes the following: **/node_modules, **/__pycache__, **/.*. Pylance also
# excludes any virtual environment directories regardless of the exclude paths
# specified. For more detail on Python environment specification and discovery,
# refer to the import resolution documentation.
exclude = ["/usr/**/*.py", "**/stdlib/**/*.py"]

# Specifies the version of Python that will be used to execute the source code.
# The version should be specified as a string in the format "M.m" where M is the
# major version and m is the minor (e.g. "3.0" or "3.6"). If a version is provided,
# pyright will generate errors if the source code makes use of language features
# that are not supported in that version. It will also tailor its use of type stub
# files, which conditionalizes type definitions based on the version. If no version
# is specified, pyright will use the version of the current python interpreter, if
# one is present.
pythonVersion = "3.10"

# Specifies the default rule set to use. Some rules can be overridden using
# additional configuration flags documented below. The default value for this
# setting is "standard". If set to "off", all type-checking rules are disabled, but
# Python syntax and semantic errors are still reported.
typeCheckingMode = "standard"

# Generate or suppress diagnostics for use of a symbol from a "py.typed" module
# that is not meant to be exported from that module. The default value for this
# setting is "error".
reportPrivateImportUsage = false<|MERGE_RESOLUTION|>--- conflicted
+++ resolved
@@ -54,11 +54,8 @@
     "sphinxcontrib-mermaid",
     "docformatter",
     "sphinx-autobuild",
+    "sphinx-copybutton",
 ]
-<<<<<<< HEAD
-=======
-doc = ["sphinx", "myst-parser", "pydata-sphinx-theme", "nbsphinx", "pandoc", "sphinxcontrib-mermaid", "docformatter", "sphinx-autobuild", "sphinx-copybutton"]
->>>>>>> 8f7973e2
 bench = ["pyinstrument"]
 all = ["tqec[test, dev, doc, bench]"]
 
