[build-system]
requires = ["setuptools", "wheel"]
build-backend = "setuptools.build_meta"

[project]
name = "tqec"
version = "0.0.1"
authors = [
  { name = "TQEC community", email = "tqec-design-automation@googlegroups.com" },
]
description = "A design automation framework for Topological Quantum Error Correction."
readme = "README.md"
license = { file = "LICENSE" }
keywords = ["topological quantum error correction", "qec"]
requires-python = ">= 3.10"
classifiers = [
  "Development Status :: 4 - Beta",
  "Intended Audience :: Developers",
  "Intended Audience :: Science/Research",
  "License :: OSI Approved :: Apache Software License",
  "Natural Language :: English",
  "Operating System :: Microsoft :: Windows",
  "Operating System :: MacOS",
  "Operating System :: POSIX :: Linux",
  "Programming Language :: JavaScript",
  "Programming Language :: Python :: 3 :: Only",
  "Programming Language :: Python :: 3.10",
  "Programming Language :: Python :: 3.11",
  "Programming Language :: Python :: 3.12",
  "Programming Language :: Python :: 3.13",
  "Topic :: Scientific/Engineering",
  "Topic :: Software Development :: Libraries",
  "Topic :: Software Development :: User Interfaces",
  "Topic :: Utilities",
  "Typing :: Typed",
]
dynamic = ["dependencies"]

[project.urls]
Website = "https://tqec.app"
Documentation = "https://tqec.github.io/tqec/"
Repository = "https://github.com/tqec/tqec"
Issues = "https://github.com/tqec/tqec/issues"

[project.optional-dependencies]
test = [
  "pytest<=8.4.1",
  "mypy<=1.17.0",
  "pytest-cov<=6.2.1",
  "types-networkx<=3.5.0.20250610",
  "scipy-stubs<=1.16.0.0",
]
dev = [
  "pymatching<=2.2.2",
  "jupyterlab<=4.4.3",
  "tqec[test, doc, bench]",
  "pre-commit<=4.2.0",
  "ruff<=0.12.0",
]
doc = [
  "sphinx<=8.1.3",
  "myst-parser<=4.0.1",
  "pydata-sphinx-theme<=0.16.1",
  "nbsphinx<=0.9.7",
  "pandoc<=2.4",
  "sphinxcontrib-mermaid<=1.0.0",
  "docformatter<=1.7.7",
  "sphinx-autobuild<=2024.10.3",
  "sphinx-copybutton<=0.5.2",
  "sphinxcontrib-bibtex<=2.64",
  "jupyter-sphinx<=0.5.3",
]
bench = ["pyinstrument"]
all = ["tqec[test, dev, doc, bench]"]

[project.scripts]
tqec = "tqec._cli.tqec:main"

[tool.setuptools]
include-package-data = true

[tool.setuptools.packages.find]
where = ["src"]
exclude = ["*test.py"]

[tool.setuptools.package-data]
tqec = ["py.typed"]
# See https://setuptools.pypa.io/en/latest/userguide/datafiles.html#subdirectory-for-data-files
"tqec.gallery.dae" = ["*.dae"]

[tool.setuptools.dynamic]
dependencies = { file = "requirements.txt" }


[tool.mypy]
# See https://numpy.org/devdocs/reference/typing.html
plugins = "numpy.typing.mypy_plugin"
# Start off with these
warn_unused_configs = true
warn_redundant_casts = true
# Explicitly disable that for the moment, will eventually be turned on again.
warn_unused_ignores = false
warn_unreachable = true

# Getting these passing should be easy
strict_equality = true
extra_checks = true

# Strongly recommend enabling this one as soon as you can
check_untyped_defs = true

# These shouldn't be too much additional work, but may be tricky to
# get passing if you use a lot of untyped libraries
disallow_subclassing_any = true
disallow_untyped_decorators = true
disallow_any_generics = true

# These next few are various gradations of forcing use of type annotations
disallow_untyped_calls = true
disallow_incomplete_defs = true
disallow_untyped_defs = true

# This one isn't too hard to get passing, but return on investment is lower
# Disabled due to issues with cirq not reexporting explicitly.
no_implicit_reexport = true

# This one can be tricky to get passing if you use a lot of untyped libraries
warn_return_any = true


# See https://mypy.readthedocs.io/en/stable/config_file.html#using-a-pyproject-toml
[[tool.mypy.overrides]]
module = [
  "stim",
  "sinter",
  "pysat",
  "pysat.solvers",
  "collada",
  "collada.source",
  "mpl_toolkits.mplot3d.axes3d",
]
ignore_missing_imports = true

[[tool.mypy.overrides]]
module = "pyzx"
no_implicit_reexport = false

[[tool.mypy.overrides]]
module = ["tqec.interop.pyzx.*"]
disallow_untyped_calls = false

[tool.coverage.run]
omit = ["*/*_test.py", "*/simulation/*", "*/visualisation/*"]

[tool.coverage.report]
exclude_also = [
  # Don't complain about missing debug-only code:
  "def __repr__",

  # Don't complain if tests don't hit defensive assertion code:
  "raise AssertionError",
  "raise NotImplementedError",

  # Don't complain if non-runnable code isn't run:
  "if __name__ == .__main__.:",

  # Don't complain about abstract methods, they aren't run:
  "@(abc\\.)?abstractmethod",
]


[tool.pyright]
# Paths of directories or files that should be considered part of the project.
# If no paths are specified, pyright defaults to the directory that contains the
# config file. Paths may contain wildcard characters ** (a directory or multiple
# levels of directories), * (a sequence of zero or more characters), or ? (a
# single character). If no include paths are specified, the root path for the
# workspace is assumed.
include = ["src"]

# Paths of directories or files that should not be considered part of the project.
# These override the directories and files that include matched, allowing specific
# subdirectories to be excluded. Note that files in the exclude paths may still be
# included in the analysis if they are referenced (imported) by source files that
# are not excluded. Paths may contain wildcard characters ** (a directory or
# multiple levels of directories), * (a sequence of zero or more characters), or ?
# (a single character). If no exclude paths are specified, Pyright automatically
# excludes the following: **/node_modules, **/__pycache__, **/.*. Pylance also
# excludes any virtual environment directories regardless of the exclude paths
# specified. For more detail on Python environment specification and discovery,
# refer to the import resolution documentation.
exclude = ["/usr/**/*.py", "**/stdlib/**/*.py"]

# Specifies the version of Python that will be used to execute the source code.
# The version should be specified as a string in the format "M.m" where M is the
# major version and m is the minor (e.g. "3.0" or "3.6"). If a version is provided,
# pyright will generate errors if the source code makes use of language features
# that are not supported in that version. It will also tailor its use of type stub
# files, which conditionalizes type definitions based on the version. If no version
# is specified, pyright will use the version of the current python interpreter, if
# one is present.
pythonVersion = "3.10"

# Specifies the default rule set to use. Some rules can be overridden using
# additional configuration flags documented below. The default value for this
# setting is "standard". If set to "off", all type-checking rules are disabled, but
# Python syntax and semantic errors are still reported.
typeCheckingMode = "standard"

# Generate or suppress diagnostics for use of a symbol from a "py.typed" module
# that is not meant to be exported from that module. The default value for this
# setting is "error".
reportPrivateImportUsage = false

[tool.ruff]
# exclude = ["__init__.py"]
line-length = 100
target-version = "py310"

[tool.ruff.lint]
select = ["I", "E", "W", "D", "F", "PL", "NPY", "N", "PERF", "RUF", "UP"]
# ruff configuration
# E, W -- pycodestyle
# D -- pydocstyle
# I -- isort
# F -- pyflakes
# PL -- pylint
# NPY -- Numpy specific rules
# N -- pep8-naming
# PERF -- Perflint
# RUF -- ruff specific rules

# Rules considered over other incompatible ones
exclude = ["docs/conf.py", "setup.py"]

ignore = [
  # D100 & D104 - For the moment, we do not require documenting all public modules & packages.
  # D101 - By convention, class docstrings are on the __init__ method, so we do not document classes.
  # D105 - Magic methods have a clear meaning nearly everytime, so we do not require to document them.
  "D100", "D101", "D104", "D105",
  # D203 - Requires a blank line between class declaration and its docstring. Incompatible with D211. We prefer D211.
  "D203", "D213",
  # D407 - Ignored because ==== under a section heading is considered as a missing underline.
  "D400", "D401", "D404", "D407", "D415", "D416", "D417",
  "PLR0911", "PLR0912", "PLR0913", "PLR0915", "PLR1714", "PLR2004",
  # N802 - functions involving {I,L,H,T}-shaped junction make more sense being names with upper-case letters.
  "N802",
  "PLC0414", "PLC0105",
  "PLW2901",
<<<<<<< HEAD
=======
  "RUF017", "RUF009", "RUF005", "RUF015", "RUF002", "RUF003",
>>>>>>> 56a87086
  # UP038 - Soon-to-be-deprecated rule, we prefer using isinstance(obj, (A, B)).
  "UP038"
]
# Rules Ignored Permanently

# pydocstyle considers ----- an underline.

# D212 and D211 specially selected due to following incompatibilities
# warning: `one-blank-line-before-class` (D203) and `no-blank-line-before-class` (D211) are incompatible. Ignoring `one-blank-line-before-class`.
# warning: `multi-line-summary-first-line` (D212) and `multi-line-summary-second-line` (D213) are incompatible. Ignoring `multi-line-summary-second-line`.

# D416 was adding a semicolon after some section headings when ruff's automated --fix was was used
# As this was not added evenly after all section headings, we ignore this.

# D400 - Checks for docstrings in which the first line does not end in a period.
# D401 - Checks for docstring first lines that are not in an imperative mood.
# D404 - Checks for docstrings that start with `This`.
# D415 - Checks for docstrings in which the first line does not end in a punctuation mark, such as a period, question mark, or exclamation point.

# N802 - This catches lowercase isssues in function names. We have quite a few unit tests along the lines of `test_default_translator_from_ZZZZ_rpng_string`

# PLR0912 -- Checks for functions or methods with too many branches. The default number is 12.
# PLR0911 -- Checks for functions or methods with too many return statements. The default number is 6.
# PLR0915 -- Checks for functions or methods with too many statements. The default number is 50.
# PLR2004 -- Checks if an equality or an inequality is compared to a variable or a num (prefers variable pre)
# PLR0913 Too many arguments in function definition

# Specific per-file ignores
[tool.ruff.lint.per-file-ignores]
# We do not need tests functions to have a valid docstring
"**/*_test.py" = ["D103"]
# Some summary lines are long and hard to condense to a single line without loosing the precision and expressivity here.
# Disabling for the moment, will see in the future if these warnings can be re-enabled without hurting the documentation.
"src/tqec/compile/specs/library/generators/*" = ["D205"]
"src/tqec/compile/observables/*" = ["D205"]

[tool.pytest.ini_options]
markers = ["slow: mark a test that takes a long time to run."]<|MERGE_RESOLUTION|>--- conflicted
+++ resolved
@@ -247,10 +247,7 @@
   "N802",
   "PLC0414", "PLC0105",
   "PLW2901",
-<<<<<<< HEAD
-=======
   "RUF017", "RUF009", "RUF005", "RUF015", "RUF002", "RUF003",
->>>>>>> 56a87086
   # UP038 - Soon-to-be-deprecated rule, we prefer using isinstance(obj, (A, B)).
   "UP038"
 ]
