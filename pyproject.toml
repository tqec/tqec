--- conflicted
+++ resolved
@@ -234,56 +234,10 @@
 exclude = ["docs/conf.py", "setup.py"]
 
 ignore = [
-<<<<<<< HEAD
   "D407", "D203", "D213", "D416", "PLR0912", "PLR0911", "PLR0915", "PLR2004", "PLR0913",  "N802",
   "D100", "D101", "D104", "D105", "D205", "D301","D400", "D401", "D404", "D415", "D417", "E501",
   "PLR1714", "PLC0414", "PLC0105", "PLW2901", "PERF203", "PERF401", "RUF017", "RUF009", "RUF005", "RUF015", "RUF002", "RUF003", "N806", "N817",
   "N818", "N803", "UP038", "UP035"
-=======
-  "D407",
-  "D203",
-  "D213",
-  "D416",
-  "PLR0912",
-  "PLR0911",
-  "PLR0915",
-  "PLR2004",
-  "PLR0913",
-  "N802",
-  "D103",
-  "D100",
-  "D101",
-  "D102",
-  "D105",
-  "D104",
-  "D107",
-  "D205",
-  "D301",
-  "D400",
-  "D401",
-  "D404",
-  "D415",
-  "D417",
-  "E501",
-  "PLR1714",
-  "PLC0414",
-  "PLC0105",
-  "PLW2901",
-  "PERF203",
-  "PERF401",
-  "RUF017",
-  "RUF009",
-  "RUF005",
-  "RUF015",
-  "RUF002",
-  "RUF003",
-  "N806",
-  "N817",
-  "N818",
-  "N803",
-  "UP038",
-  "UP035",
->>>>>>> 419bf379
 ]
 # Rules Ignored Permanently
 
@@ -311,12 +265,11 @@
 # PLR0915 -- Checks for functions or methods with too many statements. The default number is 50.
 # PLR2004 -- Checks if an equality or an inequality is compared to a variable or a num (prefers variable pre)
 # PLR0913 Too many arguments in function definition
-<<<<<<< HEAD
 
 # Specific per-file ignores
 [tool.ruff.lint.per-file-ignores]
 "**/*_test.py" = ["D103"]
-=======
+
+
 [tool.pytest.ini_options]
-markers = ["slow: mark a test that takes a long time to run."]
->>>>>>> 419bf379
+markers = ["slow: mark a test that takes a long time to run."]