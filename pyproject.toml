[build-system]
requires = ["setuptools", "wheel"]
build-backend = "setuptools.build_meta"

[project]
name = "tqec"
version = "0.0.1"
authors = [
  { name = "TQEC community", email = "tqec-design-automation@googlegroups.com" },
]
description = "A design automation framework for Topological Quantum Error Correction."
readme = "README.md"
license = { file = "LICENSE" }
keywords = ["topological quantum error correction", "qec"]
requires-python = ">= 3.10"
classifiers = [
  "Development Status :: 4 - Beta",
  "Intended Audience :: Developers",
  "Intended Audience :: Science/Research",
  "License :: OSI Approved :: Apache Software License",
  "Natural Language :: English",
  "Operating System :: Microsoft :: Windows",
  "Operating System :: MacOS",
  "Operating System :: POSIX :: Linux",
  "Programming Language :: JavaScript",
  "Programming Language :: Python :: 3 :: Only",
  "Programming Language :: Python :: 3.10",
  "Programming Language :: Python :: 3.11",
  "Programming Language :: Python :: 3.12",
  "Programming Language :: Python :: 3.13",
  "Topic :: Scientific/Engineering",
  "Topic :: Software Development :: Libraries",
  "Topic :: Software Development :: User Interfaces",
  "Topic :: Utilities",
  "Typing :: Typed",
]
dynamic = ["dependencies"]

[project.urls]
Website = "https://tqec.app"
Documentation = "https://tqec.github.io/tqec/"
Repository = "https://github.com/tqec/tqec"
Issues = "https://github.com/tqec/tqec/issues"

[project.optional-dependencies]
test = ["pytest", "mypy", "pytest-cov", "types-networkx", "scipy-stubs"]
dev = ["pymatching", "jupyterlab", "tqec[test, doc, bench]", "pre-commit"]
doc = [
    "sphinx",
    "myst-parser",
    "pydata-sphinx-theme",
    "nbsphinx",
    "pandoc",
    "sphinxcontrib-mermaid",
    "docformatter",
    "sphinx-autobuild",
    "sphinx-copybutton",
<<<<<<< HEAD
    "jupyter-sphinx"
=======
    "sphinxcontrib-bibtex",
>>>>>>> bb84e052
]
bench = ["pyinstrument"]
all = ["tqec[test, dev, doc, bench]"]

[project.scripts]
tqec = "tqec._cli.tqec:main"

[tool.setuptools]
include-package-data = true

[tool.setuptools.packages.find]
where = ["src"]
exclude = ["*test.py"]

[tool.setuptools.package-data]
tqec = ["py.typed"]
# See https://setuptools.pypa.io/en/latest/userguide/datafiles.html#subdirectory-for-data-files
"tqec.gallery.dae" = ["*.dae"]

[tool.setuptools.dynamic]
dependencies = { file = "requirements.txt" }


[tool.mypy]
# See https://numpy.org/devdocs/reference/typing.html
plugins = "numpy.typing.mypy_plugin"
# Start off with these
warn_unused_configs = true
warn_redundant_casts = true
# Explicitly disable that for the moment, will eventually be turned on again.
warn_unused_ignores = false
warn_unreachable = true

# Getting these passing should be easy
strict_equality = true
extra_checks = true

# Strongly recommend enabling this one as soon as you can
check_untyped_defs = true

# These shouldn't be too much additional work, but may be tricky to
# get passing if you use a lot of untyped libraries
disallow_subclassing_any = true
disallow_untyped_decorators = true
disallow_any_generics = true

# These next few are various gradations of forcing use of type annotations
disallow_untyped_calls = true
disallow_incomplete_defs = true
disallow_untyped_defs = true

# This one isn't too hard to get passing, but return on investment is lower
# Disabled due to issues with cirq not reexporting explicitly.
no_implicit_reexport = true

# This one can be tricky to get passing if you use a lot of untyped libraries
warn_return_any = true


# See https://mypy.readthedocs.io/en/stable/config_file.html#using-a-pyproject-toml
[[tool.mypy.overrides]]
module = [
  "stim",
  "sinter",
  "pysat",
  "pysat.solvers",
  "collada",
  "collada.source",
  "mpl_toolkits.mplot3d.axes3d",
]
ignore_missing_imports = true

[[tool.mypy.overrides]]
module = "pyzx"
no_implicit_reexport = false

[[tool.mypy.overrides]]
module = ["tqec.interop.pyzx.*"]
disallow_untyped_calls = false

[tool.coverage.run]
omit = ["*/*_test.py"]

[tool.coverage.report]
exclude_also = [
  # Don't complain about missing debug-only code:
  "def __repr__",

  # Don't complain if tests don't hit defensive assertion code:
  "raise AssertionError",
  "raise NotImplementedError",

  # Don't complain if non-runnable code isn't run:
  "if __name__ == .__main__.:",

  # Don't complain about abstract methods, they aren't run:
  "@(abc\\.)?abstractmethod",
]


[tool.pyright]
# Paths of directories or files that should be considered part of the project.
# If no paths are specified, pyright defaults to the directory that contains the
# config file. Paths may contain wildcard characters ** (a directory or multiple
# levels of directories), * (a sequence of zero or more characters), or ? (a
# single character). If no include paths are specified, the root path for the
# workspace is assumed.
include = ["src"]

# Paths of directories or files that should not be considered part of the project.
# These override the directories and files that include matched, allowing specific
# subdirectories to be excluded. Note that files in the exclude paths may still be
# included in the analysis if they are referenced (imported) by source files that
# are not excluded. Paths may contain wildcard characters ** (a directory or
# multiple levels of directories), * (a sequence of zero or more characters), or ?
# (a single character). If no exclude paths are specified, Pyright automatically
# excludes the following: **/node_modules, **/__pycache__, **/.*. Pylance also
# excludes any virtual environment directories regardless of the exclude paths
# specified. For more detail on Python environment specification and discovery,
# refer to the import resolution documentation.
exclude = ["/usr/**/*.py", "**/stdlib/**/*.py"]

# Specifies the version of Python that will be used to execute the source code.
# The version should be specified as a string in the format "M.m" where M is the
# major version and m is the minor (e.g. "3.0" or "3.6"). If a version is provided,
# pyright will generate errors if the source code makes use of language features
# that are not supported in that version. It will also tailor its use of type stub
# files, which conditionalizes type definitions based on the version. If no version
# is specified, pyright will use the version of the current python interpreter, if
# one is present.
pythonVersion = "3.10"

# Specifies the default rule set to use. Some rules can be overridden using
# additional configuration flags documented below. The default value for this
# setting is "standard". If set to "off", all type-checking rules are disabled, but
# Python syntax and semantic errors are still reported.
typeCheckingMode = "standard"

# Generate or suppress diagnostics for use of a symbol from a "py.typed" module
# that is not meant to be exported from that module. The default value for this
# setting is "error".
reportPrivateImportUsage = false<|MERGE_RESOLUTION|>--- conflicted
+++ resolved
@@ -55,11 +55,8 @@
     "docformatter",
     "sphinx-autobuild",
     "sphinx-copybutton",
-<<<<<<< HEAD
-    "jupyter-sphinx"
-=======
+    "jupyter-sphinx",
     "sphinxcontrib-bibtex",
->>>>>>> bb84e052
 ]
 bench = ["pyinstrument"]
 all = ["tqec[test, dev, doc, bench]"]
