[build-system]
requires = ["setuptools", "wheel"]
build-backend = "setuptools.build_meta"

[project]
name = "tqec"
version = "0.0.1"
authors = [
  { name = "TQEC community", email = "tqec-design-automation@googlegroups.com" },
]
description = "A design automation framework for Topological Quantum Error Correction."
readme = "README.md"
license = { file = "LICENSE" }
keywords = ["topological quantum error correction", "qec"]
requires-python = ">= 3.10"
classifiers = [
  "Development Status :: 4 - Beta",
  "Intended Audience :: Developers",
  "Intended Audience :: Science/Research",
  "License :: OSI Approved :: Apache Software License",
  "Natural Language :: English",
  "Operating System :: Microsoft :: Windows",
  "Operating System :: MacOS",
  "Operating System :: POSIX :: Linux",
  "Programming Language :: JavaScript",
  "Programming Language :: Python :: 3 :: Only",
  "Programming Language :: Python :: 3.10",
  "Programming Language :: Python :: 3.11",
  "Programming Language :: Python :: 3.12",
  "Programming Language :: Python :: 3.13",
  "Topic :: Scientific/Engineering",
  "Topic :: Software Development :: Libraries",
  "Topic :: Software Development :: User Interfaces",
  "Topic :: Utilities",
  "Typing :: Typed",
]
dynamic = ["dependencies"]

[project.urls]
Website = "https://tqec.app"
Documentation = "https://tqec.github.io/tqec/"
Repository = "https://github.com/tqec/tqec"
Issues = "https://github.com/tqec/tqec/issues"

[project.optional-dependencies]
test = ["pytest", "mypy", "pytest-cov", "types-networkx", "scipy-stubs"]
dev = ["pymatching", "jupyterlab", "tqec[test, doc, bench]", "pre-commit"]
doc = [
<<<<<<< HEAD
    "sphinx",
    "myst-parser",
    "pydata-sphinx-theme",
    "nbsphinx",
    "pandoc",
    "sphinxcontrib-mermaid",
    "docformatter",
    "sphinx-autobuild",
    "sphinx-copybutton",
    "sphinxcontrib-bibtex",
=======
  "sphinx",
  "myst-parser",
  "pydata-sphinx-theme",
  "nbsphinx",
  "pandoc",
  "sphinxcontrib-mermaid",
  "docformatter",
  "sphinx-autobuild",
  "sphinx-copybutton",
>>>>>>> 2477f079
]
bench = ["pyinstrument"]
all = ["tqec[test, dev, doc, bench]"]

[project.scripts]
tqec = "tqec._cli.tqec:main"

[tool.setuptools]
include-package-data = true

[tool.setuptools.packages.find]
where = ["src"]
exclude = ["*test.py"]

[tool.setuptools.package-data]
tqec = ["py.typed"]
# See https://setuptools.pypa.io/en/latest/userguide/datafiles.html#subdirectory-for-data-files
"tqec.gallery.dae" = ["*.dae"]

[tool.setuptools.dynamic]
dependencies = { file = "requirements.txt" }


[tool.mypy]
# See https://numpy.org/devdocs/reference/typing.html
plugins = "numpy.typing.mypy_plugin"
# Start off with these
warn_unused_configs = true
warn_redundant_casts = true
# Explicitly disable that for the moment, will eventually be turned on again.
warn_unused_ignores = false
warn_unreachable = true

# Getting these passing should be easy
strict_equality = true
extra_checks = true

# Strongly recommend enabling this one as soon as you can
check_untyped_defs = true

# These shouldn't be too much additional work, but may be tricky to
# get passing if you use a lot of untyped libraries
disallow_subclassing_any = true
disallow_untyped_decorators = true
disallow_any_generics = true

# These next few are various gradations of forcing use of type annotations
disallow_untyped_calls = true
disallow_incomplete_defs = true
disallow_untyped_defs = true

# This one isn't too hard to get passing, but return on investment is lower
# Disabled due to issues with cirq not reexporting explicitly.
no_implicit_reexport = true

# This one can be tricky to get passing if you use a lot of untyped libraries
warn_return_any = true


# See https://mypy.readthedocs.io/en/stable/config_file.html#using-a-pyproject-toml
[[tool.mypy.overrides]]
module = [
  "stim",
  "sinter",
  "pysat",
  "pysat.solvers",
  "collada",
  "collada.source",
  "mpl_toolkits.mplot3d.axes3d",
]
ignore_missing_imports = true

[[tool.mypy.overrides]]
module = "pyzx"
no_implicit_reexport = false

[[tool.mypy.overrides]]
module = ["tqec.interop.pyzx.*"]
disallow_untyped_calls = false

[tool.coverage.run]
omit = ["*/*_test.py"]

[tool.coverage.report]
exclude_also = [
  # Don't complain about missing debug-only code:
  "def __repr__",

  # Don't complain if tests don't hit defensive assertion code:
  "raise AssertionError",
  "raise NotImplementedError",

  # Don't complain if non-runnable code isn't run:
  "if __name__ == .__main__.:",

  # Don't complain about abstract methods, they aren't run:
  "@(abc\\.)?abstractmethod",
]


[tool.pyright]
# Paths of directories or files that should be considered part of the project.
# If no paths are specified, pyright defaults to the directory that contains the
# config file. Paths may contain wildcard characters ** (a directory or multiple
# levels of directories), * (a sequence of zero or more characters), or ? (a
# single character). If no include paths are specified, the root path for the
# workspace is assumed.
include = ["src"]

# Paths of directories or files that should not be considered part of the project.
# These override the directories and files that include matched, allowing specific
# subdirectories to be excluded. Note that files in the exclude paths may still be
# included in the analysis if they are referenced (imported) by source files that
# are not excluded. Paths may contain wildcard characters ** (a directory or
# multiple levels of directories), * (a sequence of zero or more characters), or ?
# (a single character). If no exclude paths are specified, Pyright automatically
# excludes the following: **/node_modules, **/__pycache__, **/.*. Pylance also
# excludes any virtual environment directories regardless of the exclude paths
# specified. For more detail on Python environment specification and discovery,
# refer to the import resolution documentation.
exclude = ["/usr/**/*.py", "**/stdlib/**/*.py"]

# Specifies the version of Python that will be used to execute the source code.
# The version should be specified as a string in the format "M.m" where M is the
# major version and m is the minor (e.g. "3.0" or "3.6"). If a version is provided,
# pyright will generate errors if the source code makes use of language features
# that are not supported in that version. It will also tailor its use of type stub
# files, which conditionalizes type definitions based on the version. If no version
# is specified, pyright will use the version of the current python interpreter, if
# one is present.
pythonVersion = "3.10"

# Specifies the default rule set to use. Some rules can be overridden using
# additional configuration flags documented below. The default value for this
# setting is "standard". If set to "off", all type-checking rules are disabled, but
# Python syntax and semantic errors are still reported.
typeCheckingMode = "standard"

# Generate or suppress diagnostics for use of a symbol from a "py.typed" module
# that is not meant to be exported from that module. The default value for this
# setting is "error".
reportPrivateImportUsage = false<|MERGE_RESOLUTION|>--- conflicted
+++ resolved
@@ -46,7 +46,6 @@
 test = ["pytest", "mypy", "pytest-cov", "types-networkx", "scipy-stubs"]
 dev = ["pymatching", "jupyterlab", "tqec[test, doc, bench]", "pre-commit"]
 doc = [
-<<<<<<< HEAD
     "sphinx",
     "myst-parser",
     "pydata-sphinx-theme",
@@ -57,17 +56,6 @@
     "sphinx-autobuild",
     "sphinx-copybutton",
     "sphinxcontrib-bibtex",
-=======
-  "sphinx",
-  "myst-parser",
-  "pydata-sphinx-theme",
-  "nbsphinx",
-  "pandoc",
-  "sphinxcontrib-mermaid",
-  "docformatter",
-  "sphinx-autobuild",
-  "sphinx-copybutton",
->>>>>>> 2477f079
 ]
 bench = ["pyinstrument"]
 all = ["tqec[test, dev, doc, bench]"]
