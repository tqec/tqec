--- conflicted
+++ resolved
@@ -46,19 +46,6 @@
 test = ["pytest<=8.4.1", "mypy<=1.16.1", "pytest-cov<=6.2.1", "types-networkx<=3.5.0.20250610", "scipy-stubs<=1.16.0.0"]
 dev = ["pymatching<=2.2.2", "jupyterlab<=4.4.3", "tqec[test, doc, bench]", "pre-commit<=4.2.0", "ruff<=0.12.0"]
 doc = [
-<<<<<<< HEAD
-  "sphinx",
-  "myst-parser",
-  "pydata-sphinx-theme",
-  "nbsphinx",
-  "pandoc",
-  "sphinxcontrib-mermaid",
-  "docformatter",
-  "sphinx-autobuild",
-  "sphinx-copybutton",
-  "jupyter-sphinx",
-  "sphinxcontrib-bibtex",
-=======
     "sphinx<=8.1.3",
     "myst-parser<=4.0.1",
     "pydata-sphinx-theme<=0.16.1",
@@ -69,7 +56,6 @@
     "sphinx-autobuild<=2024.10.3",
     "sphinx-copybutton<=0.5.2",
     "sphinxcontrib-bibtex<=2.64",
->>>>>>> 06080c9a
 ]
 bench = ["pyinstrument"]
 all = ["tqec[test, dev, doc, bench]"]
