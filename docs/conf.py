--- conflicted
+++ resolved
@@ -53,18 +53,15 @@
     "sphinxcontrib.mermaid",
     # Adds a copy button to each code block in the documentation
     # https://sphinx-copybutton.readthedocs.io/en/latest/
-<<<<<<< HEAD
     "jupyter_sphinx",
     # make code blocks in the documentation executable
     # https://jupyter-sphinx.readthedocs.io/en/latest/
     "sphinx.ext.duration",
     # measure documentation build time
-=======
     "sphinx_copybutton",
     # Allows us to add references to a page
     # https://sphinxcontrib-bibtex.readthedocs.io/en/latest/
     "sphinxcontrib.bibtex",
->>>>>>> bb84e052
 ]
 
 templates_path = ["_templates"]
