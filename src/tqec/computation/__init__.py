--- conflicted
+++ resolved
@@ -12,16 +12,6 @@
   representation of a surface code logical computation.
 """
 
-<<<<<<< HEAD
-from .zx_graph import ZXKind, ZXEdge, ZXGraph, ZXNode
-from .cube import Cube, CubeKind, ZXCube, Port, YCube
-from .pipe import Pipe, PipeKind
-from .block_graph import BlockGraph
-from .abstract_observable import AbstractObservable
-from .conversion import convert_block_graph_to_zx_graph, convert_zx_graph_to_block_graph
-from .correlation import CorrelationSurface, find_correlation_surfaces
-from .zx_plot import plot_zx_graph, draw_zx_graph_on, draw_correlation_surface_on
-=======
 from tqec.computation.block_graph import BlockGraph as BlockGraph
 from tqec.computation.block_graph import BlockKind as BlockKind
 from tqec.computation.cube import Cube as Cube
@@ -34,5 +24,4 @@
 from tqec.computation.zx_graph import ZXEdge as ZXEdge
 from tqec.computation.zx_graph import ZXGraph as ZXGraph
 from tqec.computation.zx_graph import ZXKind as ZXKind
-from tqec.computation.zx_graph import ZXNode as ZXNode
->>>>>>> 78de85cf
+from tqec.computation.zx_graph import ZXNode as ZXNode