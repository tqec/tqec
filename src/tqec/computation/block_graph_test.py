import os
import tempfile
import pytest

from tqec.computation.block_graph import BlockGraph
from tqec.computation.cube import ZXCube
from tqec.computation.pipe import PipeKind
from tqec.gallery import memory, cnot
from tqec.utils.enums import Basis
from tqec.utils.exceptions import TQECException
from tqec.utils.position import Direction3D, Position3D


def test_block_graph_construction() -> None:
    g = BlockGraph()
    assert len(g.cubes) == 0
    assert len(g.pipes) == 0
    assert g.spacetime_volume == 0


def test_block_graph_add_cube() -> None:
    g = BlockGraph()
    v = g.add_cube(Position3D(0, 0, 0), "ZXZ")
    assert g.num_cubes == 1
    assert g.spacetime_volume == 1
    assert g[v].kind == ZXCube.from_str("ZXZ")
    assert v in g

    with pytest.raises(TQECException, match="Cube already exists at position .*"):
        g.add_cube(Position3D(0, 0, 0), "XZX")

    v = g.add_cube(Position3D(1, 0, 0), "PORT", "P")
    assert g.num_cubes == 2
    assert g.num_ports == 1
    assert g.spacetime_volume == 1
    assert g[v].is_port

    with pytest.raises(TQECException, match=".* port with the same label .*"):
        g.add_cube(Position3D(10, 0, 0), "P", "P")


def test_block_graph_add_pipe() -> None:
    g = BlockGraph()
    with pytest.raises(TQECException, match="No cube at position .*"):
        g.add_pipe(
            Position3D(0, 0, 0),
            Position3D(1, 0, 0),
        )
    u = g.add_cube(Position3D(0, 0, 0), "ZXZ")
    v = g.add_cube(Position3D(0, 0, 1), "ZXZ")
    g.add_pipe(u, v)
    assert g.num_pipes == 1
    assert g.pipes[0].kind == PipeKind.from_str("ZXO")
    assert g.has_pipe_between(u, v)
    assert len(g.leaf_cubes) == 2
    assert g.get_degree(u) == 1
    assert len(g.pipes_at(u)) == 1

    with pytest.raises(TQECException, match=".* already a pipe between .*"):
        g.add_pipe(
            Position3D(0, 0, 0),
            Position3D(0, 0, 1),
        )

    g.add_cube(Position3D(1, 0, 0), "ZXZ")
    with pytest.raises(TQECException, match=r"No pipe between .*"):
        g.get_pipe(Position3D(0, 0, 0), Position3D(1, 0, 0))


def test_remove_block() -> None:
    g = BlockGraph()
    n1 = g.add_cube(Position3D(0, 0, 0), "P", "In")
    n2 = g.add_cube(Position3D(0, 0, 1), "ZXZ")
    n3 = g.add_cube(Position3D(1, 0, 1), "P", "Out")
    g.add_pipe(n1, n2)
    g.add_pipe(n2, n3)
    assert g.num_cubes == 3
    assert g.num_pipes == 2
    assert g.num_ports == 2
    g.remove_cube(n1)
    assert g.num_cubes == 2
    assert g.num_pipes == 1
    assert g.num_ports == 1
    assert "In" not in g.ports

    g.remove_pipe(n2, n3)
    assert g.num_cubes == 2
    assert g.num_pipes == 0
    assert g.num_ports == 1
    assert not g.is_single_connected()


def test_block_graph_validate_y_cube() -> None:
    g = BlockGraph()
    u = g.add_cube(Position3D(0, 0, 0), "ZXZ")
    v = g.add_cube(Position3D(1, 0, 0), "Y")
    g.add_pipe(u, v)
    with pytest.raises(TQECException, match="has non-timelike pipes connected"):
        g.validate()

    g = BlockGraph()
    n1 = g.add_cube(Position3D(0, 0, 1), "Y")
    with pytest.raises(TQECException, match="does not have exactly one pipe connected"):
        g.validate()
    n2 = g.add_cube(Position3D(0, 0, 0), "ZXZ")
    n3 = g.add_cube(Position3D(0, 0, 2), "ZXZ")
    g.add_pipe(n1, n2)
    g.add_pipe(n1, n3)
    with pytest.raises(TQECException, match="does not have exactly one pipe connected"):
        g.validate()


def test_block_graph_validate_3d_corner() -> None:
    g = BlockGraph()
    n1 = g.add_cube(Position3D(0, 0, 0), "ZXZ")
    n2 = g.add_cube(Position3D(1, 0, 0), "XZX")
    n3 = g.add_cube(Position3D(1, 0, 1), "Y")
    n4 = g.add_cube(Position3D(1, 1, 0), "P", "P")
    g.add_pipe(n1, n2)
    g.add_pipe(n2, n3)
    g.add_pipe(n2, n4, "XOZ")

    with pytest.raises(TQECException):
        g.validate()


def test_block_graph_validate_ignore_shadowed_faces() -> None:
    g = BlockGraph()
    n1 = g.add_cube(Position3D(0, 0, 0), "XXZ")
    n2 = g.add_cube(Position3D(1, 0, 0), "XXZ")
    n3 = g.add_cube(Position3D(-1, 0, 0), "XXZ")
    n4 = g.add_cube(Position3D(0, 0, 1), "ZXX")
    g.add_pipe(n1, n2)
    g.add_pipe(n1, n3)
    g.add_pipe(n1, n4, "ZXO")
    g.validate()


def test_graph_shift() -> None:
    g = BlockGraph()
    g.add_cube(Position3D(0, 0, 1), "ZXZ")
    shifted = g.shift_by(dz=-1)
    assert shifted.num_cubes == 1
    assert shifted.cubes[0].position == Position3D(0, 0, 0)

    g = BlockGraph()
    n1 = g.add_cube(Position3D(0, 0, -1), ZXCube.from_str("ZXZ"))
    n2 = g.add_cube(Position3D(1, 0, -1), ZXCube.from_str("XZX"))
    n3 = g.add_cube(Position3D(0, 0, 0), ZXCube.from_str("ZXZ"))
    g.add_pipe(n1, n2)
    g.add_pipe(n1, n3)
    minz = min(cube.position.z for cube in g.cubes)
    shifted = g.shift_by(dz=-minz)
    assert shifted.num_cubes == 3
    assert shifted.num_pipes == 2
    assert {cube.position for cube in shifted.cubes} == {
        Position3D(0, 0, 0),
        Position3D(1, 0, 0),
        Position3D(0, 0, 1),
    }


def test_fill_ports() -> None:
    g = BlockGraph()
    g.add_cube(Position3D(0, 0, 0), "P", "in")
    g.add_cube(Position3D(1, 0, 0), "P", "out")
    g.add_pipe(Position3D(0, 0, 0), Position3D(1, 0, 0), "OZX")
    assert g.num_ports == 2
    assert g.num_cubes == 2

    g1 = g.clone()
    g1.fill_ports(ZXCube.from_str("XZX"))
    assert g1.num_ports == 0
    assert g1.num_cubes == 2

    g2 = g.clone()
    g2.fill_ports({"in": ZXCube.from_str("XZX")})
    assert g2.num_ports == 1
    assert g2.num_cubes == 2


def test_compose_graphs() -> None:
    g1 = BlockGraph("g1")
    n1 = g1.add_cube(Position3D(0, 0, 0), "P", "In")
    n2 = g1.add_cube(Position3D(1, 0, 0), "P", "Out")
    g1.add_pipe(n1, n2, "OXZ")

    g2 = g1.clone()
    g2.name = "g2"
    g_composed = g1.compose(g2, "Out", "In")
    assert g_composed.name == "g1_composed_with_g2"
    assert g_composed.num_cubes == 3
    assert g_composed.num_ports == 2
    assert g_composed.ports == {"In": n1, "Out": Position3D(2, 0, 0)}
    assert g_composed[Position3D(1, 0, 0)].kind == ZXCube.from_str("ZXZ")


def test_single_connected() -> None:
    g = BlockGraph()
    n1 = g.add_cube(Position3D(0, 0, 0), "ZXZ")
    assert g.is_single_connected()

    n2 = g.add_cube(Position3D(1, 0, 0), "ZXZ")
    assert not g.is_single_connected()

    g.add_pipe(n1, n2)
    assert g.is_single_connected()


def test_graph_rotation() -> None:
    g = BlockGraph()
    n1 = g.add_cube(Position3D(0, 0, 0), "ZXZ")
    n2 = g.add_cube(Position3D(1, 0, 0), "ZXZ")
    g.add_pipe(n1, n2)
    rg = g.rotate(Direction3D.Z)
    assert str(rg[Position3D(-1, 0, 0)].kind) == "XZZ"
    assert str(rg[Position3D(-1, 1, 0)].kind) == "XZZ"
    assert str(rg.pipes[0].kind) == "XOZ"
    assert rg.rotate(Direction3D.Z, num_90_degree_rotation=3) == g

    g = BlockGraph()
    g.add_cube(Position3D(0, 0, 0), "Y")
    with pytest.raises(TQECException):
        g.rotate(Direction3D.X)
    rg = g.rotate(Direction3D.Z)
    assert Position3D(-1, 0, 0) in rg
    assert str(rg.cubes[0].kind) == "Y"


@pytest.mark.parametrize("obs_basis", [Basis.Z, Basis.X, None])
def test_cnot_graph_rotation(obs_basis: Basis | None) -> None:
    from tqec.interop.collada.read_write_test import rotated_cnot
    from tqec.gallery.cnot import cnot

    g = cnot(obs_basis)
    rg = g.rotate(Direction3D.X, False)

    rg_from_scratch = rotated_cnot(obs_basis)

    # We need to shift the rotated graph in Z direction to match the two
    assert rg.shift_by(dz=2) == rg_from_scratch


def test_block_graph_fix_shadowed_faces() -> None:
    rotated_cnot = cnot().rotate(Direction3D.X, False)
    fixed = rotated_cnot.fix_shadowed_faces()
    assert fixed[Position3D(0, 2, -1)].kind == ZXCube.from_str("ZXX")
    assert fixed[Position3D(1, 1, -2)].kind == ZXCube.from_str("ZXX")


def test_block_graph_to_from_dict() -> None:
    g = memory()
    g_dict = g.to_dict()
    assert g_dict == {
        "cubes": [{"kind": "ZXZ", "label": "", "position": (0, 0, 0)}],
        "name": "Logical Z Memory Experiment",
        "pipes": [],
        "ports": {},
    }
    assert g.from_dict(g_dict) == g

    g = cnot()
    g_dict = g.to_dict()
    assert g_dict["name"] == "Logical CNOT"
    assert len(g_dict["cubes"]) == 10
    assert len(g_dict["pipes"]) == 9
    assert len(g_dict["ports"]) == 4
    assert g.from_dict(g_dict) == g


def test_block_graph_to_json() -> None:
    g = BlockGraph("Horizontal Hadamard Line")
    n = g.add_cube(Position3D(0, 0, 0), "ZXZ")
    n2 = g.add_cube(Position3D(1, 0, 0), "P", "In")
    g.add_pipe(n, n2, "OXZH")
    json_text = g.to_json(indent=None)
    assert (
        json_text
        == """{"name": "Horizontal Hadamard Line", "cubes": [{"position": [0, 0, 0], "kind": "ZXZ", "label": "", "transform": [[1, 0, 0], [0, 1, 0], [0, 0, 1]]}, {"position": [1, 0, 0], "kind": "PORT", "label": "In", "transform": [[1, 0, 0], [0, 1, 0], [0, 0, 1]]}], "pipes": [{"u": [0, 0, 0], "v": [1, 0, 0], "kind": "OXZH", "transform": [[1, 0, 0], [0, 1, 0], [0, 0, 1]]}], "ports": {"In": [1, 0, 0]}}"""
    )


def test_block_graph_from_json() -> None:
    g = BlockGraph("Horizontal Hadamard Line")
    n = g.add_cube(Position3D(0, 0, 0), "ZXZ")
    n2 = g.add_cube(Position3D(1, 0, 0), "ZXZ")
    g.add_pipe(n, n2, "OXZH")

    with tempfile.NamedTemporaryFile(suffix=".json", delete=False) as temp_file:
        g.to_json(temp_file.name)
        read_g = BlockGraph.from_json(temp_file.name, "simple_test")
        assert read_g == g
<<<<<<< HEAD

    os.remove(temp_file.name)
=======
    os.remove(temp_file.name)


def test_block_graph_relabel_cubes() -> None:
    g = BlockGraph()
    n = g.add_cube(Position3D(0, 0, 0), "P", "In")
    n2 = g.add_cube(Position3D(1, 0, 0), "ZXZ")
    g.add_pipe(n, n2, "OXZH")
    n3 = g.add_cube(Position3D(2, 0, 0), "P", "Out")
    g.add_pipe(n2, n3, "OXZH")

    label_mapping: dict[Position3D | str, str] = {
        Position3D(0, 0, 0): "InputPortByPos",
        "Out": "OutputPortByLabel",
    }

    g.relabel_cubes(label_mapping)

    new_labels = {cube.label for cube in g.cubes}
    assert "InputPortByPos" in new_labels
    assert "OutputPortByLabel" in new_labels
    assert "In" not in new_labels
    assert "Out" not in new_labels
    assert g[Position3D(0, 0, 0)].is_port
    assert g[Position3D(2, 0, 0)].is_port
>>>>>>> b9e8c834
<|MERGE_RESOLUTION|>--- conflicted
+++ resolved
@@ -290,10 +290,7 @@
         g.to_json(temp_file.name)
         read_g = BlockGraph.from_json(temp_file.name, "simple_test")
         assert read_g == g
-<<<<<<< HEAD
-
-    os.remove(temp_file.name)
-=======
+
     os.remove(temp_file.name)
 
 
@@ -318,5 +315,4 @@
     assert "In" not in new_labels
     assert "Out" not in new_labels
     assert g[Position3D(0, 0, 0)].is_port
-    assert g[Position3D(2, 0, 0)].is_port
->>>>>>> b9e8c834
+    assert g[Position3D(2, 0, 0)].is_port