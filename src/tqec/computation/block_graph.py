"""Block graph representation of a logical computation."""

from __future__ import annotations

from collections.abc import Mapping
import pathlib
from copy import deepcopy
from io import BytesIO
from typing import TYPE_CHECKING, cast

import networkx as nx
import numpy as np

from tqec.computation.cube import (
    Cube,
    CubeKind,
    Port,
    YHalfCube,
    ZXCube,
    cube_kind_from_string,
)
from tqec.computation.pipe import Pipe, PipeKind
from tqec.utils.enums import Basis
from tqec.utils.exceptions import TQECException
from tqec.utils.position import Direction3D, Position3D, SignedDirection3D

if TYPE_CHECKING:
    from tqec.computation.open_graph import FilledGraph
    from tqec.interop.collada.html_viewer import _ColladaHTMLViewer
    from tqec.interop.pyzx.positioned import PositionedZX
    from tqec.computation.correlation import CorrelationSurface


BlockKind = CubeKind | PipeKind


class BlockGraph:
    """Block graph representation of a logical computation.

    A block graph consists of building blocks that fully define the boundary
    conditions and topological structures of a logical computation. It corresponds
    to the commonly used 3D spacetime diagram representation of a surface code
    logical computation.

    The graph contains two categories of blocks:

    1. :py:class:`~tqec.computation.cube.Cube`: The fundamental building blocks
    of the computation. A cube represents a block of quantum operations within
    a specific spacetime volume. These operations preserve or manipulate the
    quantum information encoded in the logical qubits. Cubes are represented
    as nodes in the graph.

    2. :py:class:`~tqec.computation.pipe.Pipe`: Connects cubes to form the
    topological structure representing the logical computation. A pipe occupies
    no spacetime volume and only replaces the operations within the cubes it
    connects. Pipes are represented as edges in the graph.
    """

    _NODE_DATA_KEY: str = "tqec_node_data"
    _EDGE_DATA_KEY: str = "tqec_edge_data"

    def __init__(self, name: str = "") -> None:
        self._name = name
        self._graph: nx.Graph[Position3D] = nx.Graph()
        self._ports: dict[str, Position3D] = {}

    @property
    def name(self) -> str:
        """Name of the graph."""
        return self._name

    @name.setter
    def name(self, name: str) -> None:
        self._name = name

    @property
    def num_cubes(self) -> int:
        """Number of cubes (nodes) in the graph, including the ports."""
        return self._graph.number_of_nodes()

    @property
    def num_pipes(self) -> int:
        """Number of pipes (edges) in the graph."""
        return self._graph.number_of_edges()

    @property
    def num_ports(self) -> int:
        """Number of ports in the graph."""
        return len([node for node in self.cubes if node.is_port])

    @property
    def num_half_y_cubes(self) -> int:
        """Number of half Y cubes in the graph."""
        return len([node for node in self.cubes if node.is_y_cube])

    @property
    def ordered_ports(self) -> list[str]:
        """Get the labels of the ports in the alphabetical order."""
        return sorted(self._ports.keys())

    @property
    def cubes(self) -> list[Cube]:
        """The list of cubes (nodes) in the graph."""
        return [data[self._NODE_DATA_KEY] for _, data in self._graph.nodes(data=True)]

    @property
    def pipes(self) -> list[Pipe]:
        """The list of pipes (edges) in the graph."""
        return [
            data[self._EDGE_DATA_KEY] for _, _, data in self._graph.edges(data=True)
        ]

    @property
    def occupied_positions(self) -> list[Position3D]:
        """Get the positions occupied by the cubes in the graph."""
        return list(self._graph.nodes)

    @property
<<<<<<< HEAD
    def is_open(self) -> bool:
        """Whether the graph is an open graph, i.e. the graph has ports."""
        return bool(self._ports)

    def spacetime_volume(self) -> tuple[int, int, int]:
=======
    def spacetime_volume(self) -> float:
>>>>>>> ac0ecc58
        """Return the spacetime volume of the computation.

        A port cube and the pipes have no spacetime volume. A half Y cube has a
        spacetime volume of 0.5. Other cubes have a spacetime volume of 1. The
        spacetime volume of the block graph is the sum of the spacetime volumes
        of all the cubes in the graph.

        Returns:
            The spacetime volume of the computation.
        """
        return self.num_cubes - self.num_ports - self.num_half_y_cubes * 0.5

    def bounding_box_size(self) -> tuple[int, int, int]:
        """Return the size of the bounding box of the computation structure.

        Returns:
            A tuple of three integers representing the width along the X, Y, and Z
            directions, respectively.
        """
        positions = self.occupied_positions
        return (
            max(pos.x for pos in positions) - min(pos.x for pos in positions) + 1,
            max(pos.y for pos in positions) - min(pos.y for pos in positions) + 1,
            max(pos.z for pos in positions) - min(pos.z for pos in positions) + 1,
        )

    @property
    def ports(self) -> dict[str, Position3D]:
        """Mapping from port labels to their positions.

        A port is a virtual node with unique label that represents the
        input/output of the computation. It should be invisible when visualizing
        the computation model.
        """
        return dict(self._ports)

    def get_degree(self, position: Position3D) -> int:
        """Get the degree of a node in the graph, i.e. the number of edges
        incident to it."""
        return self._graph.degree(position)  # type: ignore

    @property
    def leaf_cubes(self) -> list[Cube]:
        """Get the leaf cubes of the graph, i.e. the cubes with degree 1."""
        return [node for node in self.cubes if self.get_degree(node.position) == 1]

    def _check_cube_exists(self, position: Position3D) -> None:
        """Check if a cube exists at the given position."""
        if position not in self:
            raise TQECException(f"No cube at position {position}.")

    def _check_pipe_exists(self, pos1: Position3D, pos2: Position3D) -> None:
        """Check if a pipe exists between the given positions."""
        if not self.has_pipe_between(pos1, pos2):
            raise TQECException(f"No pipe between {pos1} and {pos2}.")

    def add_cube(
        self, position: Position3D, kind: CubeKind | str, label: str = ""
    ) -> Position3D:
        """Add a cube to the graph.

        Args:
            position: The position of the cube.
            kind: The kind of the cube. It can be a :py:class:`~tqec.computation.cube.CubeKind`
                instance or a string representation of the cube kind.
            label: The label of the cube. Default is None.

        Returns:
            The position of the cube added to the graph.

        Raises:
            TQECException: If there is already a cube at the same position, or
                if the cube kind is not recognized, or if the cube is a port and
                there is already a port with the same label in the graph.
        """
        if position in self:
            raise TQECException(f"Cube already exists at position {position}.")
        if isinstance(kind, str):
            kind = cube_kind_from_string(kind)
        if kind == Port() and label in self._ports:
            raise TQECException(
                f"There is already a port with the same label {label} in the graph."
            )

        self._graph.add_node(
            position, **{self._NODE_DATA_KEY: Cube(position, kind, label)}
        )
        if kind == Port():
            self._ports[label] = position
        return position

    def add_pipe(
        self, pos1: Position3D, pos2: Position3D, kind: PipeKind | str | None = None
    ) -> None:
        """Add a pipe to the graph.

        .. note::
            The validity of the pipe WILL NOT be checked when adding it to the graph.
            This allows the user to construct the invalid graph and visualize it for whatever
            purpose. To check the validity of the graph, use the
            :py:meth:`~tqec.computation.block_graph.BlockGraph.validate`.

        Args:
            pos1: The position of one end of the pipe.
            pos2: The position of the other end of the pipe.
            kind: The kind of the pipe connecting the cubes. If None, the kind will be
                automatically determined based on the cubes it connects to make the
                boundary conditions consistent. Default is None.

        Raises:
            TQECException: If any of the positions do not have a cube in the graph, or
                if there is already an pipe between the given positions, or
                if the pipe is not compatible with the cubes it connects.
        """
        u, v = self[pos1], self[pos2]
        if self.has_pipe_between(pos1, pos2):
            raise TQECException(
                "There is already a pipe between the given positions in the graph."
            )
        if kind is None:
            pipe = Pipe.from_cubes(u, v)
        else:
            if isinstance(kind, str):
                kind = PipeKind.from_str(kind)
            pipe = Pipe(u, v, kind)
        self._graph.add_edge(pos1, pos2, **{self._EDGE_DATA_KEY: pipe})

    def remove_cube(self, position: Position3D) -> None:
        """Remove a cube from the graph, as well as the pipes connected to it.

        Args:
            position: The position of the cube to be removed.

        Raises: TQECException: If there is no cube at the given position.
        """
        self._check_cube_exists(position)
        cube = self[position]
        self._graph.remove_node(position)
        if cube.is_port:
            self._ports.pop(cube.label)

    def remove_pipe(self, pos1: Position3D, pos2: Position3D) -> None:
        """Remove a pipe between two positions.

        Args:
            pos1: The position of one end of the pipe.
            pos2: The position of the other end of the pipe.

        Raises:
            TQECException: If there is no pipe between the given positions.
        """
        self._check_pipe_exists(pos1, pos2)
        self._graph.remove_edge(pos1, pos2)

    def has_pipe_between(self, pos1: Position3D, pos2: Position3D) -> bool:
        """Check if there is a pipe between two positions.

        Args:
            pos1: The first endpoint position.
            pos2: The second endpoint position.

        Returns:
            True if there is an pipe between the two positions, False otherwise.
        """
        return self._graph.has_edge(pos1, pos2)

    def get_pipe(self, pos1: Position3D, pos2: Position3D) -> Pipe:
        """Get the pipe by its endpoint positions. If there is no pipe between
        the given positions, an exception will be raised.

        Args:
            pos1: The first endpoint position.
            pos2: The second endpoint position.

        Returns:
            The pipe between the two positions.

        Raises:
            TQECException: If there is no pipe between the given positions.
        """
        self._check_pipe_exists(pos1, pos2)
        return cast(Pipe, self._graph.edges[pos1, pos2][self._EDGE_DATA_KEY])

    def pipes_at(self, position: Position3D) -> list[Pipe]:
        """Get the pipes incident to a position."""
        if position not in self:
            raise TQECException(f"No cube at position {position}.")
        return [
            cast(Pipe, data[self._EDGE_DATA_KEY])
            for _, _, data in self._graph.edges(position, data=True)
        ]

    def clone(self) -> BlockGraph:
        """Create a data-independent copy of the graph."""
        graph = BlockGraph(self.name + "_clone")
        graph._graph = deepcopy(self._graph)
        graph._ports = dict(self._ports)
        return graph

    def __contains__(self, position: Position3D) -> bool:
        return position in self._graph

    def __getitem__(self, position: Position3D) -> Cube:
        self._check_cube_exists(position)
        return cast(Cube, self._graph.nodes[position][self._NODE_DATA_KEY])

    def __eq__(self, other: object) -> bool:
        if not isinstance(other, BlockGraph):
            return False
        return (
            nx.utils.graphs_equal(self._graph, other._graph)  # type: ignore
            and self._ports == other._ports
        )

    def validate(self) -> None:
        """Check the validity of the block graph to represent a logical
        computation.

        Refer to the Fig.9 in arXiv:2404.18369. Currently, we ignore the b) and e),
        only check the following conditions:

        - **No fanout:** ports can only have one pipe connected to them.
        - **Time-like Y:** Y Half Cubes can only have time-like pipes connected to them.
        - **No 3D corner:** a cube cannot have pipes in all three directions.
        - **Match color at passthrough:** two pipes in a "pass-through" should have the same
          color orientation.
        - **Match color at turn:** two pipes in a "turn" should have the matching colors on
          faces that are touching.

        Raises:
            TQECException: If the above conditions are not satisfied.
        """
        for cube in self.cubes:
            self._validate_locally_at_cube(cube)

    def _validate_locally_at_cube(self, cube: Cube) -> None:
        """Check the validity of the block structures locally at a cube."""
        pipes = self.pipes_at(cube.position)
        # no fanout at ports
        if cube.is_port:
            if len(pipes) != 1:
                raise TQECException(
                    f"Port at {cube.position} does not have exactly one pipe connected."
                )
            return
        # time-like Y
        if cube.is_y_cube:
            if len(pipes) != 1:
                raise TQECException(
                    f"Y Half Cube at {cube.position} does not have exactly one pipe connected."
                )
            if not pipes[0].direction == Direction3D.Z:
                raise TQECException(
                    f"Y Half Cube at {cube.position} has non-timelike pipes connected."
                )
            return

        assert isinstance(cube.kind, ZXCube)
        # Check the color matching conditions
        pipes_by_direction: dict[Direction3D, list[Pipe]] = {}
        for pipe in pipes:
            pipes_by_direction.setdefault(pipe.direction, []).append(pipe)
        for direction in Direction3D.all_directions():
            # the pair of faces are shadowed in the direction
            # we do not care about the colors of shadowed faces
            if len(pipes_by_direction.get(direction, [])) == 2:
                continue
            # faces at the same plane should have the same color
            cube_color = cube.kind.get_basis_along(direction)
            for ortho_dir in direction.orthogonal_directions:
                for pipe in pipes_by_direction.get(ortho_dir, []):
                    pipe_color = pipe.kind.get_basis_along(
                        direction, pipe.at_head(cube.position)
                    )
                    if pipe_color != cube_color:
                        raise TQECException(
                            f"Cube {cube} has mismatched colors with pipe {pipe}."
                        )

    def to_zx_graph(self) -> PositionedZX:
        """Convert the block graph to a positioned PyZX graph.

        Returns:
            A :py:class:`~tqec.interop.pyzx.positioned.PositionedZX` object converted from the block graph.
        """
        from tqec.interop.pyzx.positioned import PositionedZX

        return PositionedZX.from_block_graph(self)

    def to_dae_file(
        self,
        file_path: str | pathlib.Path,
        pipe_length: float = 2.0,
        pop_faces_at_direction: SignedDirection3D | str | None = None,
        show_correlation_surface: CorrelationSurface | None = None,
    ) -> None:
        """Write the block graph to a Collada DAE file.

        Args:
            file_path: The output file path.
            pipe_length: The length of the pipes. Default is 2.0.
            pop_faces_at_direction: Remove the faces at the given direction for all the blocks.
                This is useful for visualizing the internal structure of the blocks. Default is None.
            show_correlation_surface: The correlation surface to show in the block graph. Default is None.
        """
        from tqec.interop.collada.read_write import write_block_graph_to_dae_file

        write_block_graph_to_dae_file(
            self,
            file_path,
            pipe_length,
            pop_faces_at_direction,
            show_correlation_surface,
        )

    @staticmethod
    def from_dae_file(filename: str | pathlib.Path, graph_name: str = "") -> BlockGraph:
        """Construct a block graph from a COLLADA DAE file.

        Args:
            filename: The input ``.dae`` file path.
            graph_name: The name of the block graph. Default is an empty string.

        Returns:
            The :py:class:`~tqec.computation.block_graph.BlockGraph` object constructed from the DAE file.
        """
        from tqec.interop.collada.read_write import read_block_graph_from_dae_file

        return read_block_graph_from_dae_file(filename, graph_name)

    def view_as_html(
        self,
        write_html_filepath: str | pathlib.Path | None = None,
        pipe_length: float = 2.0,
        pop_faces_at_direction: SignedDirection3D | str | None = None,
        show_correlation_surface: CorrelationSurface | None = None,
    ) -> _ColladaHTMLViewer:
        """View COLLADA model in html with the help of ``three.js``.

        This can display a COLLADA model interactively in IPython compatible environments.

        Args:
            write_html_filepath: The output html file path to write the generated html content
                if provided. Default is None.
            pipe_length: The length of the pipes. Default is 2.0.
            pop_faces_at_direction: Remove the faces at the given direction for all the blocks.
                This is useful for visualizing the internal structure of the blocks. Default is None.
            show_correlation_surface: The correlation surface to show in the block graph. Default is None.

        Returns:
            A helper class to display the 3D model, which implements the ``_repr_html_`` method and
            can be directly displayed in IPython compatible environments.
        """
        from tqec.interop.collada.html_viewer import display_collada_model
        from tqec.interop.collada.read_write import write_block_graph_to_dae_file

        bytes_buffer = BytesIO()
        write_block_graph_to_dae_file(
            self,
            bytes_buffer,
            pipe_length,
            pop_faces_at_direction,
            show_correlation_surface,
        )
        return display_collada_model(
            filepath_or_bytes=bytes_buffer.getvalue(),
            write_html_filepath=write_html_filepath,
        )

    def shift_by(self, dx: int = 0, dy: int = 0, dz: int = 0) -> BlockGraph:
        """Shift the whole graph by the given offset in the x, y, z directions and
        creat a new graph with the shifted positions.

        Args:
            dx: The offset in the x direction.
            dy: The offset in the y direction.
            dz: The offset in the z direction.

        Returns:
            A new graph with the shifted positions. The new graph will share no data
            with the original graph.
        """
        new_graph = BlockGraph()
        for cube in self.cubes:
            new_graph.add_cube(
                cube.position.shift_by(dx=dx, dy=dy, dz=dz), cube.kind, cube.label
            )
        for pipe in self.pipes:
            u, v = pipe.u, pipe.v
            new_graph.add_pipe(
                u.position.shift_by(dx=dx, dy=dy, dz=dz),
                v.position.shift_by(dx=dx, dy=dy, dz=dz),
                pipe.kind,
            )
        return new_graph

    def find_correlation_surfaces(
        self, reduce_to_minimal_generators: bool = True
    ) -> list[CorrelationSurface]:
        """Find the correlation surfaces in the block graph.

        Args:
            reduce_to_minimal_generators: Whether to reduce the correlation
                surfaces to the minimal generators. Other correlation surfaces
                can be obtained by multiplying the generators. The generators
                are chosen to be the smallest in terms of the correlation
                surface area. Default is `True`.

        Returns:
            The list of correlation surfaces.
        """
        from tqec.interop.pyzx.correlation import find_correlation_surfaces

        zx_graph = self.to_zx_graph()

        return find_correlation_surfaces(
            zx_graph.g, reduce_to_minimal_generators=reduce_to_minimal_generators
        )

    def fill_ports(self, fill: Mapping[str, CubeKind] | CubeKind) -> None:
        """Fill the ports at specified positions with cubes of the given kind.

        Args:
            fill: A mapping from the label of the ports to the cube kind to fill.
                If a single kind is given, all the ports will be filled with the
                same kind.

        Raises:
            TQECException: if there is no port with the given label.
        """
        if isinstance(fill, CubeKind):
            fill = {label: fill for label in self._ports}
        for label, kind in fill.items():
            if label not in self._ports:
                raise TQECException(f"There is no port with label {label}.")
            pos = self._ports[label]
            fill_node = Cube(pos, kind)
            # Overwrite the node at the port position
            self._graph.add_node(pos, **{self._NODE_DATA_KEY: fill_node})
            for pipe in self.pipes_at(pos):
                self._graph.remove_edge(pipe.u.position, pipe.v.position)
                other = pipe.u if pipe.v.position == pos else pipe.v
                self._graph.add_edge(
                    other.position,
                    pos,
                    **{self._EDGE_DATA_KEY: Pipe(other, fill_node, pipe.kind)},
                )
            # Delete the port label
            self._ports.pop(label)

    def fill_ports_for_minimal_simulation(self) -> list[FilledGraph]:
        """Given a block graph with open ports, fill in the ports with the appropriate
        cubes that will minimize the number of simulation runs needed for the complete
        logical observable set.

        Returns:
            A list of :class:`~tqec.computation.open_graph.FilledGraph` instances, each
            containing a block graph with all ports filled and a set of correlation
            surfaces that can be used as logical observables for the simulation on that
            block graph.
        """
        from tqec.computation.open_graph import fill_ports_for_minimal_simulation

        return fill_ports_for_minimal_simulation(self)

    def compose(self, other: BlockGraph, self_port: str, other_port: str) -> BlockGraph:
        """Compose the current graph with another graph.

        The other graph will be shifted to match the ports in the current graph
        and the two graphs will be composed at the corresponding ports.

        The two ports provided to this method will serve as an "anchor", and other
        overlapping ports will be detected and glued automatically.

        Args:
            other: The other graph to be composed with the current graph.
            self_port: The label of the port to be connected in the current graph.
            other_port: The label of the port to be connected in the other graph.

        Returns:
            A new graph that is the composition of the current graph with the other graph.

        Raises:
            TQECException: If the ports are not in the graphs, or if the two graphs
                cannot be composed because overlapping spacetime extents or incompatible
                cube kinds.

        """
        if self_port not in self.ports:
            raise TQECException(f"Port {self_port} is not in the current graph.")
        if other_port not in other.ports:
            raise TQECException(f"Port {other_port} is not in the other graph.")

        p1, p2 = self.ports[self_port], other.ports[other_port]
        shift = (p1.x - p2.x, p1.y - p2.y, p1.z - p2.z)
        shifted_g = other.shift_by(*shift)

        ports_need_fill: dict[str, Position3D] = {}
        # Check if there is overlapping spacetime extent
        for cube in self.cubes:
            pos = cube.position
            if pos in shifted_g:
                if cube.is_port and shifted_g[pos].is_port:
                    ports_need_fill[cube.label] = pos
                    continue
                raise TQECException(
                    f"Cube at position {cube.position} is overlapping between "
                    "the two graphs."
                )
        composed_g = self.clone()
        # Resolve the cube kinds at the ports
        for label, port in ports_need_fill.items():
            bases: list[Basis] = []
            # port is guaranteed to only have one pipe connected
            pipe1 = self.pipes_at(port)[0]
            pipe2 = shifted_g.pipes_at(port)[0]
            for d in Direction3D.all_directions():
                b1 = pipe1.kind.get_basis_along(d, pipe1.at_head(port))
                b2 = pipe2.kind.get_basis_along(d, pipe2.at_head(port))
                if b1 is not None and b2 is not None and b1 != b2:
                    raise TQECException(
                        f"Port at {port} cannot be filled with a cube that has valid boundary conditions."
                    )
                # choose Z basis boundary for the walls that can have arbitrary boundary
                bases.append(b1 or b2 or Basis.Z)
            cube_kind = ZXCube(*bases)
            composed_g.fill_ports({label: cube_kind})
        # Compose the graphs
        for cube in shifted_g.cubes:
            # Connecting ports have been filled
            if cube.position in composed_g:
                continue
            composed_g.add_cube(cube.position, cube.kind, cube.label)
        for pipe in shifted_g.pipes:
            u, v = pipe.u.position, pipe.v.position
            composed_g.add_pipe(u, v, pipe.kind)
        composed_g.ports.update(
            {s: p for s, p in shifted_g.ports.items() if composed_g[p].is_port}
        )
        composed_g.name = f"{self.name}_composed_with_{other.name}"
        return composed_g

    def is_single_connected(self) -> bool:
        """Check if the graph is single connected, i.e. there is only one connected
        component in the graph."""
        return bool(nx.is_connected(self._graph))

    def rotate(
        self,
        rotation_axis: Direction3D,
        counterclockwise: bool = True,
        num_90_degree_rotation: int = 1,
    ) -> BlockGraph:
        """Rotate the graph around an axis by 0, 90, 180, or 270 degrees and
        create a new graph with the rotated positions.

        Args:
            rotation_axis: The axis to rotate around.
            counterclockwise: Whether to rotate counterclockwise. Default is True.
            num_90_degree_rotation: The number of 90-degree rotations. Default is 1.

        Returns:
            A new graph with the rotated positions. The new graph will share no data
            with the original graph.
        """
        from tqec.utils.rotations import (
            rotate_block_kind_by_matrix,
            get_rotation_matrix,
            rotate_position_by_matrix,
        )

        rotated = BlockGraph(self.name + "_rotated")
        rotation_matrix = get_rotation_matrix(
            rotation_axis, counterclockwise, num_90_degree_rotation * np.pi / 2
        )
        pos_map: dict[Position3D, Position3D] = {}
        for cube in self.cubes:
            rotated_kind = rotate_block_kind_by_matrix(cube.kind, rotation_matrix)
            rotated_pos = rotate_position_by_matrix(cube.position, rotation_matrix)
            rotated.add_cube(rotated_pos, cast(CubeKind, rotated_kind), cube.label)
            pos_map[cube.position] = rotated_pos

        for pipe in self.pipes:
            rotated_kind = rotate_block_kind_by_matrix(pipe.kind, rotation_matrix)
            rotated.add_pipe(
                pos_map[pipe.u.position],
                pos_map[pipe.v.position],
                cast(PipeKind, rotated_kind),
            )
        return rotated

    def fix_shadowed_faces(self) -> BlockGraph:
        """Fix the basis of those shadowed faces of the cubes in the graph.

        A pair of face can be shadowed if the cube is connected to two pipes
        in the same direction. Though these faces are not visible in the 3D
        visualization, they are still identified by the cube kind and can
        affect the circuit compilation.

        The basis of the cube is enforced to match the pipes connected to it.
        If there is unmatched shadowed faces, we try to fix their basis. This
        will leave some freedom in constructing the model in SketchUp and make
        everyones' life easier.

        Additionally, for a spatial pass-through, i.e. a cube only connected to
        two pipes in the same direction, we will fix the cube kind to not be a
        spatial cube.

        Note that the fixed graph is still not guaranteed to be valid as some
        other conditions may be violated. You still need to call
        :py:meth:`~tqec.computation.block_graph.BlockGraph.validate` to check
        the validity of the graph.

        Returns:
            A new graph with the shadowed faces fixed.
        """
        fixed_cubes: dict[Cube, Cube] = {}
        for cube in self.cubes:
            if not isinstance(cube.kind, ZXCube):
                continue
            # Group connected pipes by direction
            pipes_by_direction: dict[Direction3D, list[Pipe]] = {}
            for pipe in self.pipes_at(cube.position):
                pipes_by_direction.setdefault(pipe.direction, []).append(pipe)
            # No need to handle the case `len(pipes_by_direction) == 0` as there
            # is no pipes connected to the cube.
            # No need to handle the case `len(pipes_by_direction) == 3` as it's
            # a 3D corner that cannot be a valid structure.
            # Spatial pass-through, ensure that the cube is not a spatial cube
            if len(pipes_by_direction) in [0, 3]:
                continue
            shadowed_directions = {
                d for d, ps in pipes_by_direction.items() if len(ps) == 2
            }
            if not shadowed_directions:
                continue
            new_kind = cube.kind
            for shadowed_direction in shadowed_directions:
                # Spatial pass-through, ensure that the cube is not a spatial cube
                if (
                    len(pipes_by_direction) == 1
                    and shadowed_direction != Direction3D.Z
                    and cube.is_spatial
                ):
                    kind = cube.kind
                    assert isinstance(kind, ZXCube)
                    basis = kind.get_basis_along(shadowed_direction)
                    new_kind = kind.with_basis_along(
                        shadowed_direction, basis.flipped()
                    )
                    new_cube = Cube(cube.position, new_kind, cube.label)
                    fixed_cubes[cube] = new_cube
                # T-shape or X-shape connections, can be either in space or time
                # Ensure the shadowed faces match the pipe faces that are in the
                # same plane.
                elif len(pipes_by_direction) == 2:
                    other_direction = next(
                        d for d in pipes_by_direction if d != shadowed_direction
                    )
                    need_match_pipe = next(iter(pipes_by_direction[other_direction]))
                    pipe_basis = need_match_pipe.kind.get_basis_along(
                        shadowed_direction, need_match_pipe.at_head(cube.position)
                    )
                    assert pipe_basis is not None
                    new_kind = new_kind.with_basis_along(shadowed_direction, pipe_basis)

            if new_kind != cube.kind:
                new_cube = Cube(cube.position, new_kind, cube.label)
                fixed_cubes[cube] = new_cube
        new_graph = BlockGraph(self.name)
        for cube in self.cubes:
            new_cube = fixed_cubes.get(cube, cube)
            new_graph.add_cube(cube.position, new_cube.kind, new_cube.label)
        for pipe in self.pipes:
            new_graph.add_pipe(pipe.u.position, pipe.v.position, pipe.kind)
        return new_graph

    def get_cubes_by_label(self, label: str) -> list[Cube]:
        """
        Find cubes with the specified label in the BlockGraph.

        Args:
            label: The label of the cubes.

        Returns:
            The cube instances that have the specified label.
        """
        return [cube for cube in self.cubes if cube.label == label]


def block_kind_from_str(string: str) -> BlockKind:
    """Parse a block kind from a string."""
    string = string.upper()
    if "O" in string:
        return PipeKind.from_str(string)
    elif string == "Y":
        return YHalfCube()
    else:
        return ZXCube.from_str(string)<|MERGE_RESOLUTION|>--- conflicted
+++ resolved
@@ -116,15 +116,11 @@
         return list(self._graph.nodes)
 
     @property
-<<<<<<< HEAD
     def is_open(self) -> bool:
         """Whether the graph is an open graph, i.e. the graph has ports."""
         return bool(self._ports)
 
-    def spacetime_volume(self) -> tuple[int, int, int]:
-=======
     def spacetime_volume(self) -> float:
->>>>>>> ac0ecc58
         """Return the spacetime volume of the computation.
 
         A port cube and the pipes have no spacetime volume. A half Y cube has a
