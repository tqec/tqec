"""Block graph representation of a logical computation."""

from __future__ import annotations

import pathlib
from typing import TYPE_CHECKING
from copy import deepcopy
from io import BytesIO

from tqec.computation._base_graph import ComputationGraph
from tqec.exceptions import TQECException
from tqec.position import Direction3D, SignedDirection3D
from tqec.computation.cube import Cube, CubeKind
from tqec.computation.pipe import Pipe, PipeKind
from tqec.computation.zx_graph import ZXGraph
from tqec.computation.correlation import CorrelationSurface

if TYPE_CHECKING:
    from tqec.interop.collada.html_viewer import _ColladaHTMLViewer


BlockKind = CubeKind | PipeKind


class BlockGraph(ComputationGraph[Cube, Pipe]):
    """Block graph representation of a logical computation.

    A block graph consists of building blocks that fully define the boundary
    conditions and topological structures of a logical computation. It corresponds
    to the commonly used 3D spacetime diagram representation of a surface code
    logical computation.

    The graph contains two categories of blocks:

    1. :py:class:`~tqec.computation.cube.Cube`: The fundamental building blocks
    of the computation. A cube represents a block of quantum operations within
    a specific spacetime volume. These operations preserve or manipulate the
    quantum information encoded in the logical qubits. Cubes are represented
    as nodes in the graph.

    2. :py:class:`~tqec.computation.pipe.Pipe`: Connects cubes to form the
    topological structure representing the logical computation. A pipe occupies
    no spacetime volume and only replaces the operations within the cubes it
    connects. Pipes are represented as edges in the graph.
    """

    def add_edge(self, u: Cube, v: Cube, kind: PipeKind | None = None) -> None:
        """Add an edge to the graph. If the nodes of the edge do not exist in
        the graph, the nodes will be created and added to the graph.

        Args:
            u: The cube on one end of the edge.
            v: The cube on the other end of the edge.
            kind: The kind of the pipe connecting the cubes. If None, the kind will be
                automatically determined based on the cubes it connects to make the
                boundary conditions consistent. Default is None.

        Raises:
            TQECException: For each node in the edge, if there is already a node which is not
                equal to it at the same position, or the node is a port but there is already a
                different port with the same label in the graph.
        """
        if kind is None:
            pipe = Pipe.from_cubes(u, v)
        else:
            pipe = Pipe(u, v, kind)
        self._add_edge_and_nodes_with_checks(u, v, pipe)

    def validate(self) -> None:
        """Check the validity of the block graph to represent a logical
        computation.

        Refer to the Fig.9 in arXiv:2404.18369. Currently, we ignore the b) and e),
        only check the following conditions:

        - **No fanout:** ports can only have one pipe connected to them.
        - **Time-like Y:** Y cubes can only have time-like pipes connected to them.
        - **No 3D corner:** a cube cannot have pipes in all three directions.
        - **Match color at passthrough:** two pipes in a "pass-through" should have the same
          color orientation.
        - **Match color at turn:** two pipes in a "turn" should have the matching colors on
          faces that are touching.

        Raises:
            TQECException: If the above conditions are not satisfied.
        """
        for cube in self.nodes:
            self._validate_locally_at_cube(cube)

    def _validate_locally_at_cube(self, cube: Cube) -> None:
        """Check the validity of the block structures locally at a cube."""
        pipes = self.edges_at(cube.position)
        # a). no fanout
        if cube.is_port:
            if len(pipes) != 1:
                raise TQECException(
                    f"Port at {cube.position} does not have exactly one pipe connected."
                )
            return
        # c). time-like Y
        if cube.is_y_cube:
            if len(pipes) != 1:
                raise TQECException(
                    f"Y cube at {cube.position} does not have exactly one pipe connected."
                )
            if not pipes[0].direction == Direction3D.Z:
                raise TQECException(
                    f"Y cube at {cube.position} has non-timelike pipes connected."
                )
            return

        # Check the color matching conditions
        pipes_by_direction: dict[Direction3D, list[Pipe]] = {}
        for pipe in pipes:
            pipes_by_direction.setdefault(pipe.direction, []).append(pipe)
        # d), f), g). Match color
        for pipe in pipes:
            pipe.check_compatible_with_cubes()

    def to_zx_graph(self, name: str | None = None) -> ZXGraph:
        """Convert the block graph to a
        :py:class:`~tqec.computation.zx_graph.ZXGraph`.

        The conversion process is as follows:

        1. For each cube in the block graph, convert it to a ZX node by calling :py:meth:`~tqec.computation.cube.Cube.to_zx_node`.
        2. For each pipe in the block graph, add an edge to the ZX graph with the corresponding endpoints and Hadamard flag.

        Args:
            block_graph: The block graph to be converted to a ZX graph.
            name: The name of the new ZX graph. If None, the name of the block graph will be used.

        Returns:
            The :py:class:`~tqec.computation.zx_graph.ZXGraph` object converted from the block graph.
        """
        from tqec.computation.conversion import (
            convert_block_graph_to_zx_graph,
        )

        return convert_block_graph_to_zx_graph(self, name)

    def to_dae_file(
        self,
        file_path: str | pathlib.Path,
        pipe_length: float = 2.0,
        pop_faces_at_direction: SignedDirection3D | None = None,
        show_correlation_surface: CorrelationSurface | None = None,
    ) -> None:
        """Write the block graph to a Collada DAE file.

        Args:
            file_path: The output file path.
            pipe_length: The length of the pipes. Default is 2.0.
            pop_faces_at_direction: Remove the faces at the given direction for all the blocks.
                This is useful for visualizing the internal structure of the blocks. Default is None.
            show_correlation_surface: The correlation surface to show in the block graph. Default is None.
        """
        from tqec.interop.collada.read_write import write_block_graph_to_dae_file

        write_block_graph_to_dae_file(
            self,
            file_path,
            pipe_length,
            pop_faces_at_direction,
            show_correlation_surface,
        )

    @staticmethod
    def from_dae_file(filename: str | pathlib.Path, graph_name: str = "") -> BlockGraph:
        """Construct a block graph from a COLLADA DAE file.

        Args:
            filename: The input ``.dae`` file path.
            graph_name: The name of the block graph. Default is an empty string.

        Returns:
            The :py:class:`~tqec.computation.block_graph.BlockGraph` object constructed from the DAE file.
        """
        from tqec.interop.collada.read_write import read_block_graph_from_dae_file

        return read_block_graph_from_dae_file(filename, graph_name)

    def view_as_html(
        self,
        write_html_filepath: str | pathlib.Path | None = None,
        pipe_length: float = 2.0,
        pop_faces_at_direction: SignedDirection3D | None = None,
        show_correlation_surface: CorrelationSurface | None = None,
    ) -> _ColladaHTMLViewer:
        """View COLLADA model in html with the help of ``three.js``.

        This can display a COLLADA model interactively in IPython compatible environments.

        Args:
            write_html_filepath: The output html file path to write the generated html content
                if provided. Default is None.
            pipe_length: The length of the pipes. Default is 2.0.
            pop_faces_at_direction: Remove the faces at the given direction for all the blocks.
                This is useful for visualizing the internal structure of the blocks. Default is None.
            show_correlation_surface: The correlation surface to show in the block graph. Default is None.

        Returns:
            A helper class to display the 3D model, which implements the ``_repr_html_`` method and
            can be directly displayed in IPython compatible environments.
        """
        from tqec.interop.collada.read_write import write_block_graph_to_dae_file
        from tqec.interop.collada.html_viewer import display_collada_model

        bytes_buffer = BytesIO()
        write_block_graph_to_dae_file(
            self,
            bytes_buffer,
            pipe_length,
            pop_faces_at_direction,
            show_correlation_surface,
        )
        return display_collada_model(
            filepath_or_bytes=bytes_buffer.getvalue(),
            write_html_filepath=write_html_filepath,
        )

    def shift_min_z_to_zero(self) -> BlockGraph:
        """Shift the whole graph in the z direction to make the minimum z equal
        zero.

        Returns:
            A new graph with the minimum z position of the cubes equal to zero. The new graph
            will share no data with the original graph.
        """
        minz = min(cube.position.z for cube in self.nodes)
        if minz == 0:
            return deepcopy(self)
        new_graph = BlockGraph(self.name)
        for pipe in self.edges:
            u, v = pipe.u, pipe.v
            new_graph.add_edge(
                Cube(u.position.shift_by(dz=-minz), u.kind, u.label),
                Cube(v.position.shift_by(dz=-minz), v.kind, v.label),
                pipe.kind,
            )
        return new_graph

<<<<<<< HEAD
    def find_correlation_surfaces(self) -> list[CorrelationSurface]:
        """Get the `~tqec.computation.correlation.CorrelationSurface`s from the corresponding
        ZXGraph of the block graph.

        Returns:
            The list of correlation surfaces.
        """
        return self.to_zx_graph().find_correlation_surfaces()
=======
    def rotate(
        self,
        rotation_axis: Direction3D = Direction3D.Y,
        num_90_degree_rotation: int = 1,
        counterclockwise: bool = True,
    ) -> BlockGraph:
        """Rotate the graph around an axis by ``num_90_degree_rotation * 90`` degrees and
        return a new rotated graph.

        Args:
            rotation_axis: The axis around which to rotate the graph.
            num_90_degree_rotation: The number of 90-degree rotations to apply to the graph.
            counterclockwise: Whether to rotate the graph counterclockwise. If set to False,
                the graph will be rotated clockwise. Defaults to True.

        Returns:
            A data-independent copy of the graph rotated by the given number of 90-degree rotations.
        """
        n = num_90_degree_rotation % 4

        if n == 0:
            return self.copy()

        zx = self.to_zx_graph()
        rotated_zx = zx.rotate(rotation_axis, n, counterclockwise)
        name_suffix = f" rotated by {n * 90} degrees {'counter' if counterclockwise else ''}clockwise around the {rotation_axis.name} axis"
        return rotated_zx.to_block_graph(self.name + name_suffix)
>>>>>>> 6d938331
<|MERGE_RESOLUTION|>--- conflicted
+++ resolved
@@ -240,7 +240,6 @@
             )
         return new_graph
 
-<<<<<<< HEAD
     def find_correlation_surfaces(self) -> list[CorrelationSurface]:
         """Get the `~tqec.computation.correlation.CorrelationSurface`s from the corresponding
         ZXGraph of the block graph.
@@ -249,7 +248,7 @@
             The list of correlation surfaces.
         """
         return self.to_zx_graph().find_correlation_surfaces()
-=======
+
     def rotate(
         self,
         rotation_axis: Direction3D = Direction3D.Y,
@@ -276,5 +275,4 @@
         zx = self.to_zx_graph()
         rotated_zx = zx.rotate(rotation_axis, n, counterclockwise)
         name_suffix = f" rotated by {n * 90} degrees {'counter' if counterclockwise else ''}clockwise around the {rotation_axis.name} axis"
-        return rotated_zx.to_block_graph(self.name + name_suffix)
->>>>>>> 6d938331
+        return rotated_zx.to_block_graph(self.name + name_suffix)