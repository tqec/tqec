"""Defines the :py:class:`~tqec.computation.cube.Cube` class."""

from __future__ import annotations

from dataclasses import astuple, dataclass
from typing import Any

from tqec.utils.enums import Basis
from tqec.utils.exceptions import TQECError
from tqec.utils.position import Direction3D, Position3D


@dataclass(frozen=True)
class ZXCube:
    """The kind of cubes consisting of only X or Z basis boundaries.

    Attributes:
        x: Looking at the cube along the x-axis, the basis of the walls observed.
        y: Looking at the cube along the y-axis, the basis of the walls observed.
        z: Looking at the cube along the z-axis, the basis of the walls observed.

    """

    x: Basis
    y: Basis
    z: Basis

    def __post_init__(self) -> None:
        if self.x == self.y == self.z:
            raise TQECError("The cube with the same basis along all axes is not allowed.")

    def as_tuple(self) -> tuple[Basis, Basis, Basis]:
        """Return a tuple of ``(self.x, self.y, self.z)``.

        Returns:
            A tuple of ``(self.x, self.y, self.z)``.

        """
        return astuple(self)

    def __str__(self) -> str:
        return f"{self.x}{self.y}{self.z}"

    @staticmethod
    def all_kinds() -> list[ZXCube]:
        """Return all the allowed ``ZXCube`` instances.

        Returns:
            The list of all the allowed ``ZXCube`` instances.

        """
        return [ZXCube.from_str(s) for s in ["ZXZ", "XZZ", "ZXX", "XZX", "XXZ", "ZZX"]]

    @staticmethod
    def from_str(string: str) -> ZXCube:
        """Create a cube kind from the string representation.

        The string must be a 3-character string consisting of ``'X'`` or ``'Z'``,
        representing the basis of the walls along the x, y, and z axes.
        For example, a cube with left-right walls in the X basis, front-back walls in the Z basis,
        and top-bottom walls in the X basis can be constructed from the string ``'XZX'``.

        Args:
            string: A 3-character string consisting of ``'X'`` or ``'Z'``, representing
                the basis of the walls along the x, y, and z axes.

        Returns:
            The :py:class:`~tqec.computation.cube.ZXCube` instance constructed from
            the string representation.

        """
        return ZXCube(*map(Basis, string.upper()))

    @property
    def normal_basis(self) -> Basis:
        """Return the normal basis of the cube.

        Normal basis only appears once in the three bases of the cube. For example,
        the normal basis of the cube ``XZZ`` is ``X`` and the normal basis of the cube
        ``ZXX`` is ``Z``.

        """
        if sum(basis == Basis.Z for basis in astuple(self)) == 1:
            return Basis.Z
        return Basis.X

    @property
    def normal_direction(self) -> Direction3D:
        """Return the normal direction of the cube.

        Normal direction is the direction along which the normal basis appears.
        For example, the normal direction of the cube ``XZZ`` is ``Direction3D.X``
        and the normal direction of the cube ``XXZ`` is ``Direction3D.Z``.

        """
        return Direction3D(astuple(self).index(self.normal_basis))

    @property
    def is_spatial(self) -> bool:
        """Return whether a cube of this kind is a spatial cube.

        A spatial cube is a cube whose all spatial boundaries are in the same basis.
        There are only two possible spatial cubes: ``XXZ`` and ``ZZX``.

        """
        return self.x == self.y

    def get_basis_along(self, direction: Direction3D) -> Basis:
        """Get the basis of the walls along the given direction axis.

        Args:
            direction: The direction of the axis along which the basis is queried.

        Returns:
            The basis of the walls along the given direction axis.

        """
        return self.as_tuple()[direction.value]

    def with_basis_along(self, direction: Direction3D, basis: Basis) -> ZXCube:
        """Set the basis of the walls along the given direction axis and return a new instance.

        Args:
            direction: The direction of the axis along which the basis is set.
            basis: The basis to set along the given direction axis.

        Returns:
            The new :py:class:`~tqec.computation.cube.ZXCube` instance with the basis
            set along the given direction axis.

        """
        return ZXCube(
            *[basis if i == direction.value else b for i, b in enumerate(self.as_tuple())]
        )


class Port:
    """Cube kind representing the open ports in the block graph.

    The open ports correspond to the input/output of the computation represented by the block graph.
    They will have no effect on the functionality of the logical computation itself and should be
    invisible when visualizing the computation model.

    """

    def __str__(self) -> str:
        return "PORT"

    def __hash__(self) -> int:
        return hash(Port)

    def __eq__(self, other: object) -> bool:
        return isinstance(other, Port)


class YHalfCube:
    """Cube kind representing the Y-basis initialization/measurements."""

    def __str__(self) -> str:
        return "Y"

    def __hash__(self) -> int:
        return hash(YHalfCube)

    def __eq__(self, other: object) -> bool:
        return isinstance(other, YHalfCube)


CubeKind = ZXCube | Port | YHalfCube
"""All the possible kinds of cubes."""


def cube_kind_from_string(s: str) -> CubeKind:
    """Create a cube kind from the string representation."""
    match s.upper():
        case "PORT" | "P":
            return Port()
        case "Y":
            return YHalfCube()
        case _:
            return ZXCube.from_str(s)


@dataclass(frozen=True)
class Cube:
    """A fundamental building block of the logical computation.

    A cube is a high-level abstraction of a block of quantum operations within a
    specific spacetime volume. These operations preserve or manipulate the quantum
    information encoded in the logical qubits.

    For example, a single ``ZXZ`` kind cube can represent a quantum memory experiment for
    a surface code patch in logical Z basis. The default circuit implementation of the
    cube will consist of transversal Z basis resets, syndrome extraction cycles, and finally
    the Z basis transversal measurements. The spatial location of the physical qubits in the
    code patch and the time when the operations are applied are specified by the spacetime
    position of the cube.

    Attributes:
        position: The position of the cube in the spacetime. The spatial coordinates
            determines which code patch the operations are applied to, and the time
            coordinate determines when the operations are applied.
        kind: The kind of the cube. It determines the basic logical operations represented
            by the cube.
        label: The label of the cube. It's mainly used for annotating the input/output
            ports of the block graph. If the cube is a port, the label must be non-empty
            and unique within the block graph. The label can be any string, but duplicate
            labels are not allowed. Default is an empty string.

    """

    position: Position3D
    kind: CubeKind
    label: str = ""

    def __post_init__(self) -> None:
        if self.is_port and not self.label:
            raise TQECError("A port cube must have a non-empty port label.")

    def __str__(self) -> str:
        return f"{self.kind}{self.position}"

    @property
    def is_zx_cube(self) -> bool:
<<<<<<< HEAD
        """Return whether the cube is of kind :py:class:`~tqec.computation.cube.ZXCube`."""
=======
        """Verify whether the cube is of kind :py:class:`~tqec.computation.cube.ZXCube`."""
>>>>>>> b1f4dfa8
        return isinstance(self.kind, ZXCube)

    @property
    def is_port(self) -> bool:
<<<<<<< HEAD
        """Return whether the cube is of kind :py:class:`~tqec.computation.cube.Port`."""
=======
        """Verify whether the cube is of kind :py:class:`~tqec.computation.cube.Port`."""
>>>>>>> b1f4dfa8
        return isinstance(self.kind, Port)

    @property
    def is_y_cube(self) -> bool:
<<<<<<< HEAD
        """Return whether the cube is of kind :py:class:`~tqec.computation.cube.YHalfCube`."""
=======
        """Verify whether the cube is of kind :py:class:`~tqec.computation.cube.YHalfCube`."""
>>>>>>> b1f4dfa8
        return isinstance(self.kind, YHalfCube)

    @property
    def is_spatial(self) -> bool:
        """Return whether the cube is a spatial cube.

        A spatial cube is a cube whose all spatial boundaries are in the same basis.
        There are only two possible spatial cubes: ``XXZ`` and ``ZZX``.

        """
        return isinstance(self.kind, ZXCube) and self.kind.is_spatial

    def to_dict(self) -> dict[str, Any]:
        """Returns the dictionary representation of the cube."""
        return {
            "position": self.position.as_tuple(),
            "kind": str(self.kind),
            "label": self.label,
        }

    @staticmethod
    def from_dict(data: dict[str, Any]) -> Cube:
        """Creates a cube from the dictionary representation.

        Args:
            data: The dictionary representation of the cube.

        Returns:
            The :py:class:`~tqec.computation.cube.Cube` instance created from the
            dictionary representation.

        """
        return Cube(
            position=Position3D(*data["position"]),
            kind=cube_kind_from_string(data["kind"]),
            label=data["label"],
        )<|MERGE_RESOLUTION|>--- conflicted
+++ resolved
@@ -222,29 +222,17 @@
 
     @property
     def is_zx_cube(self) -> bool:
-<<<<<<< HEAD
-        """Return whether the cube is of kind :py:class:`~tqec.computation.cube.ZXCube`."""
-=======
         """Verify whether the cube is of kind :py:class:`~tqec.computation.cube.ZXCube`."""
->>>>>>> b1f4dfa8
         return isinstance(self.kind, ZXCube)
 
     @property
     def is_port(self) -> bool:
-<<<<<<< HEAD
-        """Return whether the cube is of kind :py:class:`~tqec.computation.cube.Port`."""
-=======
         """Verify whether the cube is of kind :py:class:`~tqec.computation.cube.Port`."""
->>>>>>> b1f4dfa8
         return isinstance(self.kind, Port)
 
     @property
     def is_y_cube(self) -> bool:
-<<<<<<< HEAD
-        """Return whether the cube is of kind :py:class:`~tqec.computation.cube.YHalfCube`."""
-=======
         """Verify whether the cube is of kind :py:class:`~tqec.computation.cube.YHalfCube`."""
->>>>>>> b1f4dfa8
         return isinstance(self.kind, YHalfCube)
 
     @property
