--- conflicted
+++ resolved
@@ -222,29 +222,17 @@
 
     @property
     def is_zx_cube(self) -> bool:
-<<<<<<< HEAD
-        """Return whether the cube is of kind :py:class:`~tqec.computation.cube.ZXCube`."""
-=======
         """Verify whether the cube is of kind :py:class:`~tqec.computation.cube.ZXCube`."""
->>>>>>> 56a87086
         return isinstance(self.kind, ZXCube)
 
     @property
     def is_port(self) -> bool:
-<<<<<<< HEAD
-        """Return whether the cube is of kind :py:class:`~tqec.computation.cube.Port`."""
-=======
         """Verify whether the cube is of kind :py:class:`~tqec.computation.cube.Port`."""
->>>>>>> 56a87086
         return isinstance(self.kind, Port)
 
     @property
     def is_y_cube(self) -> bool:
-<<<<<<< HEAD
-        """Return whether the cube is of kind :py:class:`~tqec.computation.cube.YHalfCube`."""
-=======
         """Verify whether the cube is of kind :py:class:`~tqec.computation.cube.YHalfCube`."""
->>>>>>> 56a87086
         return isinstance(self.kind, YHalfCube)
 
     @property
