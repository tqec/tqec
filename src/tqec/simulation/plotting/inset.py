"""Defines some helper functions to plot into insets."""

# required for "3d" projection even though not explicitly used
import sinter
from matplotlib.axes import Axes
from matplotlib.ticker import ScalarFormatter
from mpl_toolkits.mplot3d.axes3d import Axes3D

from tqec.computation.correlation import CorrelationSurface
from tqec.interop.pyzx.plot import (
    draw_correlation_surface_on,
    draw_positioned_zx_graph_on,
)
from tqec.interop.pyzx.positioned import PositionedZX


def add_inset_axes3d(ax_target: Axes, bounds: tuple[float, float, float, float]) -> Axes3D:
<<<<<<< HEAD
    """Wrap ``fig.add_axes`` to achieve ``ax.inset_axes`` functionality for 3D."""
=======
    """Wrapper around ``fig.add_axes`` to achieve ``ax.inset_axes`` functionality for 3D."""
>>>>>>> 276982bb
    ax = ax_target.inset_axes(bounds, projection="3d")
    assert isinstance(ax, Axes3D)
    return ax


def plot_observable_as_inset(
    ax_target: Axes,
    zx_graph: PositionedZX,
    observable: CorrelationSurface,
    bounds: tuple[float, float, float, float] = (0.55, 0.0, 0.45, 0.45),
) -> None:
    """Plot the provided observable as an inset in the provided ax.

    Args:
        ax_target: the ax to insert an inset in to plot the correlation surface.
        bounds: (x0, y0, width, height) where (x0, y0) is the position of the
            lower-left corner of the inset. All coordinates are normalized to
            [0, 1] meaning that an input of (0, 0, 1, 1) will span the whole
            `ax_target`.
        zx_graph: ZX graph used.
        observable: correlation surface over the provided `zx_graph` to
            draw.

    """
    inset_ax = add_inset_axes3d(ax_target, bounds)
    inset_ax.set_axis_off()
    draw_positioned_zx_graph_on(zx_graph, inset_ax, node_size=50)
    draw_correlation_surface_on(observable, zx_graph, inset_ax)
    inset_ax.set_facecolor((0.0, 0.0, 0.0, 0.0))


def plot_threshold_as_inset(
    ax_target: Axes,
    stats: list[sinter.TaskStats],
    zoom_bounds: tuple[float, float, float, float],
    threshold: float | None = None,
    inset_bounds: tuple[float, float, float, float] = (0.53, 0.45, 0.4, 0.4),
) -> None:
    """Add an inset plot to ``ax_target`` with the provided ``stats``.

    Args:
        ax_target: ax on which to insert the inset.
        stats: ``sinter`` statistics to plot with ``sinter.plot_error_rate`` on
            the created inset.
        zoom_bounds: ``(x0, y0, x1, y1)``. The inset will have physical
            error-rate (X-axis coordinate) ranging from ``x0`` to ``x1`` and
            logical error-rate (Y-axis coordinate) ranging from ``y0` to ``y1``.
            Note that you likely want ``y1 > y0`` to have an inset plot that
            looks like the main error-rate plot.
        threshold: if not ``None``, a red horizontal line is added to the inset
            plot to the physical error-rate given in this argument.
        inset_bounds: bounds in axes coordinates (i.e., between 0 and 1) for the
            rectangle in which the inset should appear on the main axes. The
            default value tries to place the inset such that it does not overlap
            with the logical error-rate curves on the main plot while still
            leaving room to plot the observable in another inset.

    """
    # Creating the inset
    inset_ax = ax_target.inset_axes(
        inset_bounds,
        xlim=(zoom_bounds[0], zoom_bounds[2]),
        ylim=(zoom_bounds[1], zoom_bounds[3]),
    )
    # Configuring the inset to look nice
    # 1. This is a loglog plot.
    inset_ax.loglog()
    # 2. Ticks management.
    # 2.1. Because we expect the logical error-rate at the threshold to be high
    #      we can format the Y-axis ticks using that knowledge.
    inset_ax.invert_yaxis()
    inset_ax.yaxis.set_label_position("right")
    inset_ax.yaxis.tick_right()
    inset_ax.yaxis.set_minor_formatter(ScalarFormatter())
    inset_ax.yaxis.set_major_formatter(ScalarFormatter())
    inset_ax.tick_params(axis="y", which="minor", labelsize=7)
    inset_ax.tick_params(axis="y", which="major", labelsize=7)
    # 2.2. The physical error-rate at which the threshold is located should be
    #      quite small (below 10**-2 from experiments), so keep the scientific
    #      notation here.
    inset_ax.tick_params(axis="x", which="major", labelsize=7)
    inset_ax.tick_params(axis="x", which="minor", labelsize=7)
    # 3. Make the grid apparent.
    inset_ax.grid(which="both", axis="both")
    # 4. Annotate the inset correctly.
    _, (lower_left, upper_left, lower_right, upper_right) = ax_target.indicate_inset_zoom(
        inset_ax, edgecolor="black", alpha=0.8
    )  # type: ignore
    lower_left.set_visible(True)  # type: ignore
    upper_right.set_visible(True)  # type: ignore
    lower_right.set_visible(False)  # type: ignore
    upper_left.set_visible(False)  # type: ignore

    # Plotting the data
    sinter.plot_error_rate(
        ax=inset_ax,
        stats=stats,
        x_func=lambda stat: stat.json_metadata["p"],
        group_func=lambda stat: stat.json_metadata["d"],
        plot_args_func=lambda index, group_key, group_stats: {"markersize": 3},
    )
    # Drawing the threshold if provided
    if threshold is not None:
        inset_ax.axvline(threshold, color="r")
        inset_ax.text(
            threshold * 1.02,
            zoom_bounds[1] * 0.96,
            f"{threshold:.3g}",
            fontsize=6,
            color="r",
            horizontalalignment="left",
            verticalalignment="top",
        )<|MERGE_RESOLUTION|>--- conflicted
+++ resolved
@@ -15,11 +15,7 @@
 
 
 def add_inset_axes3d(ax_target: Axes, bounds: tuple[float, float, float, float]) -> Axes3D:
-<<<<<<< HEAD
-    """Wrap ``fig.add_axes`` to achieve ``ax.inset_axes`` functionality for 3D."""
-=======
     """Wrapper around ``fig.add_axes`` to achieve ``ax.inset_axes`` functionality for 3D."""
->>>>>>> 276982bb
     ax = ax_target.inset_axes(bounds, projection="3d")
     assert isinstance(ax, Axes3D)
     return ax
