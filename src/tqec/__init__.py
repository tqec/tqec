--- conflicted
+++ resolved
@@ -36,10 +36,6 @@
     SquarePlaquetteQubits,
 )
 from .plaquette.enums import PlaquetteOrientation
-<<<<<<< HEAD
-from .position import Direction3D, Displacement, Position2D, Position3D, Shape2D
-from .scale import LinearFunction, Scalable2D, round_or_fail
-=======
 from .position import (
     Direction3D,
     Displacement,
@@ -48,7 +44,6 @@
     Shape2D,
     SignedDirection3D,
 )
-from .scale import LinearFunction, Scalable2D, ScalableInterval, round_or_fail
->>>>>>> 1fc6ff6f
+from .scale import LinearFunction, Scalable2D, round_or_fail
 from .templates import Template
 from .templates.enums import TemplateOrientation