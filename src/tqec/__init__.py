--- conflicted
+++ resolved
@@ -1,67 +1,9 @@
 from ._version import __version__
-<<<<<<< HEAD
-
-from . import circuit
-from . import compile
-from . import computation
-from . import exceptions
-from . import gallery
-from . import simulation
-from . import templates
-from . import plaquette
-
-
-=======
 from .circuit import ScheduledCircuit as ScheduledCircuit
 from .circuit import ScheduleException as ScheduleException
->>>>>>> 78de85cf
 from .circuit import (
     annotate_detectors_automatically as annotate_detectors_automatically,
 )
-<<<<<<< HEAD
-from .compile import compile_block_graph
-from .computation import (
-    BlockGraph,
-    Cube,
-    CubeKind,
-    ZXCube,
-    Port,
-    YCube,
-    Pipe,
-    PipeKind,
-    ZXNode,
-    ZXKind,
-    ZXEdge,
-    ZXGraph,
-)
-from .interop import (
-    display_collada_model,
-    read_block_graph_from_dae_file,
-    write_block_graph_to_dae_file,
-    RGBA,
-    TQECColor,
-)
-from .exceptions import TQECException
-from .interval import Interval
-from .noise_model import NoiseModel
-from .plaquette import (
-    Plaquette,
-    PlaquetteQubits,
-    SquarePlaquetteQubits,
-)
-from .plaquette.enums import PlaquetteOrientation
-from .position import (
-    Direction3D,
-    Displacement,
-    Position2D,
-    Position3D,
-    Shape2D,
-    SignedDirection3D,
-)
-from .scale import LinearFunction, Scalable2D, round_or_fail
-from .templates import Template
-from .templates.enums import TemplateOrientation
-=======
 from .circuit import generate_circuit as generate_circuit
 from .circuit import merge_scheduled_circuits as merge_scheduled_circuits
 from .compile import compile_block_graph as compile_block_graph
@@ -79,11 +21,13 @@
 from .computation import ZXKind as ZXKind
 from .computation import ZXNode as ZXNode
 from .exceptions import TQECException as TQECException
+from .interop import RGBA as RGBA
+from .interop import TQECColor as TQECColor
 from .interop import display_collada_model as display_collada_model
 from .interop import read_block_graph_from_dae_file as read_block_graph_from_dae_file
 from .interop import write_block_graph_to_dae_file as write_block_graph_to_dae_file
 from .interval import Interval as Interval
-from .noise_models import NoiseModel as NoiseModel
+from .noise_model import NoiseModel as NoiseModel
 from .plaquette import Plaquette as Plaquette
 from .plaquette import PlaquetteQubits as PlaquetteQubits
 from .plaquette import SquarePlaquetteQubits as SquarePlaquetteQubits
@@ -96,12 +40,6 @@
 from .position import SignedDirection3D as SignedDirection3D
 from .scale import LinearFunction as LinearFunction
 from .scale import Scalable2D as Scalable2D
-from .scale import ScalableInterval as ScalableInterval
 from .scale import round_or_fail as round_or_fail
 from .templates import Template as Template
-from .templates.enums import CornerPositionEnum as CornerPositionEnum
-from .templates.enums import TemplateOrientation as TemplateOrientation
-from .templates.enums import (
-    TemplateRelativePositionEnum as TemplateRelativePositionEnum,
-)
->>>>>>> 78de85cf
+from .templates.enums import TemplateOrientation as TemplateOrientation