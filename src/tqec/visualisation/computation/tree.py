"""Contains helpers to visualise a :class:`~tqec.compile.tree.tree.LayerTree` instance."""

from __future__ import annotations

import warnings
from collections.abc import Sequence
from dataclasses import dataclass

import stim
import svg
from typing_extensions import override

from tqec.circuit.qubit import GridQubit
from tqec.compile.blocks.layers.atomic.layout import LayoutLayer
from tqec.compile.observables.builder import Observable
from tqec.compile.tree.node import LayerNode, NodeWalker
from tqec.utils.exceptions import TQECError
from tqec.visualisation.computation.plaquette.grid import plaquette_grid_svg_viewer


@dataclass(frozen=True)
class VisualisationData:
    """Holds visualisation data for one layer.

    This dataclass holds data that will then be used to visualise one layer of the visualised
    :class:`~tqec.compile.tree.tree.LayerTree` instance.

    """

    layer: LayoutLayer
    start_moment: int
    end_moment: int
    observable: Observable | None = None

    def __post_init__(self) -> None:
        """Check that the instance is valid.

        Raises:
            AssertionError: when ``self.start_moment <= self.end_moment``.

        """
        assert self.start_moment <= self.end_moment

    def with_duration_offset(self, offset: int) -> VisualisationData:
        """Add a time offset to the time-related data in ``self``.

        This method is used to get a new instance of :class:`.VisualisationData` with a modified
        offset in time, for example when visualising each repetitions in a REPEAT loop.

        """
        return VisualisationData(
            self.layer,
            self.start_moment + offset,
            self.end_moment + offset,
            self.observable,
        )


class LayerVisualiser(NodeWalker):
    """A node walker that draws the visited :class:`~tqec.compile.tree.tree.LayerTree` instance."""

    def __init__(
        self,
        k: int,
        errors: Sequence[stim.ExplainedError] = tuple(),
        show_observable: int | None = None,
        font_size: float = 0.5,
        font_color: str = "red",
        top_left_qubit: GridQubit | None = None,
        bottom_right_qubit: GridQubit | None = None,
    ):
        """Create a :class:`.LayerVisualiser` instance.

        Args:
            k: scaling factor.
            errors: a (possibly empty) sequence of errors to draw on the resulting SVG
                representation.
            show_observable: also visualise the observable at the provided index if not None.
            font_size: size of the font used to write the moment range of each layer that is drawn.
            font_color: color of the font used to write the moment range of each layer that is
                drawn.
            top_left_qubit: qubit that should be at the top-left corner of the viewport. Can be used
                top only visualise part of a computation, or to add empty border. If not provided,
                the top-left qubit is automatically computed from the drawn computation.
            bottom_right_qubit: qubit that should be at the bottom-right corner of the viewport. Can
                be used top only visualise part of a computation, or to add empty border. If not
                provided, the bottom-right qubit is automatically computed from the drawn
                computation.

        """
        super().__init__()
        self._k = k
        self._stack: list[list[VisualisationData]] = [[]]
        self._errors: list[stim.ExplainedError] = list(errors)
        self._observable_index = show_observable
        self._font_size = font_size
        self._font_color = font_color
        self._top_left_qubit = top_left_qubit
        self._bottom_right_qubit = bottom_right_qubit

    @override
    def enter_node(self, node: LayerNode) -> None:
        if node.is_repeated:
            self._stack.append([])

    @override
    def exit_node(self, node: LayerNode) -> None:
        if not node.is_repeated:
            return
        if len(self._stack) < 2:
            raise TQECError(
                "Logical error: exiting a repeated node with less than 2 entries in the stack."
            )
        assert node.repetitions is not None
        repetitions = node.repetitions.integer_eval(self._k)
        elements = self._stack.pop()
        duration = elements[-1].end_moment - elements[0].start_moment
        # Repeat the body of the REPEAT loop.
        for r in range(repetitions):
            for e in elements:
                self._stack[-1].append(e.with_duration_offset(r * duration))

    @override
    def visit_node(self, node: LayerNode) -> None:
        if not node.is_leaf:
            return
        layer = node._layer
        assert isinstance(layer, LayoutLayer)
        start = self.current_moment
        end = start + layer.num_moments(self._k)
        observable: Observable | None = None
        if self._observable_index is not None:
            annotations = node._annotations.get(self._k)
            if annotations is not None:
                observable = next(
                    (
                        obs
                        for obs in node.get_annotations(self._k).observables
                        if obs.observable_index == self._observable_index
                    ),
                    None,
                )
        self._stack[-1].append(VisualisationData(layer, start, end, observable))

    @property
    def current_moment(self) -> int:
        """Return the index of the first moment on which something can be scheduled.

        Returns:
            1 + the index of the last used moment.

        """
        if self._stack[-1]:
            return self._stack[-1][-1].end_moment
        elif len(self._stack) > 1 and self._stack[-2]:
            return self._stack[-2][-1].end_moment
        else:
            return 0

    def get_moment_text(self, start: int, end: int) -> svg.Text:
<<<<<<< HEAD
        """Return an SVG representation of a text indicating the moments covered by [start, end].
=======
        """Returns an SVG representation of a text indicating the moments covered by [start, end].
>>>>>>> 21423afa

        Args:
            start: initial moment.
            end: final (exclusive) moment.

        """
        return svg.Text(
            x=0,
            y=0,
            fill=self._font_color,
            font_size=self._font_size,
            text_anchor="start",
            dominant_baseline="hanging",
            text=f"Moments: {start} -> {end}",
        )

    def _get_errors_within(self, start: int, end: int) -> list[stim.ExplainedError]:
        return [
            err
            for err in self._errors
            if (start <= err.circuit_error_locations[0].tick_offset < end)
        ]

    @property
    def visualisations(self) -> list[str]:
        """Build and returns a list of SVG strings representing ``self``.

        Warning:
            Even though this is a property, non-trivial computations are made here. It is advised
            to only use that property once, when the visualisation is needed.

        """
        if len(self._stack) > 1:
            warnings.warn(
                "Trying to get the layer visualisations but the stack contains more than one "
                "element. You may get incorrect results. Did you forget to close a REPEAT block?"
            )
        if self._observable_index and not any(data.observable for data in self._stack[0]):
            raise TQECError(
                f"Observable index {self._observable_index} requested, but no observable "
                "with this index was found to be annotated in the layer visualisation data."
            )
        ret: list[str] = []
        for element in self._stack[0]:
            template, plaquettes = element.layer.to_template_and_plaquettes()
            instantiation = template.instantiate_list(self._k)
            drawers = plaquettes.collection.map_values(
                lambda plaq: plaq.debug_information.get_svg_drawer()
            )
            tlq, _ = element.layer.qubit_bounds

            svg_element = plaquette_grid_svg_viewer(
                instantiation,
                drawers,
                top_left_used_qubit=tlq.to_grid_qubit(self._k),
                view_box_top_left_qubit=self._top_left_qubit,
                view_box_bottom_right_qubit=self._bottom_right_qubit,
                errors=self._get_errors_within(element.start_moment, element.end_moment),
                observable=element.observable,
            )
            # Adding text to mark which TICKs are concerned.
            assert svg_element.elements is not None
            svg_element.elements.append(
                self.get_moment_text(element.start_moment, element.end_moment)
            )
            ret.append(svg_element.as_str())
        return ret<|MERGE_RESOLUTION|>--- conflicted
+++ resolved
@@ -158,11 +158,7 @@
             return 0
 
     def get_moment_text(self, start: int, end: int) -> svg.Text:
-<<<<<<< HEAD
-        """Return an SVG representation of a text indicating the moments covered by [start, end].
-=======
         """Returns an SVG representation of a text indicating the moments covered by [start, end].
->>>>>>> 21423afa
 
         Args:
             start: initial moment.
