--- conflicted
+++ resolved
@@ -51,11 +51,7 @@
     size: float = 1,
     add_detectors_from_errors: bool = True,
 ) -> svg.G:
-<<<<<<< HEAD
-    """Return an SVG element with the provided ``errors`` drawn and a transparent background.
-=======
     """Returns an SVG element with the provided ``errors`` drawn and a transparent background.
->>>>>>> 21423afa
 
     Args:
         errors: a sequence of errors to plot. It is often desirable to filter
