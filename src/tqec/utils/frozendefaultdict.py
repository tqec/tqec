--- conflicted
+++ resolved
@@ -98,15 +98,11 @@
         if self.default_value is not None:
             default_value = callable(self.default_value)
         return FrozenDefaultDict(
-<<<<<<< HEAD
-            {k: callable(v) for k, v in self.items()}, default_factory=default_factory
+            {k: callable(v) for k, v in self.items()}, default_value=default_value
         )
 
     def map_keys_if_present(self, mapping: Mapping[K, K]) -> FrozenDefaultDict[K, V]:
         return FrozenDefaultDict(
             {mapping[k]: v for k, v in self.items() if k in mapping},
             default_factory=self._default_factory,
-=======
-            {k: callable(v) for k, v in self.items()}, default_value=default_value
->>>>>>> 4078fb2f
         )