--- conflicted
+++ resolved
@@ -103,13 +103,10 @@
         coordinates. This method is here to translate a Shape instance to a numpy shape
         transparently for the user.
 
-<<<<<<< HEAD
-=======
         In the coordinate system used in this library, numpy indexes arrays using (y, x)
         coordinates. This method is here to translate a ``Shape`` instance to a numpy shape
         transparently for the user.
 
->>>>>>> 276982bb
         """
         return (self.y, self.x)
 
