"""Defines 2D and 3D data-structures storing vectors of integers.

This module defines several classes to store pairs (2D) or 3-tuples (3D) of
integers representing coordinates. They are used all over the code base to avoid
any coordinate system mess and to explicitly annotate each coordinate with its
significance. Basically, instead of having

.. code-block:: python

    coords = (0, 4)  # Is it (y, x) or (x, y)?
    # 0 used below, but if the coords tuple was obtained from a call to
    # `.shape` from a numpy array it should rather be a 1.
    x = coords[0]

we have

.. code-block:: python

    coords = Position2D(0, 4)
    x = coords.x

This is particularly useful when we, as humans, are mostly used to always have
(x, y) coordinates but some libraries (such as numpy) reverse that order for
indexing.

"""

from __future__ import annotations

import re
from dataclasses import astuple, dataclass
from enum import Enum

import numpy as np
import numpy.typing as npt
from typing_extensions import Self

from tqec.utils.exceptions import TQECError


@dataclass(frozen=True, order=True)
class Vec2D:
    x: int
    y: int


@dataclass(frozen=True, order=True)
class Vec3D:
    x: int
    y: int
    z: int


class Position2D(Vec2D):
    """Represents a position on a 2-dimensional plane.

    Warning:
        This class represents a position without any knowledge of the coordinate
        system being used. As such, it should only be used when the coordinate
        system is meaningless or in localised places where the coordinate system
        is obvious. In particular, this class should be avoided in interfaces.

    """

    def with_block_coordinate_system(self) -> BlockPosition2D:
        """Return a :class:`.BlockPosition2D` from ``self``."""
        return BlockPosition2D(self.x, self.y)

    def is_neighbour(self, other: Position2D) -> bool:
        """Check if the other position is near to this position, i.e. Manhattan distance is 1."""
        return abs(self.x - other.x) + abs(self.y - other.y) == 1

    def to_3d(self, z: int = 0) -> Position3D:
        """Get a 3-dimensional position with the ``x`` and ``y`` coordinates from ``self``."""
        return Position3D(self.x, self.y, z)


class PhysicalQubitPosition2D(Position2D):
    """Represents the position of a physical qubit on a 2-dimensional plane."""


class PlaquettePosition2D(Position2D):
    """Represents the position of a plaquette on a 2-dimensional plane."""

    def get_origin_position(self, shift: Shift2D) -> PhysicalQubitPosition2D:
        """Returns the position of the plaquette origin."""
        return PhysicalQubitPosition2D(shift.x * self.x, shift.y * self.y)


class BlockPosition2D(Position2D):
    """Represents the position of a block on a 2-dimensional plane."""

    def get_top_left_plaquette_position(self, block_shape: PlaquetteShape2D) -> PlaquettePosition2D:
        """Returns the position of the top-left plaquette of the block."""
        return PlaquettePosition2D(block_shape.x * self.x, block_shape.y * self.y)


class Shape2D(Vec2D):
    def to_numpy_shape(self) -> tuple[int, int]:
        """Returns the shape according to numpy indexing.

        In the coordinate system used in this library, numpy indexes arrays using (y, x)
<<<<<<< HEAD
        coordinates. This method is here to translate a Shape instance to a numpy shape
=======
        coordinates. This method is here to translate a ``Shape`` instance to a numpy shape
>>>>>>> b1f4dfa8
        transparently for the user.

        """
        return (self.y, self.x)


class PlaquetteShape2D(Shape2D):
    """Represents a 2-dimensional shape using plaquette coordinate system."""


class PhysicalQubitShape2D(Shape2D):
    """Represents a 2-dimensional shape using physical qubit coordinate system."""


class Shift2D(Vec2D):
    def __mul__(self, factor: int) -> Shift2D:
        return Shift2D(factor * self.x, factor * self.y)

    def __rmul__(self, factor: int) -> Shift2D:
        return self.__mul__(factor)


class Position3D(Vec3D):
    """A 3D integer position."""

    x: int
    y: int
    z: int

    def shift_by(self, dx: int = 0, dy: int = 0, dz: int = 0) -> Self:
        """Shift the position by the given offset."""
        return self.__class__(self.x + dx, self.y + dy, self.z + dz)

    def shift_in_direction(self, direction: Direction3D, shift: int) -> Self:
        """Shift the position in the given direction by the given shift."""
        if direction == Direction3D.X:
            return self.shift_by(dx=shift)
        elif direction == Direction3D.Y:
            return self.shift_by(dy=shift)
        else:
            return self.shift_by(dz=shift)

    def is_neighbour(self, other: Position3D) -> bool:
        """Check if the other position is near to this position, i.e. Manhattan distance is 1."""
        return abs(self.x - other.x) + abs(self.y - other.y) + abs(self.z - other.z) == 1

    def as_tuple(self) -> tuple[int, int, int]:
        """Return the position as a tuple."""
        return astuple(self)

    def __str__(self) -> str:
        return f"({self.x},{self.y},{self.z})"

    def as_2d(self) -> Position2D:
        """Return the position as a 2D position."""
        return Position2D(self.x, self.y)


class BlockPosition3D(Position3D):
    """Represents the position of a block in 3D space."""

    def as_2d(self) -> BlockPosition2D:
        """Return ``self`` as a 2-dimensional position, ignoring the ``z`` coordinate."""
        return BlockPosition2D(self.x, self.y)


class Direction3D(Enum):
    """Axis directions in the 3D spacetime diagram."""

    X = 0
    Y = 1
    Z = 2

    @staticmethod
    def all_directions() -> list[Direction3D]:
        """Return all the directions."""
        return [Direction3D.X, Direction3D.Y, Direction3D.Z]

    @staticmethod
    def spatial_directions() -> list[Direction3D]:
        """Return all the spatial directions."""
        return [Direction3D.X, Direction3D.Y]

    @staticmethod
    def temporal_directions() -> list[Direction3D]:
        """Return all the temporal directions."""
        return [Direction3D.Z]

    def __str__(self) -> str:
        return self.name

    @staticmethod
    def from_neighbouring_positions(source: Position3D, sink: Position3D) -> Direction3D:
        """Return the direction to go from ``source`` to ``sink``."""
        assert source.is_neighbour(sink)
        for direction, (source_coord, sink_coord) in zip(
            Direction3D.all_directions(), zip(source.as_tuple(), sink.as_tuple())
        ):
            if source_coord != sink_coord:
                return direction
        raise TQECError(
            f"Could not find the direction from two neighbouring positions {source:=} and {sink:=}."
        )

    @property
    def orthogonal_directions(self) -> tuple[Direction3D, Direction3D]:
        """Return the two directions orthogonal to ``self``."""
        i = self.value
        return Direction3D((i + 1) % 3), Direction3D((i + 2) % 3)


@dataclass(frozen=True)
class SignedDirection3D:
    """Signed directions in the 3D spacetime diagram."""

    direction: Direction3D
    towards_positive: bool

    def __neg__(self) -> SignedDirection3D:
        return SignedDirection3D(self.direction, not self.towards_positive)

    def __str__(self) -> str:
        return f"{'+' if self.towards_positive else '-'}{self.direction}"

    @staticmethod
    def from_string(s: str) -> SignedDirection3D:
        """Return the signed direction from a string.

        Args:
            s: The string representation of the signed direction. The string
                should have the format "<sign><direction>", where "<direction>"
                is one of "X", "Y", "Z" and "<sign>" is either "+" or "-".

        Returns:
            The signed direction.

        Raises:
            TQECError: If the string does not match the expected format.

        """
        match = re.match(r"([+-])([XYZ])", s)
        if match is None:
            raise TQECError(f"Invalid signed direction: {s}, expected format: [+/-][XYZ]")
        sign, direction = match.groups()
        return SignedDirection3D(Direction3D("XYZ".index(direction)), sign == "+")


@dataclass(frozen=True, order=True)
class FloatPosition3D:
    """A 3D float position."""

    x: float
    y: float
    z: float

    def shift_by(self, dx: float = 0, dy: float = 0, dz: float = 0) -> FloatPosition3D:
        """Shift the position by the given offset."""
        return FloatPosition3D(self.x + dx, self.y + dy, self.z + dz)

    def shift_in_direction(self, direction: Direction3D, shift: float) -> FloatPosition3D:
        """Shift the position in the given direction by the given shift."""
        if direction == Direction3D.X:
            return self.shift_by(dx=shift)
        elif direction == Direction3D.Y:
            return self.shift_by(dy=shift)
        else:
            return self.shift_by(dz=shift)

    def as_array(self) -> npt.NDArray[np.float32]:
        """Return the position as a numpy array."""
        return np.asarray(astuple(self), dtype=np.float32)<|MERGE_RESOLUTION|>--- conflicted
+++ resolved
@@ -100,11 +100,7 @@
         """Returns the shape according to numpy indexing.
 
         In the coordinate system used in this library, numpy indexes arrays using (y, x)
-<<<<<<< HEAD
-        coordinates. This method is here to translate a Shape instance to a numpy shape
-=======
         coordinates. This method is here to translate a ``Shape`` instance to a numpy shape
->>>>>>> b1f4dfa8
         transparently for the user.
 
         """
