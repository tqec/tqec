--- conflicted
+++ resolved
@@ -102,13 +102,10 @@
         In the coordinate system used in this library, numpy indexes arrays using (y, x)
         coordinates. This method is here to translate a Shape instance to a numpy shape
         transparently for the user.
-<<<<<<< HEAD
-=======
 
         In the coordinate system used in this library, numpy indexes arrays using (y, x)
         coordinates. This method is here to translate a ``Shape`` instance to a numpy shape
         transparently for the user.
->>>>>>> 21423afa
 
         """
         return (self.y, self.x)
