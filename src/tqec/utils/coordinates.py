<<<<<<< HEAD
"""Implements a wrapper to standardise stim coordinate system across the code base."""
=======
"""Implements a wrapper to standardise the stim coordinate system across the code base."""
>>>>>>> 21423afa

from __future__ import annotations

from dataclasses import dataclass
from typing import Any


@dataclass(frozen=True)
class StimCoordinates:
    """Wrapper around a tuple of coordinates.

    This class should be used whenever a ``stim.CircuitInstruction`` that expects
    arguments that are interpreted by stim as coordinates is built. This is the
    case of the ``DETECTOR`` instruction for example.

    """

    _ABS_TOL = 1e-10

    x: float
    """First spatial coordinate."""
    y: float
    """Second spatial coordinate."""
    t: float | None = None
    """Third coordinate, most of the time associated to time, but might be associated to the third
    spatial coordinate in some contexts.
    """

    def to_stim_coordinates(self) -> tuple[float, ...]:
        """Return a tuple that can be used as ``stim`` coordinates.

        The output of this method is intended to be forwarded to the third
        argument of ``stim.CircuitInstruction``.

        """
        if self.t is not None:
            return (self.x, self.y, self.t)
        return (self.x, self.y)

    def __str__(self) -> str:
        return "(" + ",".join(f"{c:.2f}" for c in self.to_stim_coordinates()) + ")"

    def offset_spatially_by(self, x: float, y: float) -> StimCoordinates:
        """Return a new instance with offset spatial coordinates."""
        return StimCoordinates(self.x + x, self.y + y, self.t)

    def __eq__(self, value: object) -> bool:
        return (
            isinstance(value, StimCoordinates)
            and abs(self.x - value.x) < StimCoordinates._ABS_TOL
            and abs(self.y - value.y) < StimCoordinates._ABS_TOL
            and (
                (self.t is None and value.t is None)
                or (
                    self.t is not None
                    and value.t is not None
                    and abs(self.t - value.t) < StimCoordinates._ABS_TOL
                )
            )
        )

    def __hash__(self) -> int:
        return hash((self.x, self.y, self.t))

    def __lt__(self, other: StimCoordinates) -> bool:
        return self.to_stim_coordinates() < other.to_stim_coordinates()

    def to_dict(self) -> dict[str, Any]:
        """Return a dictionary representation of the coordinates.

        The dictionary is intended to be used as a JSON object.

        """
        return {
            "x": self.x,
            "y": self.y,
            "t": self.t,
        }

    @staticmethod
    def from_dict(data: dict[str, Any]) -> StimCoordinates:
        """Return a new instance of :class:`StimCoordinates` from its dictionary representation.

        Args:
            data: dictionary with the keys ``x``, ``y`` and ``t``.

        Returns:
            a new instance of :class:`StimCoordinates` with the provided
            ``x``, ``y`` and ``t``.

        """
        x = data["x"]
        y = data["y"]
        t = data.get("t")
        return StimCoordinates(x, y, t)<|MERGE_RESOLUTION|>--- conflicted
+++ resolved
@@ -1,8 +1,4 @@
-<<<<<<< HEAD
-"""Implements a wrapper to standardise stim coordinate system across the code base."""
-=======
 """Implements a wrapper to standardise the stim coordinate system across the code base."""
->>>>>>> 21423afa
 
 from __future__ import annotations
 
