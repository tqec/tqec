"""Implementation of different noise models for Stim.

Important note:
---------------

This file has been recovered from https://zenodo.org/records/7487893
and is under CC BY 4.0 (https://creativecommons.org/licenses/by/4.0/legalcode).
It is part of the code from the paper

    Gidney, C. (2022). Data for "Inplace Access to the Surface Code Y Basis".
    https://doi.org/10.5281/zenodo.7487893


Modifications to the original code:

1. Formatting with ruff.
2. Fixing typing issues and adapting a few imports to personal taste.
3. A minor adjustment to the measurement noise rules of ``uniform_depolarizing``
   and ``si1000`` noise models: the depolarizing error on the measured qubits
   after measurement is removed because, in our library, all measurements are
   immediately followed by resets. As a result, the depolarizing error has no
   effect.
4. Remove the ``depolarizing_two_body_measurement_noise`` noise model.
5. Changes to NoiseModel.noisy_circuit to respect TQEC convention with TICKs and
   REPEAT blocks (not before the block, the first instruction in the repeated
   inner block, and after the block).
<<<<<<< HEAD
6. Re-phrase slightly the docstrings.
7. Replace ``typing.AbstractSet`` by ``collection.abc.Set``
8. Replace several equalities by inclusion in set (``obj == A or obj == B`` becomes
   ``obj in {A, B}``)
9. Change first docstring lines to imperative mood.
=======
6. Re-phrase the docstrings slightly .

>>>>>>> 21423afa
"""

from collections import Counter, defaultdict
from collections.abc import Iterator, Set

import stim

CLIFFORD_1Q = "C1"
CLIFFORD_2Q = "C2"
ANNOTATION = "info"
MPP = "MPP"
MEASURE_RESET_1Q = "MR1"
JUST_MEASURE_1Q = "M1"
JUST_RESET_1Q = "R1"
NOISE = "!?"

OP_TYPES = {
    "I": CLIFFORD_1Q,
    "X": CLIFFORD_1Q,
    "Y": CLIFFORD_1Q,
    "Z": CLIFFORD_1Q,
    "C_XYZ": CLIFFORD_1Q,
    "C_ZYX": CLIFFORD_1Q,
    "H": CLIFFORD_1Q,
    "H_XY": CLIFFORD_1Q,
    "H_XZ": CLIFFORD_1Q,
    "H_YZ": CLIFFORD_1Q,
    "S": CLIFFORD_1Q,
    "SQRT_X": CLIFFORD_1Q,
    "SQRT_X_DAG": CLIFFORD_1Q,
    "SQRT_Y": CLIFFORD_1Q,
    "SQRT_Y_DAG": CLIFFORD_1Q,
    "SQRT_Z": CLIFFORD_1Q,
    "SQRT_Z_DAG": CLIFFORD_1Q,
    "S_DAG": CLIFFORD_1Q,
    "CNOT": CLIFFORD_2Q,
    "CX": CLIFFORD_2Q,
    "CY": CLIFFORD_2Q,
    "CZ": CLIFFORD_2Q,
    "ISWAP": CLIFFORD_2Q,
    "ISWAP_DAG": CLIFFORD_2Q,
    "SQRT_XX": CLIFFORD_2Q,
    "SQRT_XX_DAG": CLIFFORD_2Q,
    "SQRT_YY": CLIFFORD_2Q,
    "SQRT_YY_DAG": CLIFFORD_2Q,
    "SQRT_ZZ": CLIFFORD_2Q,
    "SQRT_ZZ_DAG": CLIFFORD_2Q,
    "SWAP": CLIFFORD_2Q,
    "XCX": CLIFFORD_2Q,
    "XCY": CLIFFORD_2Q,
    "XCZ": CLIFFORD_2Q,
    "YCX": CLIFFORD_2Q,
    "YCY": CLIFFORD_2Q,
    "YCZ": CLIFFORD_2Q,
    "ZCX": CLIFFORD_2Q,
    "ZCY": CLIFFORD_2Q,
    "ZCZ": CLIFFORD_2Q,
    "MPP": MPP,
    "MR": MEASURE_RESET_1Q,
    "MRX": MEASURE_RESET_1Q,
    "MRY": MEASURE_RESET_1Q,
    "MRZ": MEASURE_RESET_1Q,
    "M": JUST_MEASURE_1Q,
    "MX": JUST_MEASURE_1Q,
    "MY": JUST_MEASURE_1Q,
    "MZ": JUST_MEASURE_1Q,
    "R": JUST_RESET_1Q,
    "RX": JUST_RESET_1Q,
    "RY": JUST_RESET_1Q,
    "RZ": JUST_RESET_1Q,
    "DETECTOR": ANNOTATION,
    "OBSERVABLE_INCLUDE": ANNOTATION,
    "QUBIT_COORDS": ANNOTATION,
    "SHIFT_COORDS": ANNOTATION,
    "TICK": ANNOTATION,
    "E": ANNOTATION,
    "DEPOLARIZE1": NOISE,
    "DEPOLARIZE2": NOISE,
    "PAULI_CHANNEL_1": NOISE,
    "PAULI_CHANNEL_2": NOISE,
    "X_ERROR": NOISE,
    "Y_ERROR": NOISE,
    "Z_ERROR": NOISE,
    # Not supported.
    # 'CORRELATED_ERROR': NOISE,
    # 'E': NOISE,
    # 'ELSE_CORRELATED_ERROR',
}
OP_MEASURE_BASES = {
    "M": "Z",
    "MX": "X",
    "MY": "Y",
    "MZ": "Z",
    "MPP": "",
}
COLLAPSING_OPS = {
    op for op, t in OP_TYPES.items() if t in {JUST_RESET_1Q, JUST_MEASURE_1Q, MPP, MEASURE_RESET_1Q}
}


class NoiseRule:
    """Describes how to add noise to an operation."""

    def __init__(self, *, after: dict[str, float], flip_result: float = 0):
        """Describe how to add noise to an operation.

        Args:
            after: A dictionary mapping noise rule names to their probability argument.
                For example, {"DEPOLARIZE2": 0.01, "X_ERROR": 0.02} will add two qubit
                depolarization with parameter 0.01 and also add 2% bit flip noise. These
                noise channels occur after all other operations in the moment and are applied
                to the same targets as the relevant operation.
            flip_result: The probability that a measurement result should be reported incorrectly.
                Only valid when applied to operations that produce measurement results.

        """
        if not (0 <= flip_result <= 1):
            raise ValueError(f"not (0 <= {flip_result=} <= 1)")
        for k, p in after.items():
            if OP_TYPES[k] != NOISE:
                raise ValueError(f"not a noise channel: {k} from {after=}")
            if not (0 <= p <= 1):
                raise ValueError(f"not (0 <= {p} <= 1) from {after=}")
        self.after = after
        self.flip_result = flip_result

    def _append_noisy_version_of(
        self,
        *,
        split_op: stim.CircuitInstruction,
        out_during_moment: stim.Circuit,
        after_moments: defaultdict[tuple[str, float], stim.Circuit],
        immune_qubits: Set[int],
    ) -> None:
        targets = split_op.targets_copy()
        if immune_qubits and any(
            (t.is_qubit_target or t.is_x_target or t.is_y_target or t.is_z_target)
            and t.value in immune_qubits
            for t in targets
        ):
            out_during_moment.append(split_op)
            return

        args = split_op.gate_args_copy()
        if self.flip_result:
            t = OP_TYPES[split_op.name]
            assert t in {MPP, JUST_MEASURE_1Q, MEASURE_RESET_1Q}
            assert len(args) == 0
            args = [self.flip_result]

        out_during_moment.append(split_op.name, targets, args)
        raw_targets = [t.value for t in targets if not t.is_combiner]
        for op_name, arg in self.after.items():
            after_moments[(op_name, arg)].append(op_name, raw_targets, arg)


class NoiseModel:
    def __init__(
        self,
        idle_depolarization: float,
        additional_depolarization_waiting_for_m_or_r: float = 0,
        gate_rules: dict[str, NoiseRule] | None = None,
        measure_rules: dict[str, NoiseRule] | None = None,
        any_clifford_1q_rule: NoiseRule | None = None,
        any_clifford_2q_rule: NoiseRule | None = None,
    ):
        """Represent a noise model that can be applied to a ``stim.Circuit``."""
        self.idle_depolarization = idle_depolarization
        self.additional_depolarization_waiting_for_m_or_r = (
            additional_depolarization_waiting_for_m_or_r
        )
        self.gate_rules = gate_rules
        self.measure_rules = measure_rules
        self.any_clifford_1q_rule = any_clifford_1q_rule
        self.any_clifford_2q_rule = any_clifford_2q_rule

    @staticmethod
    def si1000(p: float) -> "NoiseModel":
        """Superconducting inspired noise.

        As defined in "A Fault-Tolerant Honeycomb Memory":
        https://arxiv.org/abs/2108.10457

        Small tweak from the paper: The measurement result is probabilistically flipped instead of
        the input qubit.

        """
        return NoiseModel(
            idle_depolarization=p / 10,
            additional_depolarization_waiting_for_m_or_r=2 * p,
            any_clifford_1q_rule=NoiseRule(after={"DEPOLARIZE1": p / 10}),
            any_clifford_2q_rule=NoiseRule(after={"DEPOLARIZE2": p}),
            measure_rules={
                "Z": NoiseRule(after={}, flip_result=p * 5),
            },
            gate_rules={
                "R": NoiseRule(after={"X_ERROR": p * 2}),
            },
        )

    @staticmethod
    def uniform_depolarizing(p: float) -> "NoiseModel":
        """Near-standard circuit depolarizing noise.

<<<<<<< HEAD
        Everything has the same parameter p. Single qubit clifford gates get single qubit
        depolarization. Two qubit clifford gates get single qubit depolarization. Dissipative gates
        have their result probabilistically bit flipped (or phase flipped if appropriate).
=======
        Everything has the same parameter ``p``. Single-qubit Clifford gates get single-qubit
        depolarization. Two-qubit Clifford gates get single-qubit depolarization. Dissipative gates
        have their result probabilistically bit-flipped (or phase-flipped if appropriate).
>>>>>>> 21423afa

        Non-demolition measurement is treated a bit unusually in that it is the result that is
        flipped instead of the input qubit.

        """
        return NoiseModel(
            idle_depolarization=p,
            any_clifford_1q_rule=NoiseRule(after={"DEPOLARIZE1": p}),
            any_clifford_2q_rule=NoiseRule(after={"DEPOLARIZE2": p}),
            measure_rules={
                "X": NoiseRule(after={}, flip_result=p),
                "Y": NoiseRule(after={}, flip_result=p),
                "Z": NoiseRule(after={}, flip_result=p),
                "XX": NoiseRule(after={}, flip_result=p),
                "YY": NoiseRule(after={}, flip_result=p),
                "ZZ": NoiseRule(after={}, flip_result=p),
            },
            gate_rules={
                "RX": NoiseRule(after={"Z_ERROR": p}),
                "RY": NoiseRule(after={"X_ERROR": p}),
                "R": NoiseRule(after={"X_ERROR": p}),
            },
        )

    def _noise_rule_for_split_operation(
        self, *, split_op: stim.CircuitInstruction
    ) -> NoiseRule | None:
        if occurs_in_classical_control_system(split_op):
            return None

        if self.gate_rules is not None:
            rule = self.gate_rules.get(split_op.name)
            if rule is not None:
                return rule

        t = OP_TYPES[split_op.name]

        if self.any_clifford_1q_rule is not None and t == CLIFFORD_1Q:
            return self.any_clifford_1q_rule
        if self.any_clifford_2q_rule is not None and t == CLIFFORD_2Q:
            return self.any_clifford_2q_rule
        if self.measure_rules is not None:
            measure_basis = _measure_basis(split_op=split_op)
            assert measure_basis is not None
            rule = self.measure_rules.get(measure_basis)
            if rule is not None:
                return rule

        raise ValueError(f"No noise (or lack of noise) specified for {split_op=}.")

    def _append_idle_error(
        self,
        *,
        moment_split_ops: list[stim.CircuitInstruction],
        out: stim.Circuit,
        system_qubits: Set[int],
        immune_qubits: Set[int],
    ) -> None:
        collapse_qubits: list[int] = []
        clifford_qubits: list[int] = []
        for split_op in moment_split_ops:
            if occurs_in_classical_control_system(split_op):
                continue
            if split_op.name in COLLAPSING_OPS:
                qubits_out = collapse_qubits
            else:
                qubits_out = clifford_qubits
            for target in split_op.targets_copy():
                if not target.is_combiner:
                    qubits_out.append(target.value)

        # Safety check for operation collisions.
        usage_counts = Counter(collapse_qubits + clifford_qubits)
        qubits_used_multiple_times = {q for q, c in usage_counts.items() if c != 1}
        if qubits_used_multiple_times:
            moment = stim.Circuit()
            for op in moment_split_ops:
                moment.append(op)
            raise ValueError(
                f"Qubits were operated on multiple times without a TICK in between:\n"
                f"multiple uses: {sorted(qubits_used_multiple_times)}\n"
                f"moment:\n"
                f"{moment}"
            )

        collapse_qubits_set = set(collapse_qubits)
        clifford_qubits_set = set(clifford_qubits)
        idle = sorted(system_qubits - collapse_qubits_set - clifford_qubits_set - immune_qubits)
        if idle and self.idle_depolarization:
            out.append("DEPOLARIZE1", idle, self.idle_depolarization)

        waiting_for_mr = sorted(system_qubits - collapse_qubits_set - immune_qubits)
        if (
            collapse_qubits_set
            and waiting_for_mr
            and self.additional_depolarization_waiting_for_m_or_r
        ):
            out.append("DEPOLARIZE1", idle, self.additional_depolarization_waiting_for_m_or_r)

    def _append_noisy_moment(
        self,
        *,
        moment_split_ops: list[stim.CircuitInstruction],
        out: stim.Circuit,
        system_qubits: Set[int],
        immune_qubits: Set[int],
    ) -> None:
        after: defaultdict[tuple[str, float], stim.Circuit] = defaultdict(stim.Circuit)
        for split_op in moment_split_ops:
            rule = self._noise_rule_for_split_operation(split_op=split_op)
            if rule is None:
                out.append(split_op)
            else:
                rule._append_noisy_version_of(
                    split_op=split_op,
                    out_during_moment=out,
                    after_moments=after,
                    immune_qubits=immune_qubits,
                )
        for k in sorted(after.keys()):
            out += after[k]

        self._append_idle_error(
            moment_split_ops=moment_split_ops,
            out=out,
            system_qubits=system_qubits,
            immune_qubits=immune_qubits,
        )

    def noisy_circuit(
        self,
        circuit: stim.Circuit,
        *,
        system_qubits: set[int] | None = None,
        immune_qubits: set[int] | None = None,
    ) -> stim.Circuit:
<<<<<<< HEAD
        """Return a noisy version of the given circuit, by applying the receiving noise model.
=======
        """Returns a noisy version of the given circuit, by applying the receiving noise model.
>>>>>>> 21423afa

        Args:
            circuit: The circuit to layer noise over.
            system_qubits: All qubits used by the circuit. These are the qubits eligible for idling
                noise.
            immune_qubits: Qubits to not apply noise to, even if they are operated on.

        Returns:
            The noisy version of the circuit.

        """
        if system_qubits is None:
            system_qubits = set(range(circuit.num_qubits))
        if immune_qubits is None:
            immune_qubits = set()

        result = stim.Circuit()
        for moment_split_ops in _iter_split_op_moments(circuit, immune_qubits=immune_qubits):
            if not result:
                pass
            elif isinstance(moment_split_ops, stim.CircuitRepeatBlock):
                pass
            elif isinstance(result[-1], stim.CircuitRepeatBlock):
                pass
            else:
                result.append("TICK", [], [])
            if isinstance(moment_split_ops, stim.CircuitRepeatBlock):
                noisy_body = self.noisy_circuit(
                    moment_split_ops.body_copy(),
                    system_qubits=system_qubits,
                    immune_qubits=immune_qubits,
                )
                result.append(
                    stim.CircuitRepeatBlock(
                        repeat_count=moment_split_ops.repeat_count, body=noisy_body
                    )
                )
            else:
                self._append_noisy_moment(
                    moment_split_ops=moment_split_ops,
                    out=result,
                    system_qubits=system_qubits,
                    immune_qubits=immune_qubits,
                )

        return result


def occurs_in_classical_control_system(op: stim.CircuitInstruction) -> bool:
<<<<<<< HEAD
    """Determine if an operation is an annotation or a classical control system update."""
=======
    """Determines if an operation is an annotation or a classical control system update."""
>>>>>>> 21423afa
    t = OP_TYPES[op.name]
    if t == ANNOTATION:
        return True
    if t == CLIFFORD_2Q:
        targets = op.targets_copy()
        for k in range(0, len(targets), 2):
            a = targets[k]
            b = targets[k + 1]
            classical_0 = a.is_measurement_record_target or a.is_sweep_bit_target
            classical_1 = b.is_measurement_record_target or b.is_sweep_bit_target
            if not (classical_0 or classical_1):
                return False
        return True
    return False


def _split_targets_if_needed(
    op: stim.CircuitInstruction, immune_qubits: Set[int]
) -> Iterator[stim.CircuitInstruction]:
<<<<<<< HEAD
    """Split operations into pieces as needed.
=======
    """Splits operations into pieces as needed.
>>>>>>> 21423afa

    This function splits operations, for example ``MPP`` into each product, classical control away
    from quantum ops, ...

    """
    t = OP_TYPES[op.name]
    if t == CLIFFORD_2Q:
        yield from _split_targets_if_needed_clifford_2q(op, immune_qubits)
    elif t == MPP:
        yield from _split_targets_if_needed_m_basis(op, immune_qubits)
    elif t in [NOISE, ANNOTATION]:
        yield op
    else:
        yield from _split_targets_if_needed_clifford_1q(op, immune_qubits)


def _split_targets_if_needed_clifford_1q(
    op: stim.CircuitInstruction, immune_qubits: Set[int]
) -> Iterator[stim.CircuitInstruction]:
    if immune_qubits:
        args = op.gate_args_copy()
        for t in op.targets_copy():
            yield stim.CircuitInstruction(op.name, [t], args)
    else:
        yield op


def _split_targets_if_needed_clifford_2q(
    op: stim.CircuitInstruction, immune_qubits: Set[int]
) -> Iterator[stim.CircuitInstruction]:
<<<<<<< HEAD
    """Split classical control system operations away from quantum operations."""
=======
    """Splits classical control system operations away from quantum operations."""
>>>>>>> 21423afa
    assert OP_TYPES[op.name] == CLIFFORD_2Q
    targets = op.targets_copy()
    if immune_qubits or any(t.is_measurement_record_target for t in targets):
        args = op.gate_args_copy()
        for k in range(0, len(targets), 2):
            yield stim.CircuitInstruction(op.name, targets[k : k + 2], args)
    else:
        yield op


def _split_targets_if_needed_m_basis(
    op: stim.CircuitInstruction, immune_qubits: Set[int]
) -> Iterator[stim.CircuitInstruction]:
<<<<<<< HEAD
    """Split an MPP operation into one operation for each Pauli product it measures."""
=======
    """Splits an MPP operation into one operation for each Pauli product it measures."""
>>>>>>> 21423afa
    targets = op.targets_copy()
    args = op.gate_args_copy()
    k = 0
    start = k
    while k < len(targets):
        if k + 1 == len(targets) or not targets[k + 1].is_combiner:
            yield stim.CircuitInstruction(op.name, targets[start : k + 1], args)
            k += 1
            start = k
        else:
            k += 2
    assert k == len(targets)


def _iter_split_op_moments(
    circuit: stim.Circuit, *, immune_qubits: Set[int]
) -> Iterator[stim.CircuitRepeatBlock | list[stim.CircuitInstruction]]:
    """Split a circuit into moments and some operations into pieces.

    Classical control system operations like ``CX rec[-1] 0`` are split from quantum operations
    like ``CX 1 0``.

    MPP operations are split into one operation per Pauli product.

    Yields:
        Lists of operations corresponding to one moment in the circuit, with any problematic
        operations like MPPs split into pieces.

        (A moment is the time between two TICKs.)

    """
    cur_moment: list[stim.CircuitInstruction] = []

    for op in circuit:
        if isinstance(op, stim.CircuitRepeatBlock):
            if cur_moment:
                yield cur_moment
                cur_moment = []
            yield op
        elif op.name == "TICK":
            yield cur_moment
            cur_moment = []
        else:
            cur_moment.extend(_split_targets_if_needed(op, immune_qubits=immune_qubits))
    if cur_moment:
        yield cur_moment


def _measure_basis(*, split_op: stim.CircuitInstruction) -> str | None:
<<<<<<< HEAD
    """Convert an operation into a string describing the Pauli product basis it measures.
=======
    """Converts an operation into a string describing the Pauli product basis it measures.
>>>>>>> 21423afa

    Returns:
        None: This is not a measurement (or not *just* a measurement).
        str: Pauli product string that the operation measures (e.g. "XX" or "Y").

    """
    result = OP_MEASURE_BASES.get(split_op.name)
    targets = split_op.targets_copy()
    if result == "":
        for k in range(0, len(targets), 2):
            t = targets[k]
            if t.is_x_target:
                result += "X"
            elif t.is_y_target:
                result += "Y"
            elif t.is_z_target:
                result += "Z"
            else:
                raise NotImplementedError(f"{targets=}")
    return result<|MERGE_RESOLUTION|>--- conflicted
+++ resolved
@@ -24,16 +24,8 @@
 5. Changes to NoiseModel.noisy_circuit to respect TQEC convention with TICKs and
    REPEAT blocks (not before the block, the first instruction in the repeated
    inner block, and after the block).
-<<<<<<< HEAD
-6. Re-phrase slightly the docstrings.
-7. Replace ``typing.AbstractSet`` by ``collection.abc.Set``
-8. Replace several equalities by inclusion in set (``obj == A or obj == B`` becomes
-   ``obj in {A, B}``)
-9. Change first docstring lines to imperative mood.
-=======
 6. Re-phrase the docstrings slightly .
 
->>>>>>> 21423afa
 """
 
 from collections import Counter, defaultdict
@@ -238,15 +230,9 @@
     def uniform_depolarizing(p: float) -> "NoiseModel":
         """Near-standard circuit depolarizing noise.
 
-<<<<<<< HEAD
-        Everything has the same parameter p. Single qubit clifford gates get single qubit
-        depolarization. Two qubit clifford gates get single qubit depolarization. Dissipative gates
-        have their result probabilistically bit flipped (or phase flipped if appropriate).
-=======
         Everything has the same parameter ``p``. Single-qubit Clifford gates get single-qubit
         depolarization. Two-qubit Clifford gates get single-qubit depolarization. Dissipative gates
         have their result probabilistically bit-flipped (or phase-flipped if appropriate).
->>>>>>> 21423afa
 
         Non-demolition measurement is treated a bit unusually in that it is the result that is
         flipped instead of the input qubit.
@@ -383,11 +369,7 @@
         system_qubits: set[int] | None = None,
         immune_qubits: set[int] | None = None,
     ) -> stim.Circuit:
-<<<<<<< HEAD
-        """Return a noisy version of the given circuit, by applying the receiving noise model.
-=======
         """Returns a noisy version of the given circuit, by applying the receiving noise model.
->>>>>>> 21423afa
 
         Args:
             circuit: The circuit to layer noise over.
@@ -437,11 +419,7 @@
 
 
 def occurs_in_classical_control_system(op: stim.CircuitInstruction) -> bool:
-<<<<<<< HEAD
-    """Determine if an operation is an annotation or a classical control system update."""
-=======
     """Determines if an operation is an annotation or a classical control system update."""
->>>>>>> 21423afa
     t = OP_TYPES[op.name]
     if t == ANNOTATION:
         return True
@@ -461,11 +439,7 @@
 def _split_targets_if_needed(
     op: stim.CircuitInstruction, immune_qubits: Set[int]
 ) -> Iterator[stim.CircuitInstruction]:
-<<<<<<< HEAD
-    """Split operations into pieces as needed.
-=======
     """Splits operations into pieces as needed.
->>>>>>> 21423afa
 
     This function splits operations, for example ``MPP`` into each product, classical control away
     from quantum ops, ...
@@ -496,11 +470,7 @@
 def _split_targets_if_needed_clifford_2q(
     op: stim.CircuitInstruction, immune_qubits: Set[int]
 ) -> Iterator[stim.CircuitInstruction]:
-<<<<<<< HEAD
-    """Split classical control system operations away from quantum operations."""
-=======
     """Splits classical control system operations away from quantum operations."""
->>>>>>> 21423afa
     assert OP_TYPES[op.name] == CLIFFORD_2Q
     targets = op.targets_copy()
     if immune_qubits or any(t.is_measurement_record_target for t in targets):
@@ -514,11 +484,7 @@
 def _split_targets_if_needed_m_basis(
     op: stim.CircuitInstruction, immune_qubits: Set[int]
 ) -> Iterator[stim.CircuitInstruction]:
-<<<<<<< HEAD
-    """Split an MPP operation into one operation for each Pauli product it measures."""
-=======
     """Splits an MPP operation into one operation for each Pauli product it measures."""
->>>>>>> 21423afa
     targets = op.targets_copy()
     args = op.gate_args_copy()
     k = 0
@@ -568,11 +534,7 @@
 
 
 def _measure_basis(*, split_op: stim.CircuitInstruction) -> str | None:
-<<<<<<< HEAD
-    """Convert an operation into a string describing the Pauli product basis it measures.
-=======
     """Converts an operation into a string describing the Pauli product basis it measures.
->>>>>>> 21423afa
 
     Returns:
         None: This is not a measurement (or not *just* a measurement).
