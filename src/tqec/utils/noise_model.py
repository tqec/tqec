"""Implementation of different noise models for Stim.

Important note:
---------------

This file has been recovered from https://zenodo.org/records/7487893
and is under CC BY 4.0 (https://creativecommons.org/licenses/by/4.0/legalcode).
It is part of the code from the paper

    Gidney, C. (2022). Data for "Inplace Access to the Surface Code Y Basis".
    https://doi.org/10.5281/zenodo.7487893


Modifications to the original code:

1. Formatting with ruff.
2. Fixing typing issues and adapting a few imports to personal taste.
3. A minor adjustment to the measurement noise rules of ``uniform_depolarizing``
   and ``si1000`` noise models: the depolarizing error on the measured qubits
   after measurement is removed because, in our library, all measurements are
   immediately followed by resets. As a result, the depolarizing error has no
   effect.
4. Remove the ``depolarizing_two_body_measurement_noise`` noise model.
5. Changes to NoiseModel.noisy_circuit to respect TQEC convention with TICKs and
   REPEAT blocks (not before the block, the first instruction in the repeated
   inner block, and after the block).
<<<<<<< HEAD
6. Re-phrase slightly the docstrings.
7. Replace typing.AbstractSet by collection.abc.Set
=======
6. Re-phrase the docstrings slightly .
>>>>>>> 419ed5d4

"""

from collections import Counter, defaultdict
from collections.abc import Iterator, Set

import stim

CLIFFORD_1Q = "C1"
CLIFFORD_2Q = "C2"
ANNOTATION = "info"
MPP = "MPP"
MEASURE_RESET_1Q = "MR1"
JUST_MEASURE_1Q = "M1"
JUST_RESET_1Q = "R1"
NOISE = "!?"

OP_TYPES = {
    "I": CLIFFORD_1Q,
    "X": CLIFFORD_1Q,
    "Y": CLIFFORD_1Q,
    "Z": CLIFFORD_1Q,
    "C_XYZ": CLIFFORD_1Q,
    "C_ZYX": CLIFFORD_1Q,
    "H": CLIFFORD_1Q,
    "H_XY": CLIFFORD_1Q,
    "H_XZ": CLIFFORD_1Q,
    "H_YZ": CLIFFORD_1Q,
    "S": CLIFFORD_1Q,
    "SQRT_X": CLIFFORD_1Q,
    "SQRT_X_DAG": CLIFFORD_1Q,
    "SQRT_Y": CLIFFORD_1Q,
    "SQRT_Y_DAG": CLIFFORD_1Q,
    "SQRT_Z": CLIFFORD_1Q,
    "SQRT_Z_DAG": CLIFFORD_1Q,
    "S_DAG": CLIFFORD_1Q,
    "CNOT": CLIFFORD_2Q,
    "CX": CLIFFORD_2Q,
    "CY": CLIFFORD_2Q,
    "CZ": CLIFFORD_2Q,
    "ISWAP": CLIFFORD_2Q,
    "ISWAP_DAG": CLIFFORD_2Q,
    "SQRT_XX": CLIFFORD_2Q,
    "SQRT_XX_DAG": CLIFFORD_2Q,
    "SQRT_YY": CLIFFORD_2Q,
    "SQRT_YY_DAG": CLIFFORD_2Q,
    "SQRT_ZZ": CLIFFORD_2Q,
    "SQRT_ZZ_DAG": CLIFFORD_2Q,
    "SWAP": CLIFFORD_2Q,
    "XCX": CLIFFORD_2Q,
    "XCY": CLIFFORD_2Q,
    "XCZ": CLIFFORD_2Q,
    "YCX": CLIFFORD_2Q,
    "YCY": CLIFFORD_2Q,
    "YCZ": CLIFFORD_2Q,
    "ZCX": CLIFFORD_2Q,
    "ZCY": CLIFFORD_2Q,
    "ZCZ": CLIFFORD_2Q,
    "MPP": MPP,
    "MR": MEASURE_RESET_1Q,
    "MRX": MEASURE_RESET_1Q,
    "MRY": MEASURE_RESET_1Q,
    "MRZ": MEASURE_RESET_1Q,
    "M": JUST_MEASURE_1Q,
    "MX": JUST_MEASURE_1Q,
    "MY": JUST_MEASURE_1Q,
    "MZ": JUST_MEASURE_1Q,
    "R": JUST_RESET_1Q,
    "RX": JUST_RESET_1Q,
    "RY": JUST_RESET_1Q,
    "RZ": JUST_RESET_1Q,
    "DETECTOR": ANNOTATION,
    "OBSERVABLE_INCLUDE": ANNOTATION,
    "QUBIT_COORDS": ANNOTATION,
    "SHIFT_COORDS": ANNOTATION,
    "TICK": ANNOTATION,
    "E": ANNOTATION,
    "DEPOLARIZE1": NOISE,
    "DEPOLARIZE2": NOISE,
    "PAULI_CHANNEL_1": NOISE,
    "PAULI_CHANNEL_2": NOISE,
    "X_ERROR": NOISE,
    "Y_ERROR": NOISE,
    "Z_ERROR": NOISE,
    # Not supported.
    # 'CORRELATED_ERROR': NOISE,
    # 'E': NOISE,
    # 'ELSE_CORRELATED_ERROR',
}
OP_MEASURE_BASES = {
    "M": "Z",
    "MX": "X",
    "MY": "Y",
    "MZ": "Z",
    "MPP": "",
}
COLLAPSING_OPS = {
    op
    for op, t in OP_TYPES.items()
    if t == JUST_RESET_1Q or t == JUST_MEASURE_1Q or t == MPP or t == MEASURE_RESET_1Q
}


class NoiseRule:
    """Describes how to add noise to an operation."""

    def __init__(self, *, after: dict[str, float], flip_result: float = 0):
        """Describes how to add noise to an operation.

        Args:
            after: A dictionary mapping noise rule names to their probability argument.
                For example, {"DEPOLARIZE2": 0.01, "X_ERROR": 0.02} will add two qubit
                depolarization with parameter 0.01 and also add 2% bit flip noise. These
                noise channels occur after all other operations in the moment and are applied
                to the same targets as the relevant operation.
            flip_result: The probability that a measurement result should be reported incorrectly.
                Only valid when applied to operations that produce measurement results.

        """
        if not (0 <= flip_result <= 1):
            raise ValueError(f"not (0 <= {flip_result=} <= 1)")
        for k, p in after.items():
            if OP_TYPES[k] != NOISE:
                raise ValueError(f"not a noise channel: {k} from {after=}")
            if not (0 <= p <= 1):
                raise ValueError(f"not (0 <= {p} <= 1) from {after=}")
        self.after = after
        self.flip_result = flip_result

    def _append_noisy_version_of(
        self,
        *,
        split_op: stim.CircuitInstruction,
        out_during_moment: stim.Circuit,
        after_moments: defaultdict[tuple[str, float], stim.Circuit],
        immune_qubits: Set[int],
    ) -> None:
        targets = split_op.targets_copy()
        if immune_qubits and any(
            (t.is_qubit_target or t.is_x_target or t.is_y_target or t.is_z_target)
            and t.value in immune_qubits
            for t in targets
        ):
            out_during_moment.append(split_op)
            return

        args = split_op.gate_args_copy()
        if self.flip_result:
            t = OP_TYPES[split_op.name]
            assert t == MPP or t == JUST_MEASURE_1Q or t == MEASURE_RESET_1Q
            assert len(args) == 0
            args = [self.flip_result]

        out_during_moment.append(split_op.name, targets, args)
        raw_targets = [t.value for t in targets if not t.is_combiner]
        for op_name, arg in self.after.items():
            after_moments[(op_name, arg)].append(op_name, raw_targets, arg)


class NoiseModel:
    def __init__(
        self,
        idle_depolarization: float,
        additional_depolarization_waiting_for_m_or_r: float = 0,
        gate_rules: dict[str, NoiseRule] | None = None,
        measure_rules: dict[str, NoiseRule] | None = None,
        any_clifford_1q_rule: NoiseRule | None = None,
        any_clifford_2q_rule: NoiseRule | None = None,
    ):
        """Represents a noise model that can be applied to a ``stim.Circuit``."""
        self.idle_depolarization = idle_depolarization
        self.additional_depolarization_waiting_for_m_or_r = (
            additional_depolarization_waiting_for_m_or_r
        )
        self.gate_rules = gate_rules
        self.measure_rules = measure_rules
        self.any_clifford_1q_rule = any_clifford_1q_rule
        self.any_clifford_2q_rule = any_clifford_2q_rule

    @staticmethod
    def si1000(p: float) -> "NoiseModel":
        """Superconducting inspired noise.

        As defined in "A Fault-Tolerant Honeycomb Memory":
        https://arxiv.org/abs/2108.10457

        Small tweak from the paper: The measurement result is probabilistically flipped instead of
        the input qubit.

        """
        return NoiseModel(
            idle_depolarization=p / 10,
            additional_depolarization_waiting_for_m_or_r=2 * p,
            any_clifford_1q_rule=NoiseRule(after={"DEPOLARIZE1": p / 10}),
            any_clifford_2q_rule=NoiseRule(after={"DEPOLARIZE2": p}),
            measure_rules={
                "Z": NoiseRule(after={}, flip_result=p * 5),
            },
            gate_rules={
                "R": NoiseRule(after={"X_ERROR": p * 2}),
            },
        )

    @staticmethod
    def uniform_depolarizing(p: float) -> "NoiseModel":
        """Near-standard circuit depolarizing noise.

<<<<<<< HEAD
        Everything has the same parameter p. Single qubit clifford gates get single qubit
        depolarization. Two qubit clifford gates get single qubit depolarization. Dissipative gates
        have their result probabilistically bit flipped (or phase flipped if appropriate).
=======
        Everything has the same parameter ``p``. Single-qubit Clifford gates get single-qubit
        depolarization. Two-qubit Clifford gates get single-qubit depolarization. Dissipative gates
        have their result probabilistically bit-flipped (or phase-flipped if appropriate).
>>>>>>> 419ed5d4

        Non-demolition measurement is treated a bit unusually in that it is the result that is
        flipped instead of the input qubit.

        """
        return NoiseModel(
            idle_depolarization=p,
            any_clifford_1q_rule=NoiseRule(after={"DEPOLARIZE1": p}),
            any_clifford_2q_rule=NoiseRule(after={"DEPOLARIZE2": p}),
            measure_rules={
                "X": NoiseRule(after={}, flip_result=p),
                "Y": NoiseRule(after={}, flip_result=p),
                "Z": NoiseRule(after={}, flip_result=p),
                "XX": NoiseRule(after={}, flip_result=p),
                "YY": NoiseRule(after={}, flip_result=p),
                "ZZ": NoiseRule(after={}, flip_result=p),
            },
            gate_rules={
                "RX": NoiseRule(after={"Z_ERROR": p}),
                "RY": NoiseRule(after={"X_ERROR": p}),
                "R": NoiseRule(after={"X_ERROR": p}),
            },
        )

    def _noise_rule_for_split_operation(
        self, *, split_op: stim.CircuitInstruction
    ) -> NoiseRule | None:
        if occurs_in_classical_control_system(split_op):
            return None

        if self.gate_rules is not None:
            rule = self.gate_rules.get(split_op.name)
            if rule is not None:
                return rule

        t = OP_TYPES[split_op.name]

        if self.any_clifford_1q_rule is not None and t == CLIFFORD_1Q:
            return self.any_clifford_1q_rule
        if self.any_clifford_2q_rule is not None and t == CLIFFORD_2Q:
            return self.any_clifford_2q_rule
        if self.measure_rules is not None:
            measure_basis = _measure_basis(split_op=split_op)
            assert measure_basis is not None
            rule = self.measure_rules.get(measure_basis)
            if rule is not None:
                return rule

        raise ValueError(f"No noise (or lack of noise) specified for {split_op=}.")

    def _append_idle_error(
        self,
        *,
        moment_split_ops: list[stim.CircuitInstruction],
        out: stim.Circuit,
        system_qubits: Set[int],
        immune_qubits: Set[int],
    ) -> None:
        collapse_qubits: list[int] = []
        clifford_qubits: list[int] = []
        for split_op in moment_split_ops:
            if occurs_in_classical_control_system(split_op):
                continue
            if split_op.name in COLLAPSING_OPS:
                qubits_out = collapse_qubits
            else:
                qubits_out = clifford_qubits
            for target in split_op.targets_copy():
                if not target.is_combiner:
                    qubits_out.append(target.value)

        # Safety check for operation collisions.
        usage_counts = Counter(collapse_qubits + clifford_qubits)
        qubits_used_multiple_times = {q for q, c in usage_counts.items() if c != 1}
        if qubits_used_multiple_times:
            moment = stim.Circuit()
            for op in moment_split_ops:
                moment.append(op)
            raise ValueError(
                f"Qubits were operated on multiple times without a TICK in between:\n"
                f"multiple uses: {sorted(qubits_used_multiple_times)}\n"
                f"moment:\n"
                f"{moment}"
            )

        collapse_qubits_set = set(collapse_qubits)
        clifford_qubits_set = set(clifford_qubits)
        idle = sorted(system_qubits - collapse_qubits_set - clifford_qubits_set - immune_qubits)
        if idle and self.idle_depolarization:
            out.append("DEPOLARIZE1", idle, self.idle_depolarization)

        waiting_for_mr = sorted(system_qubits - collapse_qubits_set - immune_qubits)
        if (
            collapse_qubits_set
            and waiting_for_mr
            and self.additional_depolarization_waiting_for_m_or_r
        ):
            out.append("DEPOLARIZE1", idle, self.additional_depolarization_waiting_for_m_or_r)

    def _append_noisy_moment(
        self,
        *,
        moment_split_ops: list[stim.CircuitInstruction],
        out: stim.Circuit,
        system_qubits: Set[int],
        immune_qubits: Set[int],
    ) -> None:
        after: defaultdict[tuple[str, float], stim.Circuit] = defaultdict(stim.Circuit)
        for split_op in moment_split_ops:
            rule = self._noise_rule_for_split_operation(split_op=split_op)
            if rule is None:
                out.append(split_op)
            else:
                rule._append_noisy_version_of(
                    split_op=split_op,
                    out_during_moment=out,
                    after_moments=after,
                    immune_qubits=immune_qubits,
                )
        for k in sorted(after.keys()):
            out += after[k]

        self._append_idle_error(
            moment_split_ops=moment_split_ops,
            out=out,
            system_qubits=system_qubits,
            immune_qubits=immune_qubits,
        )

    def noisy_circuit(
        self,
        circuit: stim.Circuit,
        *,
        system_qubits: set[int] | None = None,
        immune_qubits: set[int] | None = None,
    ) -> stim.Circuit:
        """Returns a noisy version of the given circuit, by applying the receiving noise model.

        Args:
            circuit: The circuit to layer noise over.
            system_qubits: All qubits used by the circuit. These are the qubits eligible for idling
                noise.
            immune_qubits: Qubits to not apply noise to, even if they are operated on.

        Returns:
            The noisy version of the circuit.

        """
        if system_qubits is None:
            system_qubits = set(range(circuit.num_qubits))
        if immune_qubits is None:
            immune_qubits = set()

        result = stim.Circuit()
        for moment_split_ops in _iter_split_op_moments(circuit, immune_qubits=immune_qubits):
            if not result:
                pass
            elif isinstance(moment_split_ops, stim.CircuitRepeatBlock):
                pass
            elif isinstance(result[-1], stim.CircuitRepeatBlock):
                pass
            else:
                result.append("TICK", [], [])
            if isinstance(moment_split_ops, stim.CircuitRepeatBlock):
                noisy_body = self.noisy_circuit(
                    moment_split_ops.body_copy(),
                    system_qubits=system_qubits,
                    immune_qubits=immune_qubits,
                )
                result.append(
                    stim.CircuitRepeatBlock(
                        repeat_count=moment_split_ops.repeat_count, body=noisy_body
                    )
                )
            else:
                self._append_noisy_moment(
                    moment_split_ops=moment_split_ops,
                    out=result,
                    system_qubits=system_qubits,
                    immune_qubits=immune_qubits,
                )

        return result


def occurs_in_classical_control_system(op: stim.CircuitInstruction) -> bool:
    """Determines if an operation is an annotation or a classical control system update."""
    t = OP_TYPES[op.name]
    if t == ANNOTATION:
        return True
    if t == CLIFFORD_2Q:
        targets = op.targets_copy()
        for k in range(0, len(targets), 2):
            a = targets[k]
            b = targets[k + 1]
            classical_0 = a.is_measurement_record_target or a.is_sweep_bit_target
            classical_1 = b.is_measurement_record_target or b.is_sweep_bit_target
            if not (classical_0 or classical_1):
                return False
        return True
    return False


def _split_targets_if_needed(
    op: stim.CircuitInstruction, immune_qubits: Set[int]
) -> Iterator[stim.CircuitInstruction]:
    """Splits operations into pieces as needed.

    This function splits operations, for example ``MPP`` into each product, classical control away
    from quantum ops, ...

    """
    t = OP_TYPES[op.name]
    if t == CLIFFORD_2Q:
        yield from _split_targets_if_needed_clifford_2q(op, immune_qubits)
    elif t == MPP:
        yield from _split_targets_if_needed_m_basis(op, immune_qubits)
    elif t in [NOISE, ANNOTATION]:
        yield op
    else:
        yield from _split_targets_if_needed_clifford_1q(op, immune_qubits)


def _split_targets_if_needed_clifford_1q(
    op: stim.CircuitInstruction, immune_qubits: Set[int]
) -> Iterator[stim.CircuitInstruction]:
    if immune_qubits:
        args = op.gate_args_copy()
        for t in op.targets_copy():
            yield stim.CircuitInstruction(op.name, [t], args)
    else:
        yield op


def _split_targets_if_needed_clifford_2q(
    op: stim.CircuitInstruction, immune_qubits: Set[int]
) -> Iterator[stim.CircuitInstruction]:
    """Splits classical control system operations away from quantum operations."""
    assert OP_TYPES[op.name] == CLIFFORD_2Q
    targets = op.targets_copy()
    if immune_qubits or any(t.is_measurement_record_target for t in targets):
        args = op.gate_args_copy()
        for k in range(0, len(targets), 2):
            yield stim.CircuitInstruction(op.name, targets[k : k + 2], args)
    else:
        yield op


def _split_targets_if_needed_m_basis(
    op: stim.CircuitInstruction, immune_qubits: Set[int]
) -> Iterator[stim.CircuitInstruction]:
    """Splits an MPP operation into one operation for each Pauli product it measures."""
    targets = op.targets_copy()
    args = op.gate_args_copy()
    k = 0
    start = k
    while k < len(targets):
        if k + 1 == len(targets) or not targets[k + 1].is_combiner:
            yield stim.CircuitInstruction(op.name, targets[start : k + 1], args)
            k += 1
            start = k
        else:
            k += 2
    assert k == len(targets)


def _iter_split_op_moments(
    circuit: stim.Circuit, *, immune_qubits: Set[int]
) -> Iterator[stim.CircuitRepeatBlock | list[stim.CircuitInstruction]]:
    """Splits a circuit into moments and some operations into pieces.

    Classical control system operations like ``CX rec[-1] 0`` are split from quantum operations
    like ``CX 1 0``.

    MPP operations are split into one operation per Pauli product.

    Yields:
        Lists of operations corresponding to one moment in the circuit, with any problematic
        operations like MPPs split into pieces.

        (A moment is the time between two TICKs.)

    """
    cur_moment: list[stim.CircuitInstruction] = []

    for op in circuit:
        if isinstance(op, stim.CircuitRepeatBlock):
            if cur_moment:
                yield cur_moment
                cur_moment = []
            yield op
        elif op.name == "TICK":
            yield cur_moment
            cur_moment = []
        else:
            cur_moment.extend(_split_targets_if_needed(op, immune_qubits=immune_qubits))
    if cur_moment:
        yield cur_moment


def _measure_basis(*, split_op: stim.CircuitInstruction) -> str | None:
    """Converts an operation into a string describing the Pauli product basis it measures.

    Returns:
        None: This is not a measurement (or not *just* a measurement).
        str: Pauli product string that the operation measures (e.g. "XX" or "Y").

    """
    result = OP_MEASURE_BASES.get(split_op.name)
    targets = split_op.targets_copy()
    if result == "":
        for k in range(0, len(targets), 2):
            t = targets[k]
            if t.is_x_target:
                result += "X"
            elif t.is_y_target:
                result += "Y"
            elif t.is_z_target:
                result += "Z"
            else:
                raise NotImplementedError(f"{targets=}")
    return result<|MERGE_RESOLUTION|>--- conflicted
+++ resolved
@@ -24,12 +24,7 @@
 5. Changes to NoiseModel.noisy_circuit to respect TQEC convention with TICKs and
    REPEAT blocks (not before the block, the first instruction in the repeated
    inner block, and after the block).
-<<<<<<< HEAD
-6. Re-phrase slightly the docstrings.
-7. Replace typing.AbstractSet by collection.abc.Set
-=======
 6. Re-phrase the docstrings slightly .
->>>>>>> 419ed5d4
 
 """
 
@@ -237,15 +232,9 @@
     def uniform_depolarizing(p: float) -> "NoiseModel":
         """Near-standard circuit depolarizing noise.
 
-<<<<<<< HEAD
-        Everything has the same parameter p. Single qubit clifford gates get single qubit
-        depolarization. Two qubit clifford gates get single qubit depolarization. Dissipative gates
-        have their result probabilistically bit flipped (or phase flipped if appropriate).
-=======
         Everything has the same parameter ``p``. Single-qubit Clifford gates get single-qubit
         depolarization. Two-qubit Clifford gates get single-qubit depolarization. Dissipative gates
         have their result probabilistically bit-flipped (or phase-flipped if appropriate).
->>>>>>> 419ed5d4
 
         Non-demolition measurement is treated a bit unusually in that it is the result that is
         flipped instead of the input qubit.
