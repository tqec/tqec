"""Implementation of different noise models for Stim.

Important note:
---------------

This file has been recovered from https://zenodo.org/records/7487893
and is under CC BY 4.0 (https://creativecommons.org/licenses/by/4.0/legalcode).
It is part of the code from the paper

    Gidney, C. (2022). Data for "Inplace Access to the Surface Code Y Basis".
    https://doi.org/10.5281/zenodo.7487893


Modifications to the original code:

1. Formatting with ruff.
2. Fixing typing issues and adapting a few imports to personal taste.
3. A minor adjustment to the measurement noise rules of ``uniform_depolarizing``
   and ``si1000`` noise models: the depolarizing error on the measured qubits
   after measurement is removed because, in our library, all measurements are
   immediately followed by resets. As a result, the depolarizing error has no
   effect.
4. Remove the ``depolarizing_two_body_measurement_noise`` noise model.
5. Changes to NoiseModel.noisy_circuit to respect TQEC convention with TICKs and
   REPEAT blocks (not before the block, the first instruction in the repeated
   inner block, and after the block).
"""

from collections import Counter, defaultdict
from collections.abc import Iterator
from typing import AbstractSet

import stim

CLIFFORD_1Q = "C1"
CLIFFORD_2Q = "C2"
ANNOTATION = "info"
MPP = "MPP"
MEASURE_RESET_1Q = "MR1"
JUST_MEASURE_1Q = "M1"
JUST_RESET_1Q = "R1"
NOISE = "!?"

OP_TYPES = {
    "I": CLIFFORD_1Q,
    "X": CLIFFORD_1Q,
    "Y": CLIFFORD_1Q,
    "Z": CLIFFORD_1Q,
    "C_XYZ": CLIFFORD_1Q,
    "C_ZYX": CLIFFORD_1Q,
    "H": CLIFFORD_1Q,
    "H_XY": CLIFFORD_1Q,
    "H_XZ": CLIFFORD_1Q,
    "H_YZ": CLIFFORD_1Q,
    "S": CLIFFORD_1Q,
    "SQRT_X": CLIFFORD_1Q,
    "SQRT_X_DAG": CLIFFORD_1Q,
    "SQRT_Y": CLIFFORD_1Q,
    "SQRT_Y_DAG": CLIFFORD_1Q,
    "SQRT_Z": CLIFFORD_1Q,
    "SQRT_Z_DAG": CLIFFORD_1Q,
    "S_DAG": CLIFFORD_1Q,
    "CNOT": CLIFFORD_2Q,
    "CX": CLIFFORD_2Q,
    "CY": CLIFFORD_2Q,
    "CZ": CLIFFORD_2Q,
    "ISWAP": CLIFFORD_2Q,
    "ISWAP_DAG": CLIFFORD_2Q,
    "SQRT_XX": CLIFFORD_2Q,
    "SQRT_XX_DAG": CLIFFORD_2Q,
    "SQRT_YY": CLIFFORD_2Q,
    "SQRT_YY_DAG": CLIFFORD_2Q,
    "SQRT_ZZ": CLIFFORD_2Q,
    "SQRT_ZZ_DAG": CLIFFORD_2Q,
    "SWAP": CLIFFORD_2Q,
    "XCX": CLIFFORD_2Q,
    "XCY": CLIFFORD_2Q,
    "XCZ": CLIFFORD_2Q,
    "YCX": CLIFFORD_2Q,
    "YCY": CLIFFORD_2Q,
    "YCZ": CLIFFORD_2Q,
    "ZCX": CLIFFORD_2Q,
    "ZCY": CLIFFORD_2Q,
    "ZCZ": CLIFFORD_2Q,
    "MPP": MPP,
    "MR": MEASURE_RESET_1Q,
    "MRX": MEASURE_RESET_1Q,
    "MRY": MEASURE_RESET_1Q,
    "MRZ": MEASURE_RESET_1Q,
    "M": JUST_MEASURE_1Q,
    "MX": JUST_MEASURE_1Q,
    "MY": JUST_MEASURE_1Q,
    "MZ": JUST_MEASURE_1Q,
    "R": JUST_RESET_1Q,
    "RX": JUST_RESET_1Q,
    "RY": JUST_RESET_1Q,
    "RZ": JUST_RESET_1Q,
    "DETECTOR": ANNOTATION,
    "OBSERVABLE_INCLUDE": ANNOTATION,
    "QUBIT_COORDS": ANNOTATION,
    "SHIFT_COORDS": ANNOTATION,
    "TICK": ANNOTATION,
    "E": ANNOTATION,
    "DEPOLARIZE1": NOISE,
    "DEPOLARIZE2": NOISE,
    "PAULI_CHANNEL_1": NOISE,
    "PAULI_CHANNEL_2": NOISE,
    "X_ERROR": NOISE,
    "Y_ERROR": NOISE,
    "Z_ERROR": NOISE,
    # Not supported.
    # 'CORRELATED_ERROR': NOISE,
    # 'E': NOISE,
    # 'ELSE_CORRELATED_ERROR',
}
OP_MEASURE_BASES = {
    "M": "Z",
    "MX": "X",
    "MY": "Y",
    "MZ": "Z",
    "MPP": "",
}
COLLAPSING_OPS = {
    op
    for op, t in OP_TYPES.items()
    if t == JUST_RESET_1Q or t == JUST_MEASURE_1Q or t == MPP or t == MEASURE_RESET_1Q
}


class NoiseRule:
    """Describes how to add noise to an operation."""

    def __init__(self, *, after: dict[str, float], flip_result: float = 0):
        """Describes how to add noise to an operation.

        Args:
            after: A dictionary mapping noise rule names to their probability argument.
                For example, {"DEPOLARIZE2": 0.01, "X_ERROR": 0.02} will add two qubit
                depolarization with parameter 0.01 and also add 2% bit flip noise. These
                noise channels occur after all other operations in the moment and are applied
                to the same targets as the relevant operation.
            flip_result: The probability that a measurement result should be reported incorrectly.
                Only valid when applied to operations that produce measurement results.

        """
        if not (0 <= flip_result <= 1):
            raise ValueError(f"not (0 <= {flip_result=} <= 1)")
        for k, p in after.items():
            if OP_TYPES[k] != NOISE:
                raise ValueError(f"not a noise channel: {k} from {after=}")
            if not (0 <= p <= 1):
                raise ValueError(f"not (0 <= {p} <= 1) from {after=}")
        self.after = after
        self.flip_result = flip_result

    def append_noisy_version_of(
        self,
        *,
        split_op: stim.CircuitInstruction,
        out_during_moment: stim.Circuit,
        after_moments: defaultdict[tuple[str, float], stim.Circuit],
        immune_qubits: AbstractSet[int],
    ) -> None:
        targets = split_op.targets_copy()
        if immune_qubits and any(
            (t.is_qubit_target or t.is_x_target or t.is_y_target or t.is_z_target)
            and t.value in immune_qubits
            for t in targets
        ):
            out_during_moment.append(split_op)
            return

        args = split_op.gate_args_copy()
        if self.flip_result:
            t = OP_TYPES[split_op.name]
            assert t == MPP or t == JUST_MEASURE_1Q or t == MEASURE_RESET_1Q
            assert len(args) == 0
            args = [self.flip_result]

        out_during_moment.append(split_op.name, targets, args)
        raw_targets = [t.value for t in targets if not t.is_combiner]
        for op_name, arg in self.after.items():
            after_moments[(op_name, arg)].append(op_name, raw_targets, arg)


class NoiseModel:
    def __init__(
        self,
        idle_depolarization: float,
        additional_depolarization_waiting_for_m_or_r: float = 0,
        gate_rules: dict[str, NoiseRule] | None = None,
        measure_rules: dict[str, NoiseRule] | None = None,
        any_clifford_1q_rule: NoiseRule | None = None,
        any_clifford_2q_rule: NoiseRule | None = None,
    ):
        self.idle_depolarization = idle_depolarization
        self.additional_depolarization_waiting_for_m_or_r = (
            additional_depolarization_waiting_for_m_or_r
        )
        self.gate_rules = gate_rules
        self.measure_rules = measure_rules
        self.any_clifford_1q_rule = any_clifford_1q_rule
        self.any_clifford_2q_rule = any_clifford_2q_rule

    @staticmethod
    def si1000(p: float) -> "NoiseModel":
        """Superconducting inspired noise.

        As defined in "A Fault-Tolerant Honeycomb Memory":
        https://arxiv.org/abs/2108.10457

        Small tweak from the paper: The measurement result is probabilistically flipped instead of the input qubit.
        """
        return NoiseModel(
            idle_depolarization=p / 10,
            additional_depolarization_waiting_for_m_or_r=2 * p,
            any_clifford_1q_rule=NoiseRule(after={"DEPOLARIZE1": p / 10}),
            any_clifford_2q_rule=NoiseRule(after={"DEPOLARIZE2": p}),
            measure_rules={
                "Z": NoiseRule(after={}, flip_result=p * 5),
            },
            gate_rules={
                "R": NoiseRule(after={"X_ERROR": p * 2}),
            },
        )

    @staticmethod
    def uniform_depolarizing(p: float) -> "NoiseModel":
        """Near-standard circuit depolarizing noise.

        Everything has the same parameter p. Single qubit clifford gates
        get single qubit depolarization. Two qubit clifford gates get
        single qubit depolarization. Dissipative gates have their result
        probabilistically bit flipped (or phase flipped if appropriate).

        Non-demolition measurement is treated a bit unusually in that it
        is the result that is flipped instead of the input qubit.
        """
        return NoiseModel(
            idle_depolarization=p,
            any_clifford_1q_rule=NoiseRule(after={"DEPOLARIZE1": p}),
            any_clifford_2q_rule=NoiseRule(after={"DEPOLARIZE2": p}),
            measure_rules={
                "X": NoiseRule(after={}, flip_result=p),
                "Y": NoiseRule(after={}, flip_result=p),
                "Z": NoiseRule(after={}, flip_result=p),
                "XX": NoiseRule(after={}, flip_result=p),
                "YY": NoiseRule(after={}, flip_result=p),
                "ZZ": NoiseRule(after={}, flip_result=p),
            },
            gate_rules={
                "RX": NoiseRule(after={"Z_ERROR": p}),
                "RY": NoiseRule(after={"X_ERROR": p}),
                "R": NoiseRule(after={"X_ERROR": p}),
            },
        )

    def _noise_rule_for_split_operation(
        self, *, split_op: stim.CircuitInstruction
    ) -> NoiseRule | None:
        if occurs_in_classical_control_system(split_op):
            return None

        if self.gate_rules is not None:
            rule = self.gate_rules.get(split_op.name)
            if rule is not None:
                return rule

        t = OP_TYPES[split_op.name]

        if self.any_clifford_1q_rule is not None and t == CLIFFORD_1Q:
            return self.any_clifford_1q_rule
        if self.any_clifford_2q_rule is not None and t == CLIFFORD_2Q:
            return self.any_clifford_2q_rule
        if self.measure_rules is not None:
            measure_basis = _measure_basis(split_op=split_op)
            assert measure_basis is not None
            rule = self.measure_rules.get(measure_basis)
            if rule is not None:
                return rule

        raise ValueError(f"No noise (or lack of noise) specified for {split_op=}.")

    def _append_idle_error(
        self,
        *,
        moment_split_ops: list[stim.CircuitInstruction],
        out: stim.Circuit,
        system_qubits: AbstractSet[int],
        immune_qubits: AbstractSet[int],
    ) -> None:
        collapse_qubits: list[int] = []
        clifford_qubits: list[int] = []
        for split_op in moment_split_ops:
            if occurs_in_classical_control_system(split_op):
                continue
            if split_op.name in COLLAPSING_OPS:
                qubits_out = collapse_qubits
            else:
                qubits_out = clifford_qubits
            for target in split_op.targets_copy():
                if not target.is_combiner:
                    qubits_out.append(target.value)

        # Safety check for operation collisions.
        usage_counts = Counter(collapse_qubits + clifford_qubits)
        qubits_used_multiple_times = {q for q, c in usage_counts.items() if c != 1}
        if qubits_used_multiple_times:
            moment = stim.Circuit()
            for op in moment_split_ops:
                moment.append(op)
            raise ValueError(
                f"Qubits were operated on multiple times without a TICK in between:\n"
                f"multiple uses: {sorted(qubits_used_multiple_times)}\n"
                f"moment:\n"
                f"{moment}"
            )

        collapse_qubits_set = set(collapse_qubits)
        clifford_qubits_set = set(clifford_qubits)
        idle = sorted(system_qubits - collapse_qubits_set - clifford_qubits_set - immune_qubits)
        if idle and self.idle_depolarization:
            out.append("DEPOLARIZE1", idle, self.idle_depolarization)

        waiting_for_mr = sorted(system_qubits - collapse_qubits_set - immune_qubits)
        if (
            collapse_qubits_set
            and waiting_for_mr
            and self.additional_depolarization_waiting_for_m_or_r
        ):
            out.append("DEPOLARIZE1", idle, self.additional_depolarization_waiting_for_m_or_r)

    def _append_noisy_moment(
        self,
        *,
        moment_split_ops: list[stim.CircuitInstruction],
        out: stim.Circuit,
        system_qubits: AbstractSet[int],
        immune_qubits: AbstractSet[int],
    ) -> None:
        after: defaultdict[tuple[str, float], stim.Circuit] = defaultdict(stim.Circuit)
        for split_op in moment_split_ops:
            rule = self._noise_rule_for_split_operation(split_op=split_op)
            if rule is None:
                out.append(split_op)
            else:
                rule.append_noisy_version_of(
                    split_op=split_op,
                    out_during_moment=out,
                    after_moments=after,
                    immune_qubits=immune_qubits,
                )
        for k in sorted(after.keys()):
            out += after[k]

        self._append_idle_error(
            moment_split_ops=moment_split_ops,
            out=out,
            system_qubits=system_qubits,
            immune_qubits=immune_qubits,
        )

    def noisy_circuit(
        self,
        circuit: stim.Circuit,
        *,
        system_qubits: set[int] | None = None,
        immune_qubits: set[int] | None = None,
    ) -> stim.Circuit:
        """Returns a noisy version of the given circuit, by applying the
        receiving noise model.

        Args:
            circuit: The circuit to layer noise over.
            system_qubits: All qubits used by the circuit. These are the qubits eligible for idling noise.
            immune_qubits: Qubits to not apply noise to, even if they are operated on.

        Returns:
            The noisy version of the circuit.

        """
        if system_qubits is None:
            system_qubits = set(range(circuit.num_qubits))
        if immune_qubits is None:
            immune_qubits = set()

        result = stim.Circuit()
        for moment_split_ops in _iter_split_op_moments(circuit, immune_qubits=immune_qubits):
            if not result:
                pass
            elif isinstance(moment_split_ops, stim.CircuitRepeatBlock):
                pass
            elif isinstance(result[-1], stim.CircuitRepeatBlock):
                pass
            else:
                result.append("TICK", [], [])
            if isinstance(moment_split_ops, stim.CircuitRepeatBlock):
                noisy_body = self.noisy_circuit(
                    moment_split_ops.body_copy(),
                    system_qubits=system_qubits,
                    immune_qubits=immune_qubits,
                )
<<<<<<< HEAD
                noisy_body.append("TICK", [], [])
=======
>>>>>>> 9ef39ab3
                result.append(
                    stim.CircuitRepeatBlock(
                        repeat_count=moment_split_ops.repeat_count, body=noisy_body
                    )
                )
            else:
                self._append_noisy_moment(
                    moment_split_ops=moment_split_ops,
                    out=result,
                    system_qubits=system_qubits,
                    immune_qubits=immune_qubits,
                )

        return result


def occurs_in_classical_control_system(op: stim.CircuitInstruction) -> bool:
    """Determines if an operation is an annotation or a classical control
    system update.
    """
    t = OP_TYPES[op.name]
    if t == ANNOTATION:
        return True
    if t == CLIFFORD_2Q:
        targets = op.targets_copy()
        for k in range(0, len(targets), 2):
            a = targets[k]
            b = targets[k + 1]
            classical_0 = a.is_measurement_record_target or a.is_sweep_bit_target
            classical_1 = b.is_measurement_record_target or b.is_sweep_bit_target
            if not (classical_0 or classical_1):
                return False
        return True
    return False


def _split_targets_if_needed(
    op: stim.CircuitInstruction, immune_qubits: AbstractSet[int]
) -> Iterator[stim.CircuitInstruction]:
    """Splits operations into pieces as needed (e.g. MPP into each product,
    classical control away from quantum ops).
    """
    t = OP_TYPES[op.name]
    if t == CLIFFORD_2Q:
        yield from _split_targets_if_needed_clifford_2q(op, immune_qubits)
    elif t == MPP:
        yield from _split_targets_if_needed_m_basis(op, immune_qubits)
    elif t in [NOISE, ANNOTATION]:
        yield op
    else:
        yield from _split_targets_if_needed_clifford_1q(op, immune_qubits)


def _split_targets_if_needed_clifford_1q(
    op: stim.CircuitInstruction, immune_qubits: AbstractSet[int]
) -> Iterator[stim.CircuitInstruction]:
    if immune_qubits:
        args = op.gate_args_copy()
        for t in op.targets_copy():
            yield stim.CircuitInstruction(op.name, [t], args)
    else:
        yield op


def _split_targets_if_needed_clifford_2q(
    op: stim.CircuitInstruction, immune_qubits: AbstractSet[int]
) -> Iterator[stim.CircuitInstruction]:
    """Splits classical control system operations away from things actually
    happening on the quantum computer.
    """
    assert OP_TYPES[op.name] == CLIFFORD_2Q
    targets = op.targets_copy()
    if immune_qubits or any(t.is_measurement_record_target for t in targets):
        args = op.gate_args_copy()
        for k in range(0, len(targets), 2):
            yield stim.CircuitInstruction(op.name, targets[k : k + 2], args)
    else:
        yield op


def _split_targets_if_needed_m_basis(
    op: stim.CircuitInstruction, immune_qubits: AbstractSet[int]
) -> Iterator[stim.CircuitInstruction]:
    """Splits an MPP operation into one operation for each Pauli product it
    measures.
    """
    targets = op.targets_copy()
    args = op.gate_args_copy()
    k = 0
    start = k
    while k < len(targets):
        if k + 1 == len(targets) or not targets[k + 1].is_combiner:
            yield stim.CircuitInstruction(op.name, targets[start : k + 1], args)
            k += 1
            start = k
        else:
            k += 2
    assert k == len(targets)


def _iter_split_op_moments(
    circuit: stim.Circuit, *, immune_qubits: AbstractSet[int]
) -> Iterator[stim.CircuitRepeatBlock | list[stim.CircuitInstruction]]:
    """Splits a circuit into moments and some operations into pieces.

    Classical control system operations like CX rec[-1] 0 are split from quantum operations like CX 1 0.

    MPP operations are split into one operation per Pauli product.

    Yields:
        Lists of operations corresponding to one moment in the circuit, with any problematic operations
        like MPPs split into pieces.

        (A moment is the time between two TICKs.)

    """
    cur_moment: list[stim.CircuitInstruction] = []

    for op in circuit:
        if isinstance(op, stim.CircuitRepeatBlock):
            if cur_moment:
                yield cur_moment
                cur_moment = []
            yield op
        elif op.name == "TICK":
            yield cur_moment
            cur_moment = []
        else:
            cur_moment.extend(_split_targets_if_needed(op, immune_qubits=immune_qubits))
    if cur_moment:
        yield cur_moment


def _measure_basis(*, split_op: stim.CircuitInstruction) -> str | None:
    """Converts an operation into a string describing the Pauli product basis
    it measures.

    Returns:
        None: This is not a measurement (or not *just* a measurement).
        str: Pauli product string that the operation measures (e.g. "XX" or "Y").

    """
    result = OP_MEASURE_BASES.get(split_op.name)
    targets = split_op.targets_copy()
    if result == "":
        for k in range(0, len(targets), 2):
            t = targets[k]
            if t.is_x_target:
                result += "X"
            elif t.is_y_target:
                result += "Y"
            elif t.is_z_target:
                result += "Z"
            else:
                raise NotImplementedError(f"{targets=}")
    return result<|MERGE_RESOLUTION|>--- conflicted
+++ resolved
@@ -400,10 +400,6 @@
                     system_qubits=system_qubits,
                     immune_qubits=immune_qubits,
                 )
-<<<<<<< HEAD
-                noisy_body.append("TICK", [], [])
-=======
->>>>>>> 9ef39ab3
                 result.append(
                     stim.CircuitRepeatBlock(
                         repeat_count=moment_split_ops.repeat_count, body=noisy_body
