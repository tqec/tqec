--- conflicted
+++ resolved
@@ -117,7 +117,7 @@
     # Placeholder for results
     rotated_name = ""
 
-    # State cultivation blocks: special case - added chars needed to clear loop
+    # State cultivation blocks: special case – added chars needed to clear loop
     original_name = str(block_kind)[:3] if len(str(block_kind)) > 1 else str(block_kind) + "-!"
 
     # Loop:
@@ -258,19 +258,11 @@
 
 
 def adjust_hadamards_direction(kind: BlockKind) -> BlockKind:
-<<<<<<< HEAD
-    """Inverts the direction of any "h" pipe.
-
-    This function inverts the direction of any "h" pipe when called as applicable (when pipe runs in
-    the negative direction on any given axis) by exchanging the kind for the corresponding pair on
-    the given axis.
-=======
     """Inverts the direction of any Hadamard pipe.
 
     This function inverts the direction of any "h" pipe when called as applicable (when the pipe
     runs in the negative direction on any given axis) by exchanging the kind for the corresponding
     pair on the given axis.
->>>>>>> 56a87086
 
     Args:
         kind: the original "h" kind.
