--- conflicted
+++ resolved
@@ -194,8 +194,7 @@
     rotation = R.from_matrix(rotation_matrix)
     center_pos = [i + 0.5 for i in position.as_tuple()]
     rotated_center = rotation.apply(center_pos)
-<<<<<<< HEAD
-    rotated_corner = [round_or_fail(i - 0.5) for i in rotated_center]
+    rotated_corner = [round_or_fail(float(i) - 0.5) for i in rotated_center]
     return Position3D(*rotated_corner)
 
 
@@ -245,8 +244,4 @@
         kind = block_kind_from_str(inv_equivalences[str(kind)])
 
     # Return revised kind
-    return kind
-=======
-    rotated_corner = [round_or_fail(float(i) - 0.5) for i in rotated_center]
-    return Position3D(*rotated_corner)
->>>>>>> b9e8c834
+    return kind