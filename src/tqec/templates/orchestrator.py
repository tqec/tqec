import typing as ty

import networkx as nx
import numpy

from tqec.enums import (
    CornerPositionEnum,
    TemplateRelativePositionEnum,
)
from tqec.position import Displacement, Position, Shape2D
from tqec.templates.base import JSONEncodable, Template, TemplateWithIndices


def get_corner_position(
    position: Position,
    position_corner: CornerPositionEnum,
    shape: Shape2D,
    expected_corner: CornerPositionEnum,
) -> Position:
    """Get the position of a template corner.

    This function helps in computing the position of any corner of a given
    template as long as we have the position of one of its corners.

    Examples:
    >>> get_corner_position(Position(0, 0), CornerPositionEnum.UPPER_LEFT, Shape2D(2, 2), CornerPositionEnum.UPPER_LEFT)
    Position(x=0, y=0)
    >>> get_corner_position(Position(0, 0), CornerPositionEnum.UPPER_LEFT, Shape2D(2, 2), CornerPositionEnum.LOWER_LEFT)
    Position(x=0, y=2)
    >>> get_corner_position(Position(0, 0), CornerPositionEnum.UPPER_LEFT, Shape2D(2, 2), CornerPositionEnum.UPPER_RIGHT)
    Position(x=2, y=0)
    >>> get_corner_position(Position(0, 0), CornerPositionEnum.UPPER_LEFT, Shape2D(2, 2), CornerPositionEnum.LOWER_RIGHT)
    Position(x=2, y=2)
    >>> get_corner_position(Position(0, 0), CornerPositionEnum.LOWER_RIGHT, Shape2D(2, 2), CornerPositionEnum.UPPER_LEFT)
    Position(x=-2, y=-2)


    :param position: position of the "anchor" corner.
    :param position_corner: corner which position is given as first argument.
    :param shape: 2-dimensional shape of the considerer template.
    :param expected_corner: the corner we want to compute the position of.
    :returns: the position of the expected_corner of a template of the given shape,
        knowing that the corner position_corner is at the given position.
    """
    transformation: tuple[int, int] = (
        expected_corner.value.x - position_corner.value.x,
        expected_corner.value.y - position_corner.value.y,
    )
    return Position(
        position.x + transformation[0] * shape.x,
        position.y + transformation[1] * shape.y,
    )


class TemplateOrchestrator(JSONEncodable):
    def __init__(self, templates: list[TemplateWithIndices]) -> None:
        """Manages templates positioned relatively to each other.

        This class manages a list of user-provided templates and user-provided relative
        positions to build and scale quantum error correction code.

        Template instances are stored in an ordered list. Relative positioning of these
        templates are stored in an oriented graph with:
        - vertices that are integers, representing indices of Template instances stored
          in the ordered list stored alongside the graph,
        - edges that are connecting two vertices (i.e., two Template instances) that
          are relatively positionned between each other.

        The relative position is internally stored as a tuple of corners that should
        represent the same underlying qubit. Each edge between vertices A and B should
        have a "weight" (as per networkx definition of the term) under the key
        "relative_position" that is a tuple[CornerPositionEnum, CornerPositionEnum].
        If an edge from A to B has a "relative_position" weight of (corner1, corner2),
        that means that corner1 over the template A and corner2 of the template B are
        on the same location (i.e., same physical qubit).

        The main logic in this class is located in the (private) method
        _compute_ul_absolute_position that, as its name indicate, computes the upper-left
        absolute position of each template (i.e., absolute position of the upper-left
        corner of each template).

        The coordinate system used internally by this class is:
               x-axis
          0 ------------>
          |
        y |
        | |
        a |
        x |
        i |
        s |
          |
          V

        :param templates: a list of templates forwarded to the add_templates method
            at the end of instance initialisation.
        :raises ValueError: if the templates provided have different default increments.
        """
        self._templates: list[Template] = []
        self._relative_position_graph = nx.DiGraph()
        self._maximum_plaquette_mapping_index: int = 0
        self._default_increments = Displacement(2, 2)
        self.add_templates(templates)

    def _check_template_id(self, template_id: int) -> None:
        if template_id >= len(self._templates):
            err = IndexError()
            err.add_note(
                f"Asking for element identified by {template_id} when only "
                f"{len(self._templates)} templates have been added to the TemplateOrchestrator instance."
            )
            raise err

    def add_template(
        self,
        template_to_insert: TemplateWithIndices,
    ) -> int:
        """Add the provided template to the data structure.

        :param template_to_insert: the template to insert, along with the indices of the
        :raises ValueError: if the template to insert has different default increments than
        :returns: the index of the template in the list of templates.
        """
        if len(self._templates) == 0:
            self._default_increments = template_to_insert.template.get_increments()
        elif self._default_increments != template_to_insert.template.get_increments():
            raise ValueError(
                f"Template {template_to_insert.template.to_dict()}"
                + " has different default increments than the other templates."
            )
        template_id: int = len(self._templates)
        indices = template_to_insert.indices
        self._templates.append(template_to_insert.template)
        self._relative_position_graph.add_node(template_id, plaquette_indices=indices)
        self._maximum_plaquette_mapping_index = max(
            [self._maximum_plaquette_mapping_index] + indices
        )
        return template_id

    def add_templates(
        self,
        templates_to_insert: list[TemplateWithIndices],
    ) -> list[int]:
        """Add the provided templates to the data structure."""
        return [self.add_template(template) for template in templates_to_insert]

    def add_relation(
        self,
        template_id_to_position: int,
        relative_position: TemplateRelativePositionEnum,
        anchor_id: int,
    ) -> "TemplateOrchestrator":
        """Add a relative positioning between two templates.

        This method has the same effect as add_corner_relation (it internally calls it), but
        provide another interface to add a relation between two templates.

        This method is kept in the interface because the interface it provides is simpler
        to use and read than add_corner_relation.

        :param template_id_to_position: index of the template that should be positionned relatively
            to the provided anchor.
        :param relative_position: the relative position of the template provided as first parameter
            with respect to the anchor provided as third parameter. Can be any of LEFT_OF, RIGHT_OF,
            BELOW_OF and ABOVE_OF.
        :param anchor_id: index of the anchor template, i.e., the template with respect to which the
            template provided in first parameter will be positioned.
        :returns: self, to be able to chain calls to this method.
        """
        self._check_template_id(template_id_to_position)
        self._check_template_id(anchor_id)

        anchor_corner: CornerPositionEnum
        template_corner: CornerPositionEnum
        if relative_position == TemplateRelativePositionEnum.ABOVE_OF:
            anchor_corner, template_corner = (
                CornerPositionEnum.UPPER_LEFT,
                CornerPositionEnum.LOWER_LEFT,
            )
        elif relative_position == TemplateRelativePositionEnum.BELOW_OF:
            anchor_corner, template_corner = (
                CornerPositionEnum.LOWER_LEFT,
                CornerPositionEnum.UPPER_LEFT,
            )
        elif relative_position == TemplateRelativePositionEnum.RIGHT_OF:
            anchor_corner, template_corner = (
                CornerPositionEnum.UPPER_RIGHT,
                CornerPositionEnum.UPPER_LEFT,
            )
        else:  # relative_position == TemplateRelativePositionEnum.LEFT_OF:
            anchor_corner, template_corner = (
                CornerPositionEnum.UPPER_LEFT,
                CornerPositionEnum.UPPER_RIGHT,
            )
        return self.add_corner_relation(
            (template_id_to_position, template_corner), (anchor_id, anchor_corner)
        )

    def add_corner_relation(
        self,
        template_id_to_position_corner: tuple[int, CornerPositionEnum],
        anchor_id_corner: tuple[int, CornerPositionEnum],
    ) -> "TemplateOrchestrator":
        """Add a relative positioning between two templates.

        :param template_id_to_position_corner: a tuple containing the index of the template that
            should be positionned relatively to the provided anchor and the corner that should be
            considered.
        :param anchor_id_corner: a tuple containing the index of the (anchor) template that
            should be used to position the template instance provided in the first parameter,
            and the corner that should be considered.
        :returns: self, to be able to chain calls to this method.
        """
        anchor_id, anchor_corner = anchor_id_corner
        template_id, template_corner = template_id_to_position_corner
        self._check_template_id(template_id)
        self._check_template_id(anchor_id)
        # Add 2 symmetric edges on the graph to encode the relative positioning information
        # provided by the user by calling this methods.
        self._relative_position_graph.add_edge(
            anchor_id,
            template_id,
            relative_position=(anchor_corner, template_corner),
        )
        self._relative_position_graph.add_edge(
            template_id,
            anchor_id,
            relative_position=(template_corner, anchor_corner),
        )
        return self

    def _compute_ul_absolute_position(self) -> dict[int, Position]:
        """Computes the absolute position of each template upper-left corner.

        This is the main method of the TemplateOrchestrator class. It explores templates
        by performing a BFS on the graph of relations between templates, starting by the
        first template inserted (but any template connected to the others should work
        fine).

        The first template upper-left corner is arbitrarily positioned at the (0, 0)
        position, and each template upper-left corner is then computed from this position.
        This means in particular that this method can return positions with negative
        coordinates.

        :returns: a mapping between templates indices and their upper-left corner absolute
            position.
        """
        ul_positions: dict[int, Position] = {0: Position(0, 0)}
        src: int
        dest: int
        # Compute the upper-left (ul) position of all the templates
        for src, dest in nx.bfs_edges(self._relative_position_graph, 0):
            relative_position: tuple[
                CornerPositionEnum, CornerPositionEnum
            ] | None = self._relative_position_graph.get_edge_data(src, dest).get(
                "relative_position"
            )
            assert (
                relative_position is not None
            ), f"Found an edge from {src} to {dest} that does not have a relative position."
            # Getting the positions and shape that will be needed to compute the ul_position
            # for dest.
            # ul_positions[src] is guaranteed to exist due to the BFS exploration order.
            src_ul_position = ul_positions[src]
            src_shape = self._templates[src].shape
            dest_shape = self._templates[dest].shape

            src_corner: CornerPositionEnum
            dest_corner: CornerPositionEnum
            src_corner, dest_corner = relative_position
            # Compute the anchor corner
            anchor_position: Position = get_corner_position(
                src_ul_position,
                CornerPositionEnum.UPPER_LEFT,
                src_shape,
                src_corner,
            )
            # Compute the upper-left position of the destination
            ul_positions[dest] = get_corner_position(
                anchor_position,
                dest_corner,
                dest_shape,
                CornerPositionEnum.UPPER_LEFT,
            )

        return ul_positions

    def _get_bounding_box_from_ul_positions(
        self, ul_positions: dict[int, Position]
    ) -> tuple[Position, Position]:
        """Get the bounding box containing all the templates from their upper-left corner position.

        :param ul_positions: a mapping between templates indices and their upper-left corner absolute
            position.
        :returns: a tuple (upper-left position, bottom-right position) representing the bounding box.
            Coordinates in each positions are not guaranteed to be positive.
        """
        # ul: upper-left
        # br: bottom-right
        ul, br = Position(0, 0), Position(0, 0)
        # tid: template id
        # tulx: template upper-left
        for tid, tul in ul_positions.items():
            # tshape: template shape
            tshape = self._templates[tid].shape
            ul = Position(min(ul.x, tul.x), min(ul.y, tul.y))
            br = Position(max(br.x, tul.x + tshape.x), max(br.y, tul.y + tshape.y))
        return ul, br

    def _get_shape_from_bounding_box(self, ul: Position, br: Position) -> Shape2D:
        """Get the shape of the represented code from the bounding box.

        :param ul: upper-left corner position of the bounding box.
        :param br: bottom-right corner position of the bounding box.
        """
        # ul: upper-left
        # br: bottom-right
        return Shape2D(br.x - ul.x, br.y - ul.y)

    def _get_shape_from_ul_positions(
        self, ul_positions: dict[int, Position]
    ) -> Shape2D:
        """Get the shape of the represented code from the upper-left corner positions of each template."""
        # ul: upper-left
        # br: bottom-right
        ul, br = self._get_bounding_box_from_ul_positions(ul_positions)
        return self._get_shape_from_bounding_box(ul, br)

    def _build_array(self, indices_map: tuple[int, ...]) -> numpy.ndarray:
        # ul: upper-left
        ul_positions = self._compute_ul_absolute_position()
        # bbul: bounding-box upper-left
        # bbbr: bounding-box bottom-right
        bbul, bbbr = self._get_bounding_box_from_ul_positions(ul_positions)
        shape = self._get_shape_from_bounding_box(bbul, bbbr)

        ret = numpy.zeros(shape.to_numpy_shape(), dtype=int)
        # tid: template id
        # tul: template upper-left
        for tid, tul in ul_positions.items():
            template = self._templates[tid]
            # tshapex: template shape x coordinate
            # tshapey: template shape y coordinate
            tshapey, tshapex = template.shape.to_numpy_shape()
            plaquette_indices: list[int] = [
                indices_map[i]
                for i in self._relative_position_graph.nodes[tid]["plaquette_indices"]
            ]
            # Subtracting bbul (upper-left bounding box position) from each coordinate to stick
            # the represented code to the axes and avoid having negative indices.
            x = tul.x - bbul.x
            y = tul.y - bbul.y
            # Numpy indexing is (y, x) in our coordinate system convention.
            ret[y : y + tshapey, x : x + tshapex] = template.instantiate(
                *plaquette_indices
            )

        return ret

<<<<<<< HEAD
    def instantiate(self, *plaquette_indices: int) -> numpy.ndarray:
        return self.build_array(plaquette_indices)
=======
    def instanciate(self, *plaquette_indices: int) -> numpy.ndarray:
        return self._build_array(plaquette_indices)

    @property
    def default_increments(self) -> Displacement:
        """Get the increments between plaquettes of the template.

        :returns: a Displacement(x increment, y increment) representing the increments between
            plaquettes of the template.
        """
        return self._default_increments
>>>>>>> e5352b2d

    def scale_to(self, k: int) -> "TemplateOrchestrator":
        """Scales all the scalable component templates to the given scale k.

        The scale k of a **scalable template** is defined to be **half** the dimension/size
        of the **scalable axis** of the template. For example, a scalable 4x4 square T has a
        scale of 2 for both its axis. This means the dimension/size of the scaled axis is
        enforced to be even, which avoids some invalid configuration of the template.

        Note that this function scales to INLINE, so the instance on which it is called is
        modified in-place AND returned.

        :param k: the new scale of the component templates.
        :returns: self, once scaled.
        """
        for t in self._templates:
            t.scale_to(k)
        return self

    @property
    def shape(self) -> tuple[int, int]:
        return self._get_shape_from_ul_positions(
            self._compute_ul_absolute_position()
        ).to_numpy_shape()

    def to_dict(self) -> dict[str, ty.Any]:
        return {
            # __class__ is "TemplateOrchestrator" here, whatever the type of self is. This is different
            # from what is done in the Template base class. This is done to avoid users subclassing this
            # class and having a subclass name we do not control in the "type" entry.
            "type": __class__.__name__,
            "kwargs": {
                "templates": [t.to_dict() for t in self._templates],
            },
            "connections": [
                {
                    "source_idx": source,
                    "target_idx": target,
                    "source_corner": source_corner,
                    "target_corner": target_corner,
                }
                for source, target, (
                    source_corner,
                    target_corner,
                ) in self._relative_position_graph.edges.data(
                    "relative_position"  # type: ignore
                )
            ],
        }

    @property
    def expected_plaquettes_number(self) -> int:
        return self._maximum_plaquette_mapping_index + 1<|MERGE_RESOLUTION|>--- conflicted
+++ resolved
@@ -357,10 +357,6 @@
 
         return ret
 
-<<<<<<< HEAD
-    def instantiate(self, *plaquette_indices: int) -> numpy.ndarray:
-        return self.build_array(plaquette_indices)
-=======
     def instanciate(self, *plaquette_indices: int) -> numpy.ndarray:
         return self._build_array(plaquette_indices)
 
@@ -372,7 +368,6 @@
             plaquettes of the template.
         """
         return self._default_increments
->>>>>>> e5352b2d
 
     def scale_to(self, k: int) -> "TemplateOrchestrator":
         """Scales all the scalable component templates to the given scale k.
