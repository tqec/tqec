--- conflicted
+++ resolved
@@ -216,37 +216,17 @@
             default_values.append(
                 individual_plaquettes[position].collection.default_value
             )
-<<<<<<< HEAD
-
-        def _canonical_factory(factory):
-            if factory is None:
-                return None
-            try:
-                return factory.__code__
-            except AttributeError:
-                return factory
-
-        unique_default_factories = frozenset(
-            _canonical_factory(factory) for factory in default_factories
-        )
-        if len(unique_default_factories) != 1:
-=======
         unique_default_values = frozenset(default_values)
         if len(unique_default_values) != 1:
->>>>>>> 4078fb2f
             raise TQECException(
                 "Found several different default factories: "
                 f"{unique_default_values}. Cannot pick one for the merged "
                 f"{Plaquettes.__name__} instance."
             )
         return Plaquettes(
-<<<<<<< HEAD
-            FrozenDefaultDict(global_plaquettes, default_factory=default_factories[0])
-=======
             FrozenDefaultDict(
                 global_plaquettes, default_value=next(iter(unique_default_values))
             )
->>>>>>> 4078fb2f
         )
 
     @property
