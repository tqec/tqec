r"""Defines a high-level template composing several sub-templates: :class:`LayoutTemplate`.

This module defines a :class:`~tqec.templates.base.Template` child class that
is able to represent several :class:`~tqec.templates.base.RectangularTemplate`
instances with the same scalable shape. Each of the managed
:class:`~tqec.templates.base.RectangularTemplate` instance is linked to a unique
2-dimensional position on an infinite 2-dimensional grid.

Example
-------
A grid of :math:`2 \times 2` logical qubits can be represented with

.. code-block:: python

    from tqec.utils.position import BlockPosition2D
    from tqec.templates.layout import LayoutTemplate
    from tqec.templates.qubit import QubitTemplate

    qubit = QubitTemplate()
    grid = LayoutTemplate(
        {
            BlockPosition2D(0, 0): qubit,
            BlockPosition2D(0, 1): qubit,
            BlockPosition2D(1, 0): qubit,
            BlockPosition2D(1, 1): qubit,
        }
    )

Being a :class:`~tqec.templates.base.Template` instance, the above constructed
``grid`` can be displayed with

.. code-block:: python

    from tqec.templates.display import display_template

    display_template(qubit, 2)
    print("=" * 50)
    display_template(grid, 2)

which outputs

.. code-block:: text

    1   5   6   5   6   2
    7   9  10   9  10  11
    8  10   9  10   9  12
    7   9  10   9  10  11
    8  10   9  10   9  12
    3  13  14  13  14   4
    ==================================================
     1   5   6   5   6   2  29  33  34  33  34  30
     7   9  10   9  10  11  35  37  38  37  38  39
     8  10   9  10   9  12  36  38  37  38  37  40
     7   9  10   9  10  11  35  37  38  37  38  39
     8  10   9  10   9  12  36  38  37  38  37  40
     3  13  14  13  14   4  31  41  42  41  42  32
    15  19  20  19  20  16  43  47  48  47  48  44
    21  23  24  23  24  25  49  51  52  51  52  53
    22  24  23  24  23  26  50  52  51  52  51  54
    21  23  24  23  24  25  49  51  52  51  52  53
    22  24  23  24  23  26  50  52  51  52  51  54
    17  27  28  27  28  18  45  55  56  55  56  46

"""

from collections.abc import Mapping, Sequence
from copy import deepcopy

import numpy
import numpy.typing as npt
from typing_extensions import override

from tqec.plaquette.plaquette import Plaquette, Plaquettes
from tqec.templates.base import RectangularTemplate, Template
from tqec.utils.exceptions import TQECError
from tqec.utils.frozendefaultdict import FrozenDefaultDict
from tqec.utils.position import (
    BlockPosition2D,
    PlaquettePosition2D,
    PlaquetteShape2D,
    Shift2D,
)
from tqec.utils.scale import PlaquetteScalable2D


class LayoutTemplate(Template):
    def __init__(
        self,
        element_layout: dict[BlockPosition2D, RectangularTemplate],
        default_increments: Shift2D | None = None,
    ) -> None:
        """A template representing a layout of other templates.

        Each element template in the layout is placed at a specific position in
        the 2D grid.

        Note:
            The provided template positions have only one restriction: two
            templates should not be at the same position.
            In particular, this class does not require that the provided
            template are spatially connected or entirely cover a rectangular
            portion of the 2 spatial dimensions.

        Args:
            element_layout: a dictionary with the position of the element
                templates in the layout as keys and the templates as values.
            default_increments: default increments between two plaquettes. Defaults
                to ``Displacement(2, 2)`` when ``None``.

        """
        super().__init__(default_increments)
        if not element_layout:
            raise TQECError("Cannot create a layout with an empty template map.")

        scalable_shapes = {template.scalable_shape for template in element_layout.values()}
        if len(scalable_shapes) != 1:
            raise TQECError("All templates in the layout should have the same scalable shape.")
        self._element_scalable_shape = scalable_shapes.pop()

        all_positions = list(element_layout.keys())
        min_x = min(position.x for position in all_positions)
        max_x = max(position.x for position in all_positions)
        min_y = min(position.y for position in all_positions)
        max_y = max(position.y for position in all_positions)
        # Shift the bounding box to the origin
        self._block_origin = BlockPosition2D(min_x, min_y)
        self._nx = max_x - min_x + 1
        self._ny = max_y - min_y + 1

        self._layout = deepcopy(element_layout)

    def get_indices_map_for_instantiation(
        self,
        instantiate_indices: Sequence[int] | None = None,
    ) -> dict[BlockPosition2D, dict[int, int]]:
        """Get one index map for each of the templates in the layout.

        This method is used internally by :meth:`LayoutTemplate.instantiate` and
        can be used externally to get a map from the instantiation indices used by
        each of the individual :class:`~tqec.templates.base.Template` instances
        stored in ``self`` to the global instantiation index used.

        Args:
            instantiate_indices: global indices used to instantiate ``self``.
                Have the same meaning and defaults as the ``plaquette_indices``
                parameter in :meth:`LayoutTemplate.instantiate`.
                Defaults to None.

        Returns:
            a map from positions to instantiation index maps. Each instantiation
            index map is a bijection from the template instantiation indices (going
            from ``1`` to ``template.expected_plaquettes_number``) to the global
            indices that are used in :meth:`LayoutTemplate.instantiate` (going
            from ``N`` to ``N + template.expected_plaquettes_number - 1`` where
            ``N`` depends on the other :class:`~tqec.templates.base.Template`
            instances managed by ``self``).

        """
        if instantiate_indices is None:
            instantiate_indices = list(range(1, self.expected_plaquettes_number + 1))
        index_count = 0
        indices_map: dict[BlockPosition2D, dict[int, int]] = {}
        for position, template in self._layout.items():
            indices_map[position] = {
                i + 1: instantiate_indices[i + index_count]
                for i in range(template.expected_plaquettes_number)
            }
            index_count += template.expected_plaquettes_number
        return indices_map

    def get_global_plaquettes(
        self, individual_plaquettes: Mapping[BlockPosition2D, Plaquettes]
    ) -> Plaquettes:
        """Merges ``individual_plaquettes`` into a single :class:`.Plaquettes` instance.

        The returned :class:`.Plaquettes` instance can then be used to instantiate ``self``.

        Raises:
            TQECError: if the provided ``individual_plaquettes`` does not
                cover all the :class:`~tqec.utils.position.BlockPosition2D` where
                there is a template in ``self``.
            TQECError: if the provided ``individual_plaquettes`` have
                different values for their ``default_factory``.

        Args:
            individual_plaquettes: a mapping from positions to plaquette
                collections. The keys should cover all the positions where a
                template is present in ``self``.

        Returns:
            a unique :class:`~tqec.plaquette.plaquette.Plaquettes` instance that
            can be used with ``self`` to generate a quantum circuit with
            :meth:`~tqec.compile.generation.generate_circuit`.

        """
        missing_positions = frozenset(self._layout.keys()) - frozenset(individual_plaquettes.keys())
        if missing_positions:
            raise TQECError(
                "The following expected positions were not found in the "
                f"provided individual_plaquettes: {missing_positions}."
            )
        default_values: list[Plaquette | None] = []
        index_maps = self.get_indices_map_for_instantiation()
        global_plaquettes: dict[int, Plaquette] = {}
        for position, index_map in index_maps.items():
            global_plaquettes |= {
                index_map[local_index]: plaquette
                for local_index, plaquette in individual_plaquettes[position].collection.items()
            }
            default_values.append(individual_plaquettes[position].collection.default_value)
        unique_default_values = frozenset(default_values)
        if len(unique_default_values) != 1:
            raise TQECError(
                "Found several different default factories: "
                f"{unique_default_values}. Cannot pick one for the merged "
                f"{Plaquettes.__name__} instance."
            )
        return Plaquettes(
            FrozenDefaultDict(global_plaquettes, default_value=next(iter(unique_default_values)))
        )

    @property
    @override
    def scalable_shape(self) -> PlaquetteScalable2D:
        """Returns a scalable version of the template shape."""
        return PlaquetteScalable2D(
            self._nx * self._element_scalable_shape.x,
            self._ny * self._element_scalable_shape.y,
        )

    def element_shape(self, k: int) -> PlaquetteShape2D:
        """Return the uniform shape of the element templates."""
        return self._element_scalable_shape.to_shape_2d(k)

    @property
    @override
    def expected_plaquettes_number(self) -> int:
<<<<<<< HEAD
        """Returns the number of plaquettes expected from the `instantiate` method.
=======
        """Returns the number of plaquettes expected from the ``instantiate`` method.
>>>>>>> 56a87086

        Returns:
            the number of plaquettes expected from the `instantiate` method.

        """
        return sum(template.expected_plaquettes_number for template in self._layout.values())

    @override
    def instantiate(
        self, k: int, plaquette_indices: Sequence[int] | None = None
    ) -> npt.NDArray[numpy.int_]:
        """Generate the numpy array representing the template.

        Args:
            k: scaling parameter used to instantiate the template.
            plaquette_indices: the plaquette indices that will be forwarded to
                the underlying Template instance's instantiate method. Defaults
                to `range(1, self.expected_plaquettes_number + 1)` if `None`.

        Returns:
            a numpy array with the given plaquette indices arranged according to
            the underlying shape of the template.

        """
        indices_map = self.get_indices_map_for_instantiation(plaquette_indices)

        element_shape = self._element_scalable_shape.to_numpy_shape(k)
        ret = numpy.zeros(self.shape(k).to_numpy_shape(), dtype=numpy.int_)
        for pos, element in self._layout.items():
            imap = indices_map[pos]
            indices = [imap[i] for i in range(1, element.expected_plaquettes_number + 1)]
            element_instantiation = element.instantiate(k, indices)
            shifted_pos = BlockPosition2D(
                pos.x - self._block_origin.x, pos.y - self._block_origin.y
            )
            ret[
                shifted_pos.y * element_shape[0] : (shifted_pos.y + 1) * element_shape[0],
                shifted_pos.x * element_shape[1] : (shifted_pos.x + 1) * element_shape[1],
            ] = element_instantiation
        return ret

    @override
    def instantiation_origin(self, k: int) -> PlaquettePosition2D:
        return self._block_origin.get_top_left_plaquette_position(self.element_shape(k))<|MERGE_RESOLUTION|>--- conflicted
+++ resolved
@@ -235,11 +235,7 @@
     @property
     @override
     def expected_plaquettes_number(self) -> int:
-<<<<<<< HEAD
-        """Returns the number of plaquettes expected from the `instantiate` method.
-=======
         """Returns the number of plaquettes expected from the ``instantiate`` method.
->>>>>>> 56a87086
 
         Returns:
             the number of plaquettes expected from the `instantiate` method.
