--- conflicted
+++ resolved
@@ -1,12 +1,8 @@
 import numpy
 import pytest
-<<<<<<< HEAD
 
-from tqec.enums import CornerPositionEnum
-=======
 from tqec.enums import CornerPositionEnum, TemplateOrientation
 from tqec.exceptions import TQECException
->>>>>>> 1a63daa3
 from tqec.templates.atomic.square import (
     AlternatingCornerSquareTemplate,
     AlternatingSquareTemplate,
@@ -107,12 +103,8 @@
     template = AlternatingCornerSquareTemplate(dim2, CornerPositionEnum.LOWER_LEFT)
     template.scale_to(30)
     shape = template.shape
-<<<<<<< HEAD
     assert shape.x.value == 2
     assert shape.y.value == 2
-=======
-    assert shape.x == 2
-    assert shape.y == 2
 
 
 def test_corner_square_template_midline(dim2x2, dim3):
@@ -135,5 +127,4 @@
     ]
     template = AlternatingCornerSquareTemplate(dim3, CornerPositionEnum.LOWER_LEFT)
     with pytest.raises(TQECException, match="Midline is not defined for odd height."):
-        template.get_midline_plaquettes()
->>>>>>> 1a63daa3
+        template.get_midline_plaquettes()