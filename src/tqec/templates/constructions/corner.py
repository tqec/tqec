--- conflicted
+++ resolved
@@ -16,9 +16,6 @@
     def __init__(self, dim: Dimension) -> None:
         """A scalable corner template.
 
-<<<<<<< HEAD
-        TODO
-=======
         This corner template can be used to move an error-corrected qubit to another
         location on the chip. This is the basic building block to perform error-corrected
         computations.
@@ -47,7 +44,6 @@
 
         Args:
             k: scale of the initial error-corrected qubit.
->>>>>>> 154f6bd3
         """
         # nsone: non-scalable one
         # nstwo: non-scalable two
