import typing as ty
from dataclasses import dataclass

import numpy

<<<<<<< HEAD
=======
from tqec.enums import TemplateOrientation
from tqec.position import Shape2D
>>>>>>> 1a63daa3
from tqec.templates.base import Template
from tqec.templates.scale import ScalableOffset, ScalableShape2D


class ShiftedTemplate(Template):
    def __init__(
        self,
        template: Template,
        offset: ScalableOffset,
        default_x_increment: int = 2,
        default_y_increment: int = 2,
    ) -> None:
        super().__init__(default_x_increment, default_y_increment)
        self._shifted_template = template
        self._offset = offset

    def scale_to(self, k: int) -> "ShiftedTemplate":
        self._shifted_template.scale_to(k)
        self._offset.scale_to(k)
        return self

    @property
    def shape(self) -> ScalableShape2D:
        tshape = self._shifted_template.shape
        return ScalableShape2D(self._offset.x + tshape.x, self._offset.y + tshape.y)

    @property
    def expected_plaquettes_number(self) -> int:
        return self._shifted_template.expected_plaquettes_number

    def instantiate(self, plaquette_indices: ty.Sequence[int]) -> numpy.ndarray:
        # Do not explicitely check here, the check is forwarded to the
        # shifted Template instance.
        arr = numpy.zeros(self.shape.to_numpy_shape(), dtype=int)
        tshape = self._shifted_template.shape.instantiate()
        xoffset, yoffset = self._offset.x.value, self._offset.y.value
        tarr = self._shifted_template.instantiate(plaquette_indices)
        arr[yoffset : yoffset + tshape.y, xoffset : xoffset + tshape.x] = tarr
        return arr

    def get_midline_plaquettes(
        self, orientation: TemplateOrientation = TemplateOrientation.HORIZONTAL
    ) -> list[tuple[int, int]]:
        return [
            (row + self._offset.x.value, column + self._offset.y.value)
            for row, column in self._shifted_template.get_midline_plaquettes(orientation)
        ]<|MERGE_RESOLUTION|>--- conflicted
+++ resolved
@@ -3,11 +3,7 @@
 
 import numpy
 
-<<<<<<< HEAD
-=======
 from tqec.enums import TemplateOrientation
-from tqec.position import Shape2D
->>>>>>> 1a63daa3
 from tqec.templates.base import Template
 from tqec.templates.scale import ScalableOffset, ScalableShape2D
 
@@ -53,5 +49,7 @@
     ) -> list[tuple[int, int]]:
         return [
             (row + self._offset.x.value, column + self._offset.y.value)
-            for row, column in self._shifted_template.get_midline_plaquettes(orientation)
+            for row, column in self._shifted_template.get_midline_plaquettes(
+                orientation
+            )
         ]