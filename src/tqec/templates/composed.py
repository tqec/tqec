import typing as ty

import networkx as nx
import numpy
from tqec.enums import CornerPositionEnum, TemplateRelativePositionEnum
from tqec.exceptions import TQECException
from tqec.position import Displacement, Position, Shape2D
from tqec.templates.base import Template, TemplateWithIndices


def get_corner_position(
    position: Position,
    position_corner: CornerPositionEnum,
    shape: Shape2D,
    expected_corner: CornerPositionEnum,
) -> Position:
    """Get the position of a template corner.

    This function helps in computing the position of any corner of a given
    template as long as we have the position of one of its corners.

    Examples:
        >>> get_corner_position(Position(0, 0), CornerPositionEnum.UPPER_LEFT, Shape2D(2, 2), CornerPositionEnum.UPPER_LEFT)
        Position(x=0, y=0)
        >>> get_corner_position(Position(0, 0), CornerPositionEnum.UPPER_LEFT, Shape2D(2, 2), CornerPositionEnum.LOWER_LEFT)
        Position(x=0, y=2)
        >>> get_corner_position(Position(0, 0), CornerPositionEnum.UPPER_LEFT, Shape2D(2, 2), CornerPositionEnum.UPPER_RIGHT)
        Position(x=2, y=0)
        >>> get_corner_position(Position(0, 0), CornerPositionEnum.UPPER_LEFT, Shape2D(2, 2), CornerPositionEnum.LOWER_RIGHT)
        Position(x=2, y=2)
        >>> get_corner_position(Position(0, 0), CornerPositionEnum.LOWER_RIGHT, Shape2D(2, 2), CornerPositionEnum.UPPER_LEFT)
        Position(x=-2, y=-2)

    Args:
        position: position of the "anchor" corner.
        position_corner: corner which position is given as first argument.
        shape: 2-dimensional shape of the considerer template.
        expected_corner: the corner we want to compute the position of.

    Returns:
        the position of the ``expected_corner`` of a template of the given ``shape``,
        knowing that the corner ``position_corner`` is at the given ``position``.
    """
    transformation: tuple[int, int] = (
        expected_corner.value.x - position_corner.value.x,
        expected_corner.value.y - position_corner.value.y,
    )
    return Position(
        position.x + transformation[0] * shape.x,
        position.y + transformation[1] * shape.y,
    )


class ComposedTemplate(Template):
    def __init__(self, templates: list[TemplateWithIndices]) -> None:
        """Manages templates positioned relatively to each other.

        This class manages a list of user-provided templates and user-provided relative
        positions to build and scale quantum error correction code.

        Template instances are stored in an ordered list. Relative positioning of these
        templates are stored in an oriented graph with:
        - vertices that are integers, representing indices of Template instances stored
          in the ordered list stored alongside the graph,
        - edges that are connecting two vertices (i.e., two Template instances) that
          are relatively positionned between each other.

        The relative position is internally stored as a tuple of corners that should
        represent the same underlying qubit. Each edge between vertices A and B should
        have a "weight" (as per networkx definition of the term) under the key
        "relative_position" that is a ``tuple[CornerPositionEnum, CornerPositionEnum]``.
        If an edge from A to B has a "relative_position" weight of (corner1, corner2),
        that means that corner1 over the template A and corner2 of the template B are
        on the same location (i.e., same physical qubit).

        The main logic in this class is located in the (private) method
        ``_compute_ul_absolute_position`` that, as its name indicate, computes the upper-left
        absolute position of each template (i.e., absolute position of the upper-left
        corner of each template).

        The coordinate system used internally by this class is:
               x-axis
          0 ------------>
          |
        y |
        | |
        a |
        x |
        i |
        s |
          |
          V

        Args:
            templates: a list of templates forwarded to the ``add_templates`` method
                at the end of instance initialisation.

        Raises:
            ValueError: if the templates provided have different default
                increments.
        """
        self._templates: list[Template] = []
        self._relative_position_graph = nx.DiGraph()
        self._maximum_plaquette_mapping_index: int = 0
        self._default_increments = Displacement(2, 2)
        self.add_templates(templates)

    def _check_template_id(self, template_id: int) -> None:
        if template_id >= len(self._templates):
            raise TQECException(
                f"Asking for element identified by {template_id} when only "
<<<<<<< HEAD
                f"{len(self._templates)} templates have been added to the "
                "ComposedTemplate instance."
=======
                f"{len(self._templates)} templates have been added to "
                f"the {__class__.__name__} instance."
>>>>>>> 072c99b2
            )

    def add_template(
        self,
        template_to_insert: TemplateWithIndices,
    ) -> int:
        """Add the provided template to the data structure.

        Args:
            template_to_insert: the template to insert, along with the indices
                that should be used to index the plaquette indices provided
                to the ``instantiate`` method.

        Returns:
            the index of the newly inserted template in the list of templates.

        Raises:
            ValueError: if the template to insert has different default
                increments.
        """
        if len(self._templates) == 0:
            self._default_increments = template_to_insert.template.get_increments()
        elif self._default_increments != template_to_insert.template.get_increments():
            raise ValueError(
                f"Template {template_to_insert.template.to_dict()}"
                + " has different default increments than the other templates."
            )
        template_id: int = len(self._templates)
        indices = template_to_insert.indices
        self._templates.append(template_to_insert.template)
        self._relative_position_graph.add_node(template_id, plaquette_indices=indices)
        self._maximum_plaquette_mapping_index = max(
            [self._maximum_plaquette_mapping_index] + indices
        )
        return template_id

    def add_templates(
        self,
        templates_to_insert: list[TemplateWithIndices],
    ) -> list[int]:
        """Add the provided templates to the data structure."""
        return [self.add_template(template) for template in templates_to_insert]

    def add_relation(
        self,
        template_id_to_position: int,
        relative_position: TemplateRelativePositionEnum,
        anchor_id: int,
    ) -> "ComposedTemplate":
        """Add a relative positioning between two templates.

        This method has the same effect as ``add_corner_relation`` (it
        internally calls it), but provide another interface to add a
        relation between two templates.

        This method is kept in the interface because the interface
        it provides is simpler to use and read than ``add_corner_relation``.

        Args:
            template_id_to_position: index of the template that should be
                positionned relatively to the provided anchor.
            relative_position: the relative position of the template provided as
                first parameter with respect to the anchor provided as third
                parameter. Can be any of ``LEFT_OF``, ``RIGHT_OF``, ``BELOW_OF``
                and ``ABOVE_OF``.
            anchor_id: index of the anchor template, i.e., the template with
                respect to which the template provided in first parameter will
                be positioned.

        Returns:
            ``self``, to be able to chain calls to this method.
        """
        self._check_template_id(template_id_to_position)
        self._check_template_id(anchor_id)

        anchor_corner: CornerPositionEnum
        template_corner: CornerPositionEnum
        if relative_position == TemplateRelativePositionEnum.ABOVE_OF:
            anchor_corner, template_corner = (
                CornerPositionEnum.UPPER_LEFT,
                CornerPositionEnum.LOWER_LEFT,
            )
        elif relative_position == TemplateRelativePositionEnum.BELOW_OF:
            anchor_corner, template_corner = (
                CornerPositionEnum.LOWER_LEFT,
                CornerPositionEnum.UPPER_LEFT,
            )
        elif relative_position == TemplateRelativePositionEnum.RIGHT_OF:
            anchor_corner, template_corner = (
                CornerPositionEnum.UPPER_RIGHT,
                CornerPositionEnum.UPPER_LEFT,
            )
        else:  # relative_position == TemplateRelativePositionEnum.LEFT_OF:
            anchor_corner, template_corner = (
                CornerPositionEnum.UPPER_LEFT,
                CornerPositionEnum.UPPER_RIGHT,
            )
        return self.add_corner_relation(
            (template_id_to_position, template_corner), (anchor_id, anchor_corner)
        )

    def add_corner_relation(
        self,
        template_id_to_position_corner: tuple[int, CornerPositionEnum],
        anchor_id_corner: tuple[int, CornerPositionEnum],
    ) -> "ComposedTemplate":
        """Add a relative positioning between two templates.

        Args:
            template_id_to_position_corner: a tuple containing the index of the
                template that should be positionned relatively to the provided
                anchor and the corner that should be considered.
            anchor_id_corner: a tuple containing the index of the (anchor)
                template that should be used to position the template instance
                provided in the first parameter, and the corner that should be
                considered.

        Returns:
            ``self``, to be able to chain calls to this method.
        """
        anchor_id, anchor_corner = anchor_id_corner
        template_id, template_corner = template_id_to_position_corner
        self._check_template_id(template_id)
        self._check_template_id(anchor_id)
        # Add 2 symmetric edges on the graph to encode the relative positioning information
        # provided by the user by calling this methods.
        self._relative_position_graph.add_edge(
            anchor_id,
            template_id,
            relative_position=(anchor_corner, template_corner),
        )
        self._relative_position_graph.add_edge(
            template_id,
            anchor_id,
            relative_position=(template_corner, anchor_corner),
        )
        return self

    def _compute_ul_absolute_position(self) -> dict[int, Position]:
        """Computes the absolute position of each template upper-left corner.

<<<<<<< HEAD
        This is the main method of the ComposedTemplate class. It explores templates
=======
        This is the main method of the ``ComposedTemplate`` class. It explores templates
>>>>>>> 072c99b2
        by performing a BFS on the graph of relations between templates, starting by the
        first template inserted (but any template connected to the others should work
        fine).

        The first template upper-left corner is arbitrarily positioned at the (0, 0)
        position, and each template upper-left corner is then computed from this position.
        This means in particular that this method can return positions with negative
        coordinates.

        Returns:
            a mapping between templates indices and their upper-left corner
            absolute position.
        """
        ul_positions: dict[int, Position] = {0: Position(0, 0)}
        src: int
        dest: int
        # Compute the upper-left (ul) position of all the templates
        for src, dest in nx.bfs_edges(self._relative_position_graph, 0):
            relative_position: tuple[
                CornerPositionEnum, CornerPositionEnum
            ] | None = self._relative_position_graph.get_edge_data(src, dest).get(
                "relative_position"
            )
            assert (
                relative_position is not None
            ), f"Found an edge from {src} to {dest} that does not have a relative position."
            # Getting the positions and shape that will be needed to compute the ul_position
            # for dest.
            # ul_positions[src] is guaranteed to exist due to the BFS exploration order.
            src_ul_position = ul_positions[src]
            src_shape = self._templates[src].shape
            dest_shape = self._templates[dest].shape

            src_corner: CornerPositionEnum
            dest_corner: CornerPositionEnum
            src_corner, dest_corner = relative_position
            # Compute the anchor corner
            anchor_position: Position = get_corner_position(
                src_ul_position,
                CornerPositionEnum.UPPER_LEFT,
                src_shape,
                src_corner,
            )
            # Compute the upper-left position of the destination
            ul_positions[dest] = get_corner_position(
                anchor_position,
                dest_corner,
                dest_shape,
                CornerPositionEnum.UPPER_LEFT,
            )

        return ul_positions

    def _get_bounding_box_from_ul_positions(
        self, ul_positions: dict[int, Position]
    ) -> tuple[Position, Position]:
        """Get the bounding box containing all the templates from their
        upper-left corner position.

        Args:
            ul_positions: a mapping between templates indices and their upper-left
                corner absolute position.

        Returns:
            a tuple (upper-left position, bottom-right position) representing
            the bounding box. Coordinates in each positions are not guaranteed
            to be positive.
        """
        # ul: upper-left
        # br: bottom-right
        ul, br = Position(0, 0), Position(0, 0)
        # tid: template id
        # tulx: template upper-left
        for tid, tul in ul_positions.items():
            # tshape: template shape
            tshape = self._templates[tid].shape
            ul = Position(min(ul.x, tul.x), min(ul.y, tul.y))
            br = Position(max(br.x, tul.x + tshape.x), max(br.y, tul.y + tshape.y))
        return ul, br

    def _get_shape_from_bounding_box(self, ul: Position, br: Position) -> Shape2D:
        """Get the shape of the represented code from the bounding box.

        Args:
            ul: upper-left corner position of the bounding box.
            br: bottom-right corner position of the bounding box.
        """
        # ul: upper-left
        # br: bottom-right
        return Shape2D(br.x - ul.x, br.y - ul.y)

    def _get_shape_from_ul_positions(
        self, ul_positions: dict[int, Position]
    ) -> Shape2D:
        """Get the shape of the represented code from the upper-left corner positions of each template."""
        # ul: upper-left
        # br: bottom-right
        ul, br = self._get_bounding_box_from_ul_positions(ul_positions)
        return self._get_shape_from_bounding_box(ul, br)

    def _build_array(self, indices_map: tuple[int, ...]) -> numpy.ndarray:
        # ul: upper-left
        ul_positions = self._compute_ul_absolute_position()
        # bbul: bounding-box upper-left
        # bbbr: bounding-box bottom-right
        bbul, bbbr = self._get_bounding_box_from_ul_positions(ul_positions)
        shape = self._get_shape_from_bounding_box(bbul, bbbr)

        ret = numpy.zeros(shape.to_numpy_shape(), dtype=int)
        # tid: template id
        # tul: template upper-left
        for tid, tul in ul_positions.items():
            template = self._templates[tid]
            # tshapex: template shape x coordinate
            # tshapey: template shape y coordinate
            tshapey, tshapex = template.shape.to_numpy_shape()
            plaquette_indices: list[int] = [
                indices_map[i]
                for i in self._relative_position_graph.nodes[tid]["plaquette_indices"]
            ]
            # Subtracting bbul (upper-left bounding box position) from each coordinate to stick
            # the represented code to the axes and avoid having negative indices.
            x = tul.x - bbul.x
            y = tul.y - bbul.y
            # Numpy indexing is (y, x) in our coordinate system convention.
            ret[y : y + tshapey, x : x + tshapex] = template.instantiate(
                *plaquette_indices
            )

        return ret

    def instantiate(self, *plaquette_indices: int) -> numpy.ndarray:
        """Generate the numpy array representing the template.

        Args:
            *plaquette_indices: the plaquette indices that will be used to
                instantiate the different orchestrated templates.

        Returns:
            a numpy array with the given plaquette indices arranged according to
            the underlying shape of the template.

        Note:
            In previous implementations of this class, the instantiate method was
            expecting a plaquette "0" to be positioned first in the provided plaquette
            indices.
            This expectation was:
            1. not documented anywhere,
            2. an exposition of internal implementation details,
            3. very error-prone for external users.

            It also made the interface of ComposedTemplate slightly different from
            its parent Template class.

            The current implementation does not expect such a plaquette anymore.
        """
        if 0 in plaquette_indices:
            raise TQECException(
                f"{self.__class__.__name__} does not expect a plaquette 0 anymore."
            )
        if len(plaquette_indices) != self.expected_plaquettes_number:
            raise TQECException(
                f"Expecting {self.expected_plaquettes_number} plaquettes indices "
                f"but only {len(plaquette_indices)} were provided."
            )
        return self._build_array((0, *plaquette_indices))

    @property
    def default_increments(self) -> Displacement:
        """Get the increments between plaquettes of the template.

        Returns:
            a Displacement(x increment, y increment) representing the increments
            between plaquettes of the template.
        """
        return self._default_increments

    def scale_to(self, k: int) -> "ComposedTemplate":
        """Scales all the scalable component templates to the given scale ``k``.

        Note that this function scales the template instance INLINE. Rephrasing, the
        instance on which this method is called is modified in-place AND returned.

        Args:
            k: the new scale of the component templates. Forwarded to all the
            ``Template`` instances added to this ``ComposedTemplate`` instance.

        Returns:
            ``self``, once scaled.
        """
        for t in self._templates:
            t.scale_to(k)
        return self

    @property
    def shape(self) -> Shape2D:
        return self._get_shape_from_ul_positions(self._compute_ul_absolute_position())

    def to_dict(self) -> dict[str, ty.Any]:
        return {
            # self.__class__ is "ComposedTemplate" here, whatever the type of self is. This is different
            # from what is done in the Template base class. This is done to avoid users subclassing this
            # class and having a subclass name we do not control in the "type" entry.
            "type": self.__class__.__name__,
            "kwargs": {
                "templates": [t.to_dict() for t in self._templates],
            },
            "connections": [
                {
                    "source_idx": source,
                    "target_idx": target,
                    "source_corner": source_corner,
                    "target_corner": target_corner,
                }
                for source, target, (
                    source_corner,
                    target_corner,
                ) in self._relative_position_graph.edges.data(
                    "relative_position"  # type: ignore
                )
            ],
        }

    @property
    def expected_plaquettes_number(self) -> int:
        return self._maximum_plaquette_mapping_index<|MERGE_RESOLUTION|>--- conflicted
+++ resolved
@@ -109,13 +109,8 @@
         if template_id >= len(self._templates):
             raise TQECException(
                 f"Asking for element identified by {template_id} when only "
-<<<<<<< HEAD
-                f"{len(self._templates)} templates have been added to the "
-                "ComposedTemplate instance."
-=======
                 f"{len(self._templates)} templates have been added to "
                 f"the {__class__.__name__} instance."
->>>>>>> 072c99b2
             )
 
     def add_template(
@@ -257,23 +252,23 @@
     def _compute_ul_absolute_position(self) -> dict[int, Position]:
         """Computes the absolute position of each template upper-left corner.
 
-<<<<<<< HEAD
-        This is the main method of the ComposedTemplate class. It explores templates
-=======
-        This is the main method of the ``ComposedTemplate`` class. It explores templates
->>>>>>> 072c99b2
-        by performing a BFS on the graph of relations between templates, starting by the
-        first template inserted (but any template connected to the others should work
-        fine).
-
-        The first template upper-left corner is arbitrarily positioned at the (0, 0)
-        position, and each template upper-left corner is then computed from this position.
-        This means in particular that this method can return positions with negative
-        coordinates.
-
-        Returns:
-            a mapping between templates indices and their upper-left corner
-            absolute position.
+        <<<<<<< HEAD
+                This is the main method of the ComposedTemplate class. It explores templates
+        =======
+                This is the main method of the ``ComposedTemplate`` class. It explores templates
+        >>>>>>> main
+                by performing a BFS on the graph of relations between templates, starting by the
+                first template inserted (but any template connected to the others should work
+                fine).
+
+                The first template upper-left corner is arbitrarily positioned at the (0, 0)
+                position, and each template upper-left corner is then computed from this position.
+                This means in particular that this method can return positions with negative
+                coordinates.
+
+                Returns:
+                    a mapping between templates indices and their upper-left corner
+                    absolute position.
         """
         ul_positions: dict[int, Position] = {0: Position(0, 0)}
         src: int
