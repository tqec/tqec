--- conflicted
+++ resolved
@@ -60,15 +60,10 @@
         )
         v_space = 2
     if len(corner_mark) != 1:
-<<<<<<< HEAD
         print(
-            f"WARNING: corner mark '{corner_mark}' is unacceptable. Changed to default '■'"
-        )
-        corner_mark = "■"
-=======
-        print(f"WARNING: corner mark '{corner_mark}' is unacceptable. Changed to default '■'")
+            f"WARNING: corner mark '{corner_mark}' is unacceptable. Changed to default '+'"
+        )
         corner_mark = "+"
->>>>>>> 647c7f75
     # Numpy array including all templates.
     arr = templates.instantiate(plaquette_indices)
     # Upper-left and bottom-right corners of every template, expressed as (row, column) of the array returned.
@@ -103,11 +98,7 @@
             element = str(element) if element != 0 else "."
             buffer += f" {element:^{h_space-1}}"
         buffer_lines.append(buffer)
-<<<<<<< HEAD
-        for _ in range(v_space - 1):
-=======
         for _ in range(empty_lines_number_after):
->>>>>>> 647c7f75
             buffer_lines.append(empty_line)
     # Add separations of the templates.
     for tid, tul in ul_pos.items():
