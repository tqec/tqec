--- conflicted
+++ resolved
@@ -104,11 +104,7 @@
 
         The input parameter ``k`` corresponds to an abstract scale that may be
         forwarded to
-<<<<<<< HEAD
-        1. :class:`Dimension` instances in the case of :class:`AtomicTemplate`,
-=======
         1. various :class:`Dimension` instances,
->>>>>>> 072c99b2
         2. other :class:`Template` instances in the case of templates modifying
            existing instances,
         3. anything else that the subclass might implement.
