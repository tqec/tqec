--- conflicted
+++ resolved
@@ -1,8 +1,4 @@
-<<<<<<< HEAD
-"""Defines :class:`.MeasurementRecordsMap` used to query measurement offsets in a circuit.
-=======
 """Defines :class:`.MeasurementRecordsMap` which is used to query measurement offsets in a circuit.
->>>>>>> 276982bb
 
 This module defines :class:`MeasurementRecordsMap`. This class implements the
 necessary interface to register, modify and query measurement offsets from a
