--- conflicted
+++ resolved
@@ -18,33 +18,20 @@
 
 
 class PauliString:
-<<<<<<< HEAD
     def __init__(self, qubit2pauli: dict[int, str]):
-=======
-    def __init__(self, qubits2pauli: dict[int, str]):
->>>>>>> 32db0648
         """A mapping from qubits to Pauli operators that represent a Pauli string.
 
         Args:
             qubits2pauli: A dictionary mapping qubit indices to Pauli operators. The
                 Pauli operators should be one of "I", "X", "Y", or "Z".
         """
-<<<<<<< HEAD
         for qubit, pauli in qubit2pauli.items():
-=======
-        for qubit, pauli in qubits2pauli.items():
->>>>>>> 32db0648
             if pauli not in "IXYZ":
                 raise TQECException(
                     f"Invalid Pauli operator {pauli} for qubit {qubit}, expected I, X, Y, or Z."
                 )
-<<<<<<< HEAD
         self.qubit2pauli = {q: qubit2pauli[q] for q in sorted(qubit2pauli.keys())}
         self._hash = hash(tuple(self.qubit2pauli.items()))
-=======
-        self.qubits = {q: qubits2pauli[q] for q in sorted(qubits2pauli.keys())}
-        self._hash = hash(tuple(self.qubits.items()))
->>>>>>> 32db0648
 
     @property
     def weight(self) -> int:
@@ -309,7 +296,6 @@
     return True
 
 
-<<<<<<< HEAD
 def _collapse_pauli_strings_at_moment(
     moment: stim.Circuit, is_reset: bool
 ) -> list[PauliString]:
@@ -322,13 +308,6 @@
     This pre-condition can be ensured by only providing `stim.Circuit` instances returned
     by the `iter_stim_circuit_by_moments` function, ensuring before calling that the
     moment is not an instance of `stim.CircuitRepeatBlock`.
-=======
-def collapse_pauli_strings_at_moment(moment: stim.Circuit, is_reset: bool) -> list[PauliString]:
-    def predicate(inst: stim.CircuitInstruction) -> bool:
-        if is_reset:
-            return stim.gate_data(inst.name).is_reset
-        return stim.gate_data(inst.name).produces_measurements
->>>>>>> 32db0648
 
     Args:
         moment (stim.Circuit): A circuit moment that does not contain any
