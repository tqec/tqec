"""Defines functions to modify or merge :class:`.ScheduledCircuit` instances.

This module implement a few central functions for the :mod:`tqec` library:

- :func:`remove_duplicate_instructions` to remove some instructions appearing
  twice in a single moment (most of the time due to data qubit
  reset/measurements that are defined by each plaquette, even on qubits shared
  with other plaquettes, leading to duplicates).
- :func:`merge_scheduled_circuits` that merge several
  :class:`~tqec.circuit.schedule.circuit.ScheduledCircuit` instances into one.
- :func:`relabel_circuits_qubit_indices` to prepare several
  :class:`~tqec.circuit.schedule.circuit.ScheduledCircuit` before merging them.
  This function is called internally by :func:`merge_scheduled_circuits` but
  might be useful at other places and so is kept public.

"""

from __future__ import annotations

import functools
import itertools
import operator
import warnings
from collections.abc import Iterable, Sequence

import stim

from tqec.circuit.moment import Moment
from tqec.circuit.qubit import GridQubit
from tqec.circuit.qubit_map import QubitMap
from tqec.circuit.schedule.circuit import ScheduledCircuit
from tqec.circuit.schedule.schedule import Schedule
from tqec.utils.exceptions import TQECError, TQECWarning


class _ScheduledCircuits:
    def __init__(self, circuits: list[ScheduledCircuit], global_qubit_map: QubitMap) -> None:
        """Represents a collection of :class:`.ScheduledCircuit` instances.

        This class aims at providing accessors for several compatible instances
        of :class:`~tqec.circuit.schedule.circuit.ScheduledCircuit`. It allows
        to iterate on gates globally, for all the managed instances of
        :class:`~tqec.circuit.schedule.circuit.ScheduledCircuit`, and implement
        a few other accessor methods to help with the task of merging multiple
        :class:`~tqec.circuit.schedule.circuit.ScheduledCircuit` together.

        Args:
            circuits: the instances that should be managed. Note that the
                instances provided here have to be "compatible" with each
                other.
            global_qubit_map: a unique qubit map that can be used to map qubits
                to indices for all the provided ``circuits``.

        """
        # We might need to remap qubits to avoid index collision on several
        # circuits.
        self._circuits = circuits
        self._global_qubit_map = global_qubit_map
        self._iterators = [circuit.scheduled_moments for circuit in self._circuits]
        self._current_moments = [next(it, None) for it in self._iterators]

    def has_pending_moment(self) -> bool:
        """Checks if any of the managed instances has a pending moment.

<<<<<<< HEAD
        Any moment that has not been collected by using collect_moment is considered to be pending.
=======
        Any moment that has not been collected by using ``collect_moment`` is considered to be
        pending.
>>>>>>> 56a87086

        """
        return any(self._has_pending_moment(i) for i in range(len(self._circuits)))

    def _has_pending_moment(self, index: int) -> bool:
        """Check if the managed instance at the given index has a pending operation."""
        return self._current_moments[index] is not None

    def _peek_scheduled_moment(self, index: int) -> tuple[int, Moment]:
        """Recover **without collecting** pending operations for the instance at the given index."""
        ret = self._current_moments[index]
        assert ret is not None
        return ret

    def _pop_scheduled_moment(self, index: int) -> tuple[int, Moment]:
        """Recover and mark as collected the pending moment for the instance at the given index.

        Raises:
            AssertionError: ``if not self.has_pending_operation(index)``.

        """
        ret = self._current_moments[index]
        if ret is None:
            raise TQECError(
                "Trying to pop a Moment instance from a ScheduledCircuit with "
                "all its moments already collected."
            )
        self._current_moments[index] = next(self._iterators[index], None)
        return ret

    @property
    def number_of_circuits(self) -> int:
        return len(self._circuits)

    def collect_moments_at_minimum_schedule(self) -> tuple[int, list[Moment]]:
        """Collect all the moments that can be collected.

        This method collects and returns a list of all the moments that should
        be scheduled next.

        Returns:
            a list of :class:`~tqec.circuit.moment.Moment` instances that should
            be added next to the QEC circuit.

        """
        assert self.has_pending_moment()
        circuit_indices_organised_by_schedule: dict[int, list[int]] = dict()
        for circuit_index in range(self.number_of_circuits):
            if not self._has_pending_moment(circuit_index):
                continue
            schedule, _ = self._peek_scheduled_moment(circuit_index)
            circuit_indices_organised_by_schedule.setdefault(schedule, list()).append(circuit_index)

        minimum_schedule = min(circuit_indices_organised_by_schedule.keys())
        moments_to_return: list[Moment] = list()
        for circuit_index in circuit_indices_organised_by_schedule[minimum_schedule]:
            _, moment = self._pop_scheduled_moment(circuit_index)
            moments_to_return.append(moment)
        return minimum_schedule, moments_to_return

    @property
    def q2i(self) -> dict[GridQubit, int]:
        return self._global_qubit_map.q2i


def _sort_target_groups(
    targets: Iterable[list[stim.GateTarget]],
) -> list[list[stim.GateTarget]]:
    def _sort_key(target_group: Iterable[stim.GateTarget]) -> tuple[int, ...]:
        return tuple(t.value for t in target_group)

    return sorted(targets, key=_sort_key)


def remove_duplicate_instructions(
    instructions: list[stim.CircuitInstruction],
    mergeable_instruction_names: frozenset[str],
) -> list[stim.CircuitInstruction]:
    """Removes all the duplicate instructions from the given list.

    Note:
        This function guarantees the following post-conditions on the returned
        results:

        - Instructions with a name that is not in ``mergeable_instruction_names``
          are returned at the front of the returned list, in the same relative
          ordering as provided in ``instructions`` input.
        - Instructions with a name that is in ``mergeable_instruction_names``
          will be returned after all the instructions with a name that does not
          appear in ``mergeable_instruction_names``. The order in which these
          instructions are returned is not guaranteed and can change between
          executions.

    Warning:
        this function **does not keep instruction ordering**. It is intended to
        be used with input ``instructions`` that, once de-duplication has been
        applied, form a valid moment, which means that each instruction can be
        executed in parallel, and so their order in the returned list does not
        matter.

        If that is not your case, take extra care to the output of this
        function as it will likely introduce hard-to-debug issues. To prevent
        such potential misuse, this function checks for such cases and outputs
        a warning if it happens.

    Returns:
        a list containing a copy of the ``stim.CircuitInstruction`` instances
        from the given instructions but without any duplicate.

    """
    # Separate mergeable operations from non-mergeable ones.
    mergeable_operations: dict[tuple[str, tuple[float, ...]], set[tuple[stim.GateTarget, ...]]] = {}
    final_operations: list[stim.CircuitInstruction] = list()
    for inst in instructions:
        if inst.name in mergeable_instruction_names:
            # Mergeable operations are automatically merged thanks to
            # the use of a set here.
            mergeable_operations.setdefault(
                (inst.name, tuple(inst.gate_args_copy())), set()
            ).update(tuple(group) for group in inst.target_groups())
        else:
            final_operations.append(inst)
    # Add the merged operations into the final ones
    final_operations.extend(
        stim.CircuitInstruction(
            name,
            functools.reduce(operator.iadd, _sort_target_groups([list(t) for t in targets]), []),
            args,
        )
        for (name, args), targets in mergeable_operations.items()
    )
    # Warn if the output instructions do not form a valid moment, as this is
    # likely a misuse of this function.
    circuit = stim.Circuit()
    for instr in final_operations:
        circuit.append(instr)
    try:
        Moment.check_is_valid_moment(circuit)
    except TQECError as e:
        warnings.warn(
            "The instructions obtained at the end of the "
            "`remove_duplicate_instructions` function do not form a valid "
            "moment. You are likely misusing the function. Final instructions "
            "obtained and gathered into a single stim.Circuit: "
            f"\n{circuit}\nReason:\n{e}",
            TQECWarning,
        )
    return final_operations


def merge_instructions(
    instructions: list[stim.CircuitInstruction],
) -> list[stim.CircuitInstruction]:
    """Merge instructions with the same name and arguments.

    Returns:
        a list containing a copy of the ``stim.CircuitInstruction`` instances
        from the given instructions but merged.

    """
    instructions_merger: dict[tuple[str, tuple[float, ...]], list[list[stim.GateTarget]]] = {}
    for instruction in instructions:
        args = tuple(instruction.gate_args_copy())
        instructions_merger.setdefault((instruction.name, args), []).extend(
            instruction.target_groups()
        )
    return [
        stim.CircuitInstruction(name, functools.reduce(operator.iadd, targets, []), args)
        for (name, args), targets in instructions_merger.items()
    ]


def merge_scheduled_circuits(
    circuits: list[ScheduledCircuit],
    global_qubit_map: QubitMap,
    mergeable_instructions: Iterable[str] = (),
) -> ScheduledCircuit:
    """Merge several :class:`.ScheduledCircuit` instances into one instance.

    This function takes several **compatible** scheduled circuits as input and
    merge them, respecting their schedules, into a unique
    :class:`~tqec.circuit.schedule.circuit.ScheduledCircuit` instance that will
    then be returned to the caller.

    The provided circuits should be compatible between each other. Compatible
    circuits are circuits that can all be described with a unique global qubit
    map. In other words, if two circuits from the list of compatible circuits
    use the same qubit index, that should mean that they use the same qubit.
    You can obtain compatible circuits by using
    :func:`relabel_circuits_qubit_indices`.

    Args:
        circuits: **compatible** circuits to merge.
        qubit_map: global qubit map for all the provided ``circuits``.
        mergeable_instructions: a list of instruction names that are considered
            mergeable. Duplicate instructions with a name in this list will be
            merged into a single instruction.

    Returns:
        a circuit representing the merged scheduled circuits given as input.

    """
    scheduled_circuits = _ScheduledCircuits(circuits, global_qubit_map)

    all_moments: list[Moment] = []
    all_schedules = Schedule()
    global_i2q = QubitMap({i: q for q, i in scheduled_circuits.q2i.items()})

    while scheduled_circuits.has_pending_moment():
        schedule, moments = scheduled_circuits.collect_moments_at_minimum_schedule()
        # Flatten the moments into a list of operations to perform some modifications
        instructions: list[stim.CircuitInstruction] = functools.reduce(
            operator.iadd, (list(moment.instructions) for moment in moments), []
        )
        # Avoid duplicated operations. Any operation that have the Plaquette.get_mergeable_tag() tag
        # is considered mergeable, and can be removed if another operation in the list
        # is considered equal (and has the mergeable tag).
        deduplicated_instructions = remove_duplicate_instructions(
            instructions,
            mergeable_instruction_names=frozenset(mergeable_instructions),
        )
        merged_instructions = merge_instructions(deduplicated_instructions)
        circuit = stim.Circuit()
        for inst in merged_instructions:
            circuit.append(
                inst.name,
                functools.reduce(operator.iadd, _sort_target_groups(inst.target_groups()), []),
                inst.gate_args_copy(),
            )
        all_moments.append(Moment(circuit))
        all_schedules.append(schedule)

    return ScheduledCircuit(all_moments, all_schedules, global_i2q, _avoid_checks=True)


def relabel_circuits_qubit_indices(
    circuits: Sequence[ScheduledCircuit],
) -> tuple[list[ScheduledCircuit], QubitMap]:
    """Relabel the qubit indices of the provided circuits to avoid collision.

    When several :class:`~tqec.circuit.schedule.circuit.ScheduledCircuit` are
    constructed without a global knowledge of all the qubits, qubit indices used
    by each instance likely overlap. This is an issue when we try to merge such
    circuits because one index might represent a different qubit depending on
    the circuit it is used in.

    This function takes a sequence of circuits and relabel their qubits to avoid
    such collisions.

    Warning:
        all the qubit targets used in each of the provided circuits should have
        a corresponding entry in the circuit qubit map for this function to work
        correctly. If that is not the case, a ``KeyError`` will be raised.

    Raises:
        KeyError: if any of the provided circuit contains a qubit target that is
            not present in its qubit map.

    Args:
        circuits: circuit instances to remap. This parameter is not mutated by
            this function and is only used in read-only mode.

    Returns:
        the same circuits with updated qubit indices as well as the global qubit
        indices map that has been used. Qubits in the returned global qubit map
        are assigned to an index such that:

        1. the sequence of indices is ``range(0, len(qubit_map))``.
        2. qubits are assigned indices in sorted order.

    """
    # First, get a global qubit index map.
    # Using itertools to avoid the edge case `len(circuits) == 0`
    needed_qubits = frozenset(itertools.chain.from_iterable([c.qubits for c in circuits]))
    global_qubit_map = QubitMap.from_qubits(sorted(needed_qubits))
    global_q2i = global_qubit_map.q2i
    # Then, get the remapped circuits. Note that map_qubit_indices should
    # have approximately the same runtime cost whatever the value of inplace
    # so we ask for a new instance to avoid keeping a reference to the given
    # circuits.
    relabeled_circuits: list[ScheduledCircuit] = []
    for circuit in circuits:
        local_indices_to_global_indices = {
            local_index: global_q2i[q] for local_index, q in circuit.qubit_map.items()
        }
        relabeled_circuits.append(
            circuit.map_qubit_indices(local_indices_to_global_indices, inplace=False)
        )
    return relabeled_circuits, global_qubit_map<|MERGE_RESOLUTION|>--- conflicted
+++ resolved
@@ -34,7 +34,9 @@
 
 
 class _ScheduledCircuits:
-    def __init__(self, circuits: list[ScheduledCircuit], global_qubit_map: QubitMap) -> None:
+    def __init__(
+        self, circuits: list[ScheduledCircuit], global_qubit_map: QubitMap
+    ) -> None:
         """Represents a collection of :class:`.ScheduledCircuit` instances.
 
         This class aims at providing accessors for several compatible instances
@@ -62,12 +64,8 @@
     def has_pending_moment(self) -> bool:
         """Checks if any of the managed instances has a pending moment.
 
-<<<<<<< HEAD
-        Any moment that has not been collected by using collect_moment is considered to be pending.
-=======
         Any moment that has not been collected by using ``collect_moment`` is considered to be
         pending.
->>>>>>> 56a87086
 
         """
         return any(self._has_pending_moment(i) for i in range(len(self._circuits)))
@@ -119,7 +117,9 @@
             if not self._has_pending_moment(circuit_index):
                 continue
             schedule, _ = self._peek_scheduled_moment(circuit_index)
-            circuit_indices_organised_by_schedule.setdefault(schedule, list()).append(circuit_index)
+            circuit_indices_organised_by_schedule.setdefault(schedule, list()).append(
+                circuit_index
+            )
 
         minimum_schedule = min(circuit_indices_organised_by_schedule.keys())
         moments_to_return: list[Moment] = list()
@@ -179,7 +179,9 @@
 
     """
     # Separate mergeable operations from non-mergeable ones.
-    mergeable_operations: dict[tuple[str, tuple[float, ...]], set[tuple[stim.GateTarget, ...]]] = {}
+    mergeable_operations: dict[
+        tuple[str, tuple[float, ...]], set[tuple[stim.GateTarget, ...]]
+    ] = {}
     final_operations: list[stim.CircuitInstruction] = list()
     for inst in instructions:
         if inst.name in mergeable_instruction_names:
@@ -194,7 +196,9 @@
     final_operations.extend(
         stim.CircuitInstruction(
             name,
-            functools.reduce(operator.iadd, _sort_target_groups([list(t) for t in targets]), []),
+            functools.reduce(
+                operator.iadd, _sort_target_groups([list(t) for t in targets]), []
+            ),
             args,
         )
         for (name, args), targets in mergeable_operations.items()
@@ -228,14 +232,18 @@
         from the given instructions but merged.
 
     """
-    instructions_merger: dict[tuple[str, tuple[float, ...]], list[list[stim.GateTarget]]] = {}
+    instructions_merger: dict[
+        tuple[str, tuple[float, ...]], list[list[stim.GateTarget]]
+    ] = {}
     for instruction in instructions:
         args = tuple(instruction.gate_args_copy())
         instructions_merger.setdefault((instruction.name, args), []).extend(
             instruction.target_groups()
         )
     return [
-        stim.CircuitInstruction(name, functools.reduce(operator.iadd, targets, []), args)
+        stim.CircuitInstruction(
+            name, functools.reduce(operator.iadd, targets, []), args
+        )
         for (name, args), targets in instructions_merger.items()
     ]
 
@@ -294,7 +302,9 @@
         for inst in merged_instructions:
             circuit.append(
                 inst.name,
-                functools.reduce(operator.iadd, _sort_target_groups(inst.target_groups()), []),
+                functools.reduce(
+                    operator.iadd, _sort_target_groups(inst.target_groups()), []
+                ),
                 inst.gate_args_copy(),
             )
         all_moments.append(Moment(circuit))
@@ -341,7 +351,9 @@
     """
     # First, get a global qubit index map.
     # Using itertools to avoid the edge case `len(circuits) == 0`
-    needed_qubits = frozenset(itertools.chain.from_iterable([c.qubits for c in circuits]))
+    needed_qubits = frozenset(
+        itertools.chain.from_iterable([c.qubits for c in circuits])
+    )
     global_qubit_map = QubitMap.from_qubits(sorted(needed_qubits))
     global_q2i = global_qubit_map.q2i
     # Then, get the remapped circuits. Note that map_qubit_indices should
