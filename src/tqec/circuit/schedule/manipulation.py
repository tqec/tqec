--- conflicted
+++ resolved
@@ -62,12 +62,8 @@
     def has_pending_moment(self) -> bool:
         """Checks if any of the managed instances has a pending moment.
 
-<<<<<<< HEAD
-        Any moment that has not been collected by using collect_moment is considered to be pending.
-=======
         Any moment that has not been collected by using ``collect_moment`` is considered to be
         pending.
->>>>>>> b1f4dfa8
 
         """
         return any(self._has_pending_moment(i) for i in range(len(self._circuits)))
