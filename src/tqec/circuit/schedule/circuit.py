--- conflicted
+++ resolved
@@ -217,11 +217,7 @@
     def map_qubit_indices(
         self, qubit_index_map: dict[int, int], inplace: bool = False
     ) -> ScheduledCircuit:
-<<<<<<< HEAD
-        """Map the qubits **indices** the :class:`ScheduledCircuit` instance is applied on.
-=======
         """Map the qubit **indices** on whom the :class:`ScheduledCircuit` instance is applied.
->>>>>>> 276982bb
 
         Note:
             This method differs from :meth:`~ScheduledCircuit.map_to_qubits`
