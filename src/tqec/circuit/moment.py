--- conflicted
+++ resolved
@@ -357,11 +357,7 @@
         )
 
     def with_mapped_qubit_indices(self, qubit_index_map: dict[int, int]) -> Moment:
-<<<<<<< HEAD
-        """Map the qubits **indices** the :class:`Moment` instance is applied on.
-=======
         """Map the qubit **indices** on whom the :class:`Moment` instance is applied.
->>>>>>> 276982bb
 
         Note:
             This method has to iterate over all the instructions in ``self`` and
