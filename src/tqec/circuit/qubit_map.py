"""Defines core data-structures to handle the mapping between qubit coordinates and qubit indices.

A bijection from qubit coordinates to qubit indices is represented by
:class:`QubitMap` defined in this module.

This bijection can be obtained from a ``stim.Circuit`` instance by using
:func:`get_qubit_map`.

"""

from __future__ import annotations

import functools
from collections import Counter
from collections.abc import Callable, Iterable
from dataclasses import dataclass, field
from typing import Any

import numpy
import stim

from tqec.circuit.qubit import GridQubit
from tqec.utils.coordinates import StimCoordinates
from tqec.utils.exceptions import TQECError
from tqec.utils.scale import round_or_fail


@dataclass(frozen=True)
class QubitMap:
    """Represent a bijection between :class:`~tqec.circuit.qubit.GridQubit` instances and indices.

    This class aims at representing a bidirectional mapping (hence the
    "bijection") between qubits and their associated indices.

    Raises:
        TQECError: if the provided mapping from indices to qubits is not a
            bijection (i.e., if at least to values represent the same qubit).

    """

    i2q: dict[int, GridQubit] = field(default_factory=dict)

    def __post_init__(self) -> None:
        qubit_counter = Counter(self.i2q.values())
        if len(qubit_counter) != len(self.i2q):
            duplicated_qubits = frozenset(q for q in qubit_counter if qubit_counter[q] > 1)
            raise TQECError(f"Found qubit(s) with more than one index: {duplicated_qubits}.")

    @staticmethod
    def from_qubits(qubits: Iterable[GridQubit]) -> QubitMap:
        """Creates a qubit map from the provided ``qubits``.

        Qubit indices are associated in the order in which ``qubits`` are provided: the first qubit
<<<<<<< HEAD
        will have index ``0``, the second index ``1``, ...
=======
        will have index ``0``, the second index ``1`` and so on.
>>>>>>> 56a87086
        """
        return QubitMap(dict(enumerate(qubits)))

    @staticmethod
    def from_circuit(circuit: stim.Circuit) -> QubitMap:
        """Returns a qubit map from the qubit coordinates at the end of the provided ``circuit``.

        Warning:
            This function, just like
            `stim.Circuit.get_final_qubit_coordinates <https://github.com/quantumlib/Stim/blob/main/doc/python_api_reference_vDev.md#stim.Circuit.get_final_qubit_coordinates>`_,
            returns the qubit coordinates **at the end** of the provided ``circuit``.

        Args:
            circuit: instance to get qubit coordinates from.

        Raises:
            TQECError: if any of the final qubits is not defined with exactly 2
                coordinates (we only consider qubits on a 2-dimensional grid).

        Returns:
            a mapping from qubit indices (keys) to qubit coordinates (values).

        """
        return get_qubit_map(circuit)

    @functools.cached_property
    def q2i(self) -> dict[GridQubit, int]:
        """Get a mapping from qubits to indices."""
        return {q: i for i, q in self.i2q.items()}

    @property
    def indices(self) -> Iterable[int]:
        """Get all the qubit indices managed by ``self``."""
        return self.i2q.keys()

    @property
    def qubits(self) -> Iterable[GridQubit]:
        """Get all the qubits manager by ``self``."""
        return self.i2q.values()

    def with_mapped_qubits(self, qubit_map: Callable[[GridQubit], GridQubit]) -> QubitMap:
        """Change the qubits involved in ``self`` without changing the associated indices.

        Args:
            qubit_map: a map from qubits to qubits that should associate a qubit
                to each of the qubits represented by ``self``.

        Raises:
            KeyError: if any qubit in ``self.qubits`` is not present in the keys of
                the provided ``qubit_map``.

        Returns:
            a new instance representing the updated mapping.

        """
        return QubitMap({i: qubit_map(q) for i, q in self.i2q.items()})

    def items(self) -> Iterable[tuple[int, GridQubit]]:
        """Get an iterator over each qubit and its corresponding index."""
        return self.i2q.items()

    def filter_by_qubits(self, qubits_to_keep: Iterable[GridQubit]) -> QubitMap:
        """Filter the qubit map to only keep qubits present in the provided ``qubits_to_keep``.

        Args:
            qubits_to_keep: the qubits to keep in the circuit.

        Returns:
            a copy of ``self`` for which the assertion
            ``set(return_value.qubits).issubset(qubits_to_keep)`` is ``True``.

        """
        return self.filter_by_qubit_indices(self.q2i[q] for q in qubits_to_keep if q in self.q2i)

    def filter_by_qubit_indices(self, qubit_indices_to_keep: Iterable[int]) -> QubitMap:
        """Filter the qubit map to only keep qubits present in ``qubit_indices_to_keep``.

        Args:
            qubit_indices_to_keep: the qubits to keep in the circuit.

        Returns:
            a copy of ``self`` with all the qubits associated to indices not in
            ``qubit_indices_to_keep`` removed.

        """
        kept_qubit_indices = frozenset(qubit_indices_to_keep)
        return QubitMap({i: q for i, q in self.i2q.items() if i in kept_qubit_indices})

    def to_circuit(self, shift_to_positive: bool = False) -> stim.Circuit:
        """Get a circuit with only ``QUBIT_COORDS`` instructions representing ``self``.

        Args:
            shift_to_positive: if ``True``, the qubit coordinates are shift such
                that they are all positive. Their relative positioning stays
                unchanged.

        Returns:
            a ``stim.Circuit`` containing only ``QUBIT_COORDS`` instructions.

        """
        shiftx, shifty = 0, 0
        if shift_to_positive:
            shiftx = -min((q.x for q in self.i2q.values()), default=0)
            shifty = -min((q.y for q in self.i2q.values()), default=0)
        ret = stim.Circuit()
        for qi, qubit in sorted(self.i2q.items(), key=lambda t: t[0]):
            ret.append(
                "QUBIT_COORDS",
                qi,
                StimCoordinates(qubit.x + shiftx, qubit.y + shifty).to_stim_coordinates(),
            )
        return ret

    def __getitem__(self, index: GridQubit) -> int:
        return self.q2i[index]

    def bounding_box(self) -> tuple[tuple[float, float], tuple[float, float]]:
        """Compute and return the bounding box of ``self``.

        Returns:
            ``(mins, maxes)`` where each of ``mins`` (resp. ``maxes``) is a pair
            of values ``(x, y)`` corresponding to the dimension.

        """
        coordinates = numpy.array([(q.x, q.y) for q in self.qubits])
        mins = numpy.min(coordinates, axis=0)
        maxes = numpy.max(coordinates, axis=0)
        return ((mins[0], mins[1]), (maxes[0], maxes[1]))

    def to_dict(self) -> dict[str, Any]:
        """Return a dictionary representation of the qubit map.

        The dictionary is intended to be used as a JSON object.

        """
        return {"i2q": [[qi, q.to_dict()] for qi, q in self.i2q.items()]}

    @staticmethod
    def from_dict(data: dict[str, Any]) -> QubitMap:
        """Return a qubit map from its dictionary representation.

        Args:
            data: dictionary with the keys ``i2q`` and ``q2i``.

        Returns:
            a new instance of :class:`QubitMap` with the provided
            ``i2q`` and ``q2i``.

        """
        i2q = {int(qi): GridQubit.from_dict(q) for qi, q in data["i2q"]}
        return QubitMap(i2q)

    def qubit_bounds(self) -> tuple[GridQubit, GridQubit]:
        """Returns the tightest possible bounding box containing all the qubits in ``self``.

        Raises:
            TQECError: if ``self`` is empty.

        Returns:
            ``(top_left, bottom_right)`` representing the bounding box of the qubits listed in
            ``self``.

        """
        if not self.i2q:
            raise TQECError("Cannot get the bounding box of an empty QubitMap.")
        qxs, qys = [q.x for q in self.i2q.values()], [q.y for q in self.i2q.values()]
        return GridQubit(min(qxs), min(qys)), GridQubit(max(qxs), max(qys))


def get_qubit_map(circuit: stim.Circuit) -> QubitMap:
    """Returns the existing qubits and their coordinates at the end of the provided ``circuit``.

    Warning:
        This function, just like
        `stim.Circuit.get_final_qubit_coordinates <https://github.com/quantumlib/Stim/blob/main/doc/python_api_reference_vDev.md#stim.Circuit.get_final_qubit_coordinates>`_,
        returns the qubit coordinates **at the end** of the provided ``circuit``.

    Args:
        circuit: instance to get qubit coordinates from.

    Raises:
        TQECError: if any of the final qubits is not defined with exactly 2
            coordinates (we only consider qubits on a 2-dimensional grid).

    Returns:
        a mapping from qubit indices (keys) to qubit coordinates (values).

    """
    qubit_coordinates = circuit.get_final_qubit_coordinates()
    qubits: dict[int, GridQubit] = {}
    for qi, coords in qubit_coordinates.items():
        if len(coords) != 2:
            raise TQECError(
                "Qubits should be defined on exactly 2 spatial dimensions. "
                f"Found {qi} -> {coords} defined on {len(coords)} spatial dimensions."
            )
        x = round_or_fail(coords[0])
        y = round_or_fail(coords[1])
        qubits[qi] = GridQubit(x, y)
    return QubitMap(qubits)<|MERGE_RESOLUTION|>--- conflicted
+++ resolved
@@ -43,19 +43,19 @@
     def __post_init__(self) -> None:
         qubit_counter = Counter(self.i2q.values())
         if len(qubit_counter) != len(self.i2q):
-            duplicated_qubits = frozenset(q for q in qubit_counter if qubit_counter[q] > 1)
-            raise TQECError(f"Found qubit(s) with more than one index: {duplicated_qubits}.")
+            duplicated_qubits = frozenset(
+                q for q in qubit_counter if qubit_counter[q] > 1
+            )
+            raise TQECError(
+                f"Found qubit(s) with more than one index: {duplicated_qubits}."
+            )
 
     @staticmethod
     def from_qubits(qubits: Iterable[GridQubit]) -> QubitMap:
         """Creates a qubit map from the provided ``qubits``.
 
         Qubit indices are associated in the order in which ``qubits`` are provided: the first qubit
-<<<<<<< HEAD
-        will have index ``0``, the second index ``1``, ...
-=======
         will have index ``0``, the second index ``1`` and so on.
->>>>>>> 56a87086
         """
         return QubitMap(dict(enumerate(qubits)))
 
@@ -96,7 +96,9 @@
         """Get all the qubits manager by ``self``."""
         return self.i2q.values()
 
-    def with_mapped_qubits(self, qubit_map: Callable[[GridQubit], GridQubit]) -> QubitMap:
+    def with_mapped_qubits(
+        self, qubit_map: Callable[[GridQubit], GridQubit]
+    ) -> QubitMap:
         """Change the qubits involved in ``self`` without changing the associated indices.
 
         Args:
@@ -128,7 +130,9 @@
             ``set(return_value.qubits).issubset(qubits_to_keep)`` is ``True``.
 
         """
-        return self.filter_by_qubit_indices(self.q2i[q] for q in qubits_to_keep if q in self.q2i)
+        return self.filter_by_qubit_indices(
+            self.q2i[q] for q in qubits_to_keep if q in self.q2i
+        )
 
     def filter_by_qubit_indices(self, qubit_indices_to_keep: Iterable[int]) -> QubitMap:
         """Filter the qubit map to only keep qubits present in ``qubit_indices_to_keep``.
@@ -165,7 +169,9 @@
             ret.append(
                 "QUBIT_COORDS",
                 qi,
-                StimCoordinates(qubit.x + shiftx, qubit.y + shifty).to_stim_coordinates(),
+                StimCoordinates(
+                    qubit.x + shiftx, qubit.y + shifty
+                ).to_stim_coordinates(),
             )
         return ret
 
