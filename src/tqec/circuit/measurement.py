--- conflicted
+++ resolved
@@ -60,11 +60,7 @@
 
     @abstractmethod
     def map_qubit(self, qubit_map: Mapping[GridQubit, GridQubit]) -> AbstractMeasurement:
-<<<<<<< HEAD
-        """Return a copy of ``self`` with qubits mapped according to the provided``qubit_map``.
-=======
         """Returns a copy of ``self`` with qubits mapped according to the provided``qubit_map``.
->>>>>>> 276982bb
 
         The returned instance represents a measurement on the qubit obtained from ``self.qubit`` and
         the provided ``qubit_map``.
