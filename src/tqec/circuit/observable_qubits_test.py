import cirq
import pytest

from tqec.circuit.observable_qubits import observable_qubits_from_template
from tqec.plaquette.library import xxxx_memory_plaquette, zzzz_memory_plaquette
from tqec.plaquette.plaquette import Plaquette
from tqec.templates._testing import FixedTemplate


@pytest.fixture
def plaquettes() -> list[Plaquette]:
    return [
        xxxx_memory_plaquette([1, 2, 3, 4, 5, 6, 7, 8]),
        zzzz_memory_plaquette([1, 3, 4, 5, 6, 8]),
    ]


<<<<<<< HEAD
def test_raw_rectangle_default_obserevable_qubits(plaquettes: list[Plaquette]) -> None:
=======
def test_raw_rectangle_default_observable_qubits(plaquettes: list[Plaquette]) -> None:
>>>>>>> e0fd7a0a
    template = FixedTemplate(
        [
            [0, 1, 0, 1],
            [1, 0, 1, 0],
            [0, 1, 0, 1],
            [1, 0, 1, 0],
        ]
    )

    obs = observable_qubits_from_template(template, plaquettes)
    result = [
        (cirq.GridQubit(3, -1), 0),
        (cirq.GridQubit(3, 1), 0),
        (cirq.GridQubit(3, 3), 0),
        (cirq.GridQubit(3, 5), 0),
        (cirq.GridQubit(3, 7), 0),
    ]
    assert sorted(obs, key=lambda t: t[0].col) == result<|MERGE_RESOLUTION|>--- conflicted
+++ resolved
@@ -15,11 +15,7 @@
     ]
 
 
-<<<<<<< HEAD
-def test_raw_rectangle_default_obserevable_qubits(plaquettes: list[Plaquette]) -> None:
-=======
 def test_raw_rectangle_default_observable_qubits(plaquettes: list[Plaquette]) -> None:
->>>>>>> e0fd7a0a
     template = FixedTemplate(
         [
             [0, 1, 0, 1],
