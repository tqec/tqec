"""Defines :class:`~tqec.circuit.qubit.GridQubit` and helper functions to manage qubits.

This module defines a central class to represent a qubit placed on a
2-dimensional grid, :class:`GridQubit`, and a few functions to extract
qubit-related information from ``stim.Circuit`` instances.

"""

from __future__ import annotations

from collections import defaultdict
from typing import cast

import stim

from tqec.utils.coordinates import StimCoordinates
from tqec.utils.position import PhysicalQubitPosition2D, Shift2D


class GridQubit:
    def __init__(self, x: int, y: int) -> None:
        """Represent a qubit placed on a 2-dimensional grid.

        Args:
            x: first coordinate.
            y: second coordinate.

        """
        self._x = x
        self._y = y

    @property
    def x(self) -> int:
        """Coordinate of the qubit in the first spatial dimension."""
        return self._x

    @property
    def y(self) -> int:
        """Coordinate of the qubit in the second spatial dimension."""
        return self._y

    def to_qubit_coords_instruction(self, index: int) -> stim.CircuitInstruction:
        """Return the ``QUBIT_COORDS`` instruction defining ``self`` in a ``stim.Circuit``."""
        return stim.CircuitInstruction(
            "QUBIT_COORDS",
            [index],
            StimCoordinates(self.x, self.y).to_stim_coordinates(),
        )

    def __add__(self, other: GridQubit | PhysicalQubitPosition2D | Shift2D) -> GridQubit:
        return GridQubit(self.x + other.x, self.y + other.y)

    def __sub__(self, other: GridQubit | PhysicalQubitPosition2D | Shift2D) -> GridQubit:
        return GridQubit(self.x - other.x, self.y - other.y)

    def __mul__(self, other: int) -> GridQubit:
        return GridQubit(other * self.x, other * self.y)

    def __rmul__(self, other: int) -> GridQubit:
        return GridQubit(other * self.x, other * self.y)

    def __hash__(self) -> int:
        return hash((self._x, self._y))

    def __eq__(self, value: object) -> bool:
        return isinstance(value, GridQubit) and self._x == value._x and self._y == value._y

    def __lt__(self, other: GridQubit) -> bool:
        return (self._x, self._y) < (other._x, other._y)

    def __repr__(self) -> str:
        return f"GridQubit({self.x}, {self.y})"

    def __str__(self) -> str:
        return f"Q[{self.x}, {self.y}]"

    def to_dict(self) -> dict[str, int]:
        """Return a dictionary representation of the qubit.

        Returns:
            a dictionary with the keys ``x`` and ``y`` and their
            corresponding values.

        """
        return {"x": self.x, "y": self.y}

    @staticmethod
    def from_dict(data: dict[str, int]) -> GridQubit:
        """Return a qubit from its dictionary representation.

        Args:
            data: dictionary with the keys ``x`` and ``y``.

        Returns:
            a new instance of :class:`GridQubit` with the provided
            ``x`` and ``y``.

        """
        return GridQubit(data["x"], data["y"])


"""Names of the `stim` instructions that are considered as annotations."""
ANNOTATION_INSTRUCTIONS: frozenset[str] = frozenset(
    [
        # Noise channels
        "CORRELATED_ERROR",
        "DEPOLARIZE1",
        "DEPOLARIZE2",
        "E",
        "ELSE_CORRELATED_ERROR",
        "HERALDED_ERASE",
        "HERALDED_PAULI_CHANNEL_1",
        "PAULI_CHANNEL_1",
        "PAULI_CHANNEL_2",
        "X_ERROR",
        "Y_ERROR",
        "Z_ERROR",
        # Annotations
        "DETECTOR",
        "MPAD",
        "OBSERVABLE_INCLUDE",
        "QUBIT_COORDS",
        "SHIFT_COORDS",
        "TICK",
    ]
)


def count_qubit_accesses(circuit: stim.Circuit) -> dict[int, int]:
    """Count the number of times a given qubit is used by an instruction that is not an annotation.

    Note:
        If a ``REPEAT`` instruction is found, each qubit access within the
        repeated block will be multiplied by the number of time the block is
        repeated.

    Args:
        circuit: circuit containing the gates.

    Returns:
        a mapping from qubit indices (as keys) to the number of non-annotation
        instructions that have this qubit index as target (as values).

    """
    counter: defaultdict[int, int] = defaultdict(int)
    for instruction in circuit:
        if isinstance(instruction, stim.CircuitRepeatBlock):
            for qi, count in count_qubit_accesses(instruction.body_copy()).items():
                counter[qi] += count * instruction.repeat_count
        else:
            if instruction.name in ANNOTATION_INSTRUCTIONS:
                continue
            for target in instruction.targets_copy():
                # Ignore targets that are not qubit targets.
                if not target.is_qubit_target:
                    continue
                qi = cast(int, target.qubit_value)
                counter[qi] += 1
    return counter


def get_used_qubit_indices(circuit: stim.Circuit) -> set[int]:
<<<<<<< HEAD
    """Return the indices of qubits that are used by at least one non- annotation instruction.
=======
    """Returns the indices of qubits that are used by at least one non-annotation instruction.
>>>>>>> 276982bb

    Args:
        circuit: circuit containing the gates.

    Returns:
        the set of qubit indices that are used by at least one non-annotation
        instruction.

    """
    return set(count_qubit_accesses(circuit).keys())<|MERGE_RESOLUTION|>--- conflicted
+++ resolved
@@ -160,11 +160,7 @@
 
 
 def get_used_qubit_indices(circuit: stim.Circuit) -> set[int]:
-<<<<<<< HEAD
-    """Return the indices of qubits that are used by at least one non- annotation instruction.
-=======
     """Returns the indices of qubits that are used by at least one non-annotation instruction.
->>>>>>> 276982bb
 
     Args:
         circuit: circuit containing the gates.
