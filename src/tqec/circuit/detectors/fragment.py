from __future__ import annotations

import typing
import warnings
from dataclasses import dataclass

import stim

from tqec.circuit.detectors.pauli import PauliString
from tqec.circuit.detectors.predicates import is_valid_input_circuit
from tqec.circuit.detectors.utils import (
    collapse_pauli_strings_at_moment,
    has_circuit_repeat_block,
    has_measurement,
    has_only_measurement_or_is_virtual,
    has_only_reset_or_is_virtual,
    has_reset,
    is_virtual_moment,
    iter_stim_circuit_by_moments,
)
from tqec.exceptions import TQECException, TQECWarning


class Fragment:
    def __init__(self, circuit: stim.Circuit):
        """A sub-circuit guaranteed to end with a moment filled by measurement
        instructions.

        Fragment instances represent sub-circuits that contain:

        1. zero or more moments exclusively composed of `reset`, annotation or
            noisy-gate instructions,
        2. zero or more moments composed of "computation" instructions (anything
            that is not a measurement or a reset),
        3. one moment exclusively composed of `measurement`, annotation
            or noisy-gate instructions.

        Raises:
            TQECException: if the provided `stim.Circuit` instance contains a
                stim.CircuitRepeatBlock instance.
            TQECException: if any moment from the provided circuit contains
                both a measurement (resp. reset) and a non-measurement (resp.
                non-reset) operation. Note that annotations and noisy-gates
                instructions (measurements excluded) are ignored, and so are
                excluded from this condition.
            TQECException: if the provided circuit does not end with at least
                one measurement.

        Args:
            circuit: the circuit represented by the instance.
        """
        if has_circuit_repeat_block(circuit):
            raise TQECException(
                "Breaking invariant: Cannot initialise a Fragment with a "
                "stim.CircuitRepeatBlock instance but found one. Did you "
                "meant to use FragmentLoop?"
            )
        # The line below has no type issue as the circuit does not contain
        # any stim.CircuitRepeatBlock instance, and so iter_stim_circuit_by_moments
        # can only return stim.Circuit instances.
        moments = [
            typing.cast(stim.Circuit, moment).copy()
            for moment in iter_stim_circuit_by_moments(circuit)
        ]

        self._circuit = circuit
        self._resets: list[PauliString] = []
        self._measurements: list[PauliString] = []

        for moment in moments:
            if is_virtual_moment(moment):
                continue
            if not has_reset(moment):
                break
            if not has_only_reset_or_is_virtual(moment):
                raise TQECException(
                    "Breaking invariant: found a moment with at least one reset "
                    f"instruction and a non-reset instruction:\n{moment}"
                )
            self._resets.extend(collapse_pauli_strings_at_moment(moment))

        for moment in reversed(moments):
            if is_virtual_moment(moment):
                continue
            if not has_measurement(moment):
                break
            if not has_only_measurement_or_is_virtual(moment):
                raise TQECException(
                    "Breaking invariant: found a moment with at least one measurement "
                    f"instruction and a non-measurement instruction:\n{moment}"
                )
            # Insert new measurement at the front to keep them correctly ordered.
            self._measurements = (
                collapse_pauli_strings_at_moment(moment) + self._measurements
            )

        if not self._measurements:
            raise TQECException(
                "A Fragment should end with at least one measurement. "
                "The provided circuit does not seem to check that condition.\n"
                f"Provided circuit:\n{circuit}"
            )

    @property
    def resets(self) -> list[PauliString]:
        """Get the reset instructions at the front on the Fragment.

        Returns:
            all the reset instructions that appear at the beginning of the represented
            circuit, in the order of appearance, and in increasing qubit order for resets
            that are performed in parallel.
        """
        return self._resets

    @property
    def measurements(self) -> list[PauliString]:
        """Get the measurement instructions at the back on the Fragment.

        Returns:
            all the measurement instructions that appear at the end of the represented
            circuit, in the order of appearance, and in increasing qubit order for
            measurements that are performed in parallel.
        """
        return self._measurements

    @property
    def measurements_qubits(self) -> list[int]:
<<<<<<< HEAD
        return [measurement.qubit for measurement in self.measurements]
=======
        qubits: list[int] = []
        for measurement in self.measurements:
            qubit = measurement.qubit
            qubits.append(qubit)
        return qubits
>>>>>>> 78de85cf

    @property
    def num_measurements(self) -> int:
        return len(self._measurements)

    @property
    def circuit(self) -> stim.Circuit:
        return self._circuit

    def get_tableau(self) -> stim.Tableau:
        return self._circuit.to_tableau(
            ignore_measurement=True, ignore_noise=True, ignore_reset=True
        )

    def __repr__(self) -> str:
        return f"Fragment(circuit={self._circuit!r})"

    def __eq__(self, other: object) -> bool:
        return isinstance(other, Fragment) and self._circuit == other._circuit


@dataclass(frozen=True)
class FragmentLoop:
    fragments: list[Fragment | FragmentLoop]
    repetitions: int

    def __post_init__(self) -> None:
        if self.repetitions < 1:
            raise TQECException(
                "Cannot have a FragmentLoop with 0 or less repetitions."
            )
        if not self.fragments:
            raise TQECException(
                "Cannot initialise a FragmentLoop instance without any "
                "fragment for the loop body."
            )

    def with_repetitions(self, repetitions: int) -> FragmentLoop:
        return FragmentLoop(fragments=self.fragments, repetitions=repetitions)

    def __repr__(self) -> str:
        return f"FragmentLoop(repetitions={self.repetitions}, fragments={self.fragments!r})"


def _get_fragment_loop(repeat_block: stim.CircuitRepeatBlock) -> FragmentLoop:
    try:
        body_fragments = split_stim_circuit_into_fragments(repeat_block.body_copy())
    except TQECException as e:
        raise TQECException(
            f"Error when splitting the following REPEAT block:\n{repeat_block.body_copy()}"
        ) from e
    return FragmentLoop(fragments=body_fragments, repetitions=repeat_block.repeat_count)


def split_stim_circuit_into_fragments(
    circuit: stim.Circuit,
) -> list[Fragment | FragmentLoop]:
    """Split the circuit into fragments.

    The provided circuit should check a few pre-conditions:

    - If there is one measurement (resp. reset) instruction between two TICK
      annotation, then only measurement (resp. reset) instructions, annotations
      and noisy gates can appear between these two TICK. Any other instruction
      will result in an exception being raised.
    - The circuit should be (recursively if it contains one or more instance of
      `stim.CircuitRepeatBlock`) composed of a succession of layers that should
      have the same shape:

      - starts with zero or more moments containing exclusively reset operations,
      - continuing with zero or more moments containing any non-collapsing operation
        (i.e., anything except reset and measurement operations).
      - ends with one moment containing exclusively measurement operations.

      For the above reasons, be careful with reset/measurement combined operations
      (e.g., the `stim` instruction `MR` that performs in one instruction a
      measurement and a reset in the Z basis). These instructions are not supported
      by the `tqec` library and it is up to the user to check that the input circuit
      does not contain combined measurements/resets instructions.

    Args:
        circuit (stim.Circuit): the circuit to split into Fragment instances.

    Raises:
        TQECException: If the circuit contains at least one moment (i.e., group of
            instructions between two TICK annotations) that are composed of at least
            one measurement (resp. one reset) and at least one non-annotation,
            non-measurement (resp. non-reset) instruction.
        TQECException: If the circuit contains combined measurement/reset instructions.
        TQECException: If the provided circuit could not be split into fragments due
            to an invalid structure.

    Returns:
        the resulting fragments.
    """
    potential_error_reason = is_valid_input_circuit(circuit)
    if potential_error_reason is not None:
        raise TQECException(potential_error_reason)

    fragments: list[Fragment | FragmentLoop] = []
    current_fragment = stim.Circuit()

    moments_iterator = iter_stim_circuit_by_moments(circuit)
    for moment in moments_iterator:
        # If we have a REPEAT block
        if isinstance(moment, stim.CircuitRepeatBlock):
            # Purge the current fragment.
            # Note that the following lines should only be triggered on invalid
            # inputs as once one measurement is found, all the following measurements
            # are collected and a Fragment instance is created (see content of next
            # elif branch). So if we are here and there is some partially collected
            # fragment (i.e., current_fragment is not empty), it means that it is
            # not terminated by measurements, which will raise an error when Fragment
            # is constructed.
            if current_fragment:
                raise TQECException(
                    "Trying to start a REPEAT block without a cleanly finished Fragment. "
                    "The following instructions were found preceding the REPEAT block:\n"
                    + "\n\t".join(f"{m}" for m in current_fragment)
                    + "\nbut these instructions do not form a valid Fragment."
                )
            # Recurse to produce the Fragment instances for the loop body.
            fragments.append(_get_fragment_loop(moment))

        # If this is a measurement moment
        elif has_measurement(moment):
            # If there is something else than measurements, raise because this is
            # not a valid input.
            if not has_only_measurement_or_is_virtual(moment):
                raise TQECException(
                    "A moment with at least one measurement instruction can "
                    "only contain measurements."
                )
            # Else, we only have measurements in this moment, so we can
            # add the full moment to the current fragment and start a new one.
            current_fragment += moment
            fragments.append(Fragment(current_fragment.copy()))
            current_fragment.clear()

        # This is either a regular instruction or a reset moment. In any case,
        # just add it to the current fragment.
        else:
            current_fragment += moment

    # If current_fragment is not empty here, this means that the circuit did not finish
    # with a measurement. This is strange, so for the moment raise an exception.
    if current_fragment:
        if has_only_reset_or_is_virtual(current_fragment):
            warnings.warn(
                "Found left-over reset gates when splitting a circuit. Make "
                "sure that each reset (even resets from measurement/reset "
                "combined instruction) is eventually followed by a measurement. "
                f"Unprocessed fragment:\n{current_fragment}",
                TQECWarning,
            )
        else:
            raise TQECException(
                "Circuit splitting did not finish on a measurement. "
                f"Unprocessed fragment: \n{current_fragment}"
            )
    return fragments<|MERGE_RESOLUTION|>--- conflicted
+++ resolved
@@ -125,15 +125,7 @@
 
     @property
     def measurements_qubits(self) -> list[int]:
-<<<<<<< HEAD
         return [measurement.qubit for measurement in self.measurements]
-=======
-        qubits: list[int] = []
-        for measurement in self.measurements:
-            qubit = measurement.qubit
-            qubits.append(qubit)
-        return qubits
->>>>>>> 78de85cf
 
     @property
     def num_measurements(self) -> int:
