--- conflicted
+++ resolved
@@ -17,11 +17,7 @@
 a band of qubits with a known width. Some computations in the code base indirectly depends on the
 fact that this value is 2 for historical reasons.
 
-<<<<<<< HEAD
-Even though we do not need to in the foreseeable future, changing that value will likely lead to
-=======
 Even though we do not need to in the foreseeable future, changing that width will likely lead to
->>>>>>> 419ed5d4
 various errors in the code base.
 
 """
