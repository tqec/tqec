--- conflicted
+++ resolved
@@ -25,11 +25,7 @@
 @pytest.fixture(name="plaquette_layer")
 def plaquette_layer_fixture() -> PlaquetteLayer:
     template = QubitTemplate()
-<<<<<<< HEAD
     plaquettes = Plaquettes(FrozenDefaultDict({}, default_value=_EMPTY_PLAQUETTE))
-=======
-    plaquettes = Plaquettes(FrozenDefaultDict({}, default_value=empty_square_plaquette()))
->>>>>>> faa7ebdd
     return PlaquetteLayer(template, plaquettes)
 
 
