import itertools
from typing import Final

import pytest
import stim

from tqec.circuit.schedule.circuit import ScheduledCircuit
from tqec.compile.blocks.enums import SpatialBlockBorder, TemporalBlockBorder
from tqec.compile.blocks.layers.atomic.plaquettes import PlaquetteLayer
from tqec.compile.blocks.layers.atomic.raw import RawCircuitLayer
from tqec.compile.blocks.layers.composed.repeated import RepeatedLayer
from tqec.compile.blocks.layers.composed.sequenced import SequencedLayers
from tqec.plaquette.plaquette import Plaquettes
from tqec.plaquette.rpng.rpng import RPNGDescription
from tqec.plaquette.rpng.translators.default import DefaultRPNGTranslator
<<<<<<< HEAD
=======
from tqec.templates._testing import FixedTemplate
>>>>>>> 9ef39ab3
from tqec.templates.qubit import QubitSpatialCubeTemplate, QubitTemplate
from tqec.utils.exceptions import TQECException
from tqec.utils.frozendefaultdict import FrozenDefaultDict
from tqec.utils.scale import LinearFunction, PhysicalQubitScalable2D

<<<<<<< HEAD
_TRANSLATOR = DefaultRPNGTranslator()
_EMPTY_PLAQUETTE = _TRANSLATOR.translate(RPNGDescription.empty())
=======
TRANSLATOR: Final = DefaultRPNGTranslator()
>>>>>>> 9ef39ab3


@pytest.fixture(name="plaquette_layer")
def plaquette_layer_fixture() -> PlaquetteLayer:
    return PlaquetteLayer(
        QubitTemplate(),
        Plaquettes(FrozenDefaultDict({}, default_value=_EMPTY_PLAQUETTE)),
    )


@pytest.fixture(name="plaquette_layer2")
def plaquette_layer2_fixture() -> PlaquetteLayer:
    return PlaquetteLayer(
        QubitSpatialCubeTemplate(),
        Plaquettes(FrozenDefaultDict({}, default_value=_EMPTY_PLAQUETTE)),
    )


@pytest.fixture(name="non_empty_plaquette_layer")
def non_empty_plaquette_layer_fixture() -> PlaquetteLayer:
    return PlaquetteLayer(
        FixedTemplate([[1]]),
        Plaquettes(
            FrozenDefaultDict(
                {1: TRANSLATOR.translate(RPNGDescription.from_string("-x1- -x2- -x3- -x4-"))},
                default_value=empty_square_plaquette(),
            )
        ),
    )


@pytest.fixture(name="raw_circuit_layer")
def raw_circuit_layer_fixture() -> RawCircuitLayer:
    return RawCircuitLayer(
        lambda k: ScheduledCircuit.from_circuit(stim.Circuit()),
        PhysicalQubitScalable2D(LinearFunction(4, 5), LinearFunction(4, 5)),
        LinearFunction(0, 0),
    )


def test_creation(plaquette_layer: PlaquetteLayer, raw_circuit_layer: RawCircuitLayer) -> None:
    RepeatedLayer(plaquette_layer, LinearFunction(0, 1))
    RepeatedLayer(raw_circuit_layer, LinearFunction(1, 90))
    RepeatedLayer(SequencedLayers([plaquette_layer, plaquette_layer]), LinearFunction(1, 0))
    with pytest.raises(TQECException, match=".*non-linear number of timesteps.*"):
        RepeatedLayer(RepeatedLayer(plaquette_layer, LinearFunction(1, 0)), LinearFunction(1, 0))


def test_scalable_timesteps(plaquette_layer: PlaquetteLayer) -> None:
    assert RepeatedLayer(
        plaquette_layer, LinearFunction(0, 1)
    ).scalable_timesteps == LinearFunction(0, 1)
    assert RepeatedLayer(
        plaquette_layer, LinearFunction(1, 90)
    ).scalable_timesteps == LinearFunction(1, 90)
    assert RepeatedLayer(
        SequencedLayers([plaquette_layer, plaquette_layer]), LinearFunction(3, 5)
    ).scalable_timesteps == LinearFunction(6, 10)


@pytest.mark.parametrize("borders", [(border,) for border in SpatialBlockBorder])
def test_with_spatial_borders_trimmed(
    borders: tuple[SpatialBlockBorder, ...], plaquette_layer: PlaquetteLayer
) -> None:
    layer = RepeatedLayer(plaquette_layer, LinearFunction(4, 5))
    all_indices = frozenset(plaquette_layer.plaquettes.collection.keys())
    expected_plaquette_indices = all_indices - frozenset(
        itertools.chain.from_iterable(
            frozenset(plaquette_layer.template.get_border_indices(border.to_template_border()))
            for border in borders
        )
    )
    trimmed_layer = layer.with_spatial_borders_trimmed(borders)
    assert isinstance(trimmed_layer.internal_layer, PlaquetteLayer)
    assert (
        frozenset(trimmed_layer.internal_layer.plaquettes.collection.keys())
        == expected_plaquette_indices
    )


def test_to_sequenced_layer_with_schedule_simple(
    plaquette_layer: PlaquetteLayer,
) -> None:
    repeated_layer = RepeatedLayer(plaquette_layer, LinearFunction(2, 2))
    assert repeated_layer.to_sequenced_layer_with_schedule(
        (LinearFunction(0, 2), LinearFunction(2, 0))
    ) == SequencedLayers(
        [
            RepeatedLayer(plaquette_layer, LinearFunction(0, 2)),
            RepeatedLayer(plaquette_layer, LinearFunction(2, 0)),
        ]
    )
    assert repeated_layer.to_sequenced_layer_with_schedule(
        (LinearFunction(0, 1), LinearFunction(2, 0), LinearFunction(0, 1))
    ) == SequencedLayers(
        [
            plaquette_layer,
            RepeatedLayer(plaquette_layer, LinearFunction(2, 0)),
            plaquette_layer,
        ]
    )


def test_to_sequenced_layer_with_schedule(
    plaquette_layer: PlaquetteLayer,
) -> None:
    base = SequencedLayers([plaquette_layer, plaquette_layer, plaquette_layer])
    repeated_layer = RepeatedLayer(base, LinearFunction(2, 2))
    assert repeated_layer.to_sequenced_layer_with_schedule(
        (LinearFunction(0, 3), LinearFunction(6, 3))
    ) == SequencedLayers([base, RepeatedLayer(base, LinearFunction(2, 1))])
    assert repeated_layer.to_sequenced_layer_with_schedule(
        (LinearFunction(0, 3), LinearFunction(6, 0), LinearFunction(0, 3))
    ) == SequencedLayers([base, RepeatedLayer(base, LinearFunction(2, 0)), base])

    with pytest.raises(
        NotImplementedError,
        match="^The ability to split the body of a RepeatedLayer instance has not been implemented yet..*$",
    ):
        repeated_layer.to_sequenced_layer_with_schedule(
            (LinearFunction(0, 2), LinearFunction(6, 4))
        )


def test_to_sequenced_layer_with_schedule_raising(
    plaquette_layer: PlaquetteLayer,
) -> None:
    repeated_layer = RepeatedLayer(plaquette_layer, LinearFunction(2, 2))
    with pytest.raises(
        TQECException,
        match="Cannot transform the RepeatedLayer instance to a SequencedLayers instance with the provided schedule.*",
    ):
        repeated_layer.to_sequenced_layer_with_schedule(
            (LinearFunction(0, 2), LinearFunction(2, 0), LinearFunction(0, 2))
        )

    with pytest.raises(
        NotImplementedError,
        match="^Splitting a RepeatedLayer instance with a non-constant duration body is not implemented yet.$",
    ):
        RepeatedLayer(repeated_layer, LinearFunction(0, 2)).to_sequenced_layer_with_schedule(
            (LinearFunction(2, 2), LinearFunction(2, 2))
        )


def test_with_temporal_borders_replaced_none(plaquette_layer: PlaquetteLayer) -> None:
    layer = RepeatedLayer(plaquette_layer, LinearFunction(2, 2))
    assert layer.with_temporal_borders_replaced({}) == layer
    assert layer.with_temporal_borders_replaced(
        {TemporalBlockBorder.Z_NEGATIVE: None}
    ) == RepeatedLayer(plaquette_layer, LinearFunction(2, 1))
    assert layer.with_temporal_borders_replaced(
        {TemporalBlockBorder.Z_POSITIVE: None}
    ) == RepeatedLayer(plaquette_layer, LinearFunction(2, 1))
    assert layer.with_temporal_borders_replaced(
        {TemporalBlockBorder.Z_NEGATIVE: None, TemporalBlockBorder.Z_POSITIVE: None}
    ) == RepeatedLayer(plaquette_layer, LinearFunction(2, 0))
    # Now with only a few repetitions, leading to edge-cases
    layer = RepeatedLayer(plaquette_layer, LinearFunction(0, 2))
    assert layer.with_temporal_borders_replaced({}) == layer
    assert (
        layer.with_temporal_borders_replaced({TemporalBlockBorder.Z_NEGATIVE: None})
        == plaquette_layer
    )
    assert (
        layer.with_temporal_borders_replaced({TemporalBlockBorder.Z_POSITIVE: None})
        == plaquette_layer
    )
    assert (
        layer.with_temporal_borders_replaced(
            {TemporalBlockBorder.Z_NEGATIVE: None, TemporalBlockBorder.Z_POSITIVE: None}
        )
        is None
    )


def test_with_temporal_borders_replaced(
    plaquette_layer: PlaquetteLayer,
    plaquette_layer2: PlaquetteLayer,
    raw_circuit_layer: RawCircuitLayer,
) -> None:
    layer = RepeatedLayer(plaquette_layer, LinearFunction(2, 2))

    assert layer.with_temporal_borders_replaced({}) == layer
    for replacement in [plaquette_layer, plaquette_layer2, raw_circuit_layer]:
        assert layer.with_temporal_borders_replaced(
            {TemporalBlockBorder.Z_NEGATIVE: replacement}
        ) == SequencedLayers([replacement, RepeatedLayer(plaquette_layer, LinearFunction(2, 1))])
        assert layer.with_temporal_borders_replaced(
            {TemporalBlockBorder.Z_POSITIVE: replacement}
        ) == SequencedLayers([RepeatedLayer(plaquette_layer, LinearFunction(2, 1)), replacement])
        assert layer.with_temporal_borders_replaced(
            {
                TemporalBlockBorder.Z_NEGATIVE: replacement,
                TemporalBlockBorder.Z_POSITIVE: replacement,
            }
        ) == SequencedLayers(
            [
                replacement,
                RepeatedLayer(plaquette_layer, LinearFunction(2, 0)),
                replacement,
            ]
        )
    assert layer.with_temporal_borders_replaced(
        {
            TemporalBlockBorder.Z_NEGATIVE: None,
            TemporalBlockBorder.Z_POSITIVE: plaquette_layer2,
        }
    ) == SequencedLayers([RepeatedLayer(plaquette_layer, LinearFunction(2, 0)), plaquette_layer2])
    # Now with only a few repetitions, leading to edge-cases
    layer = RepeatedLayer(plaquette_layer, LinearFunction(0, 2))
    for replacement in [plaquette_layer, plaquette_layer2, raw_circuit_layer]:
        assert layer.with_temporal_borders_replaced(
            {TemporalBlockBorder.Z_NEGATIVE: replacement}
        ) == SequencedLayers([replacement, plaquette_layer])
        assert layer.with_temporal_borders_replaced(
            {TemporalBlockBorder.Z_POSITIVE: replacement}
        ) == SequencedLayers([plaquette_layer, replacement])
        assert layer.with_temporal_borders_replaced(
            {
                TemporalBlockBorder.Z_NEGATIVE: replacement,
                TemporalBlockBorder.Z_POSITIVE: replacement,
            }
        ) == SequencedLayers([replacement, replacement])
    assert (
        layer.with_temporal_borders_replaced(
            {
                TemporalBlockBorder.Z_NEGATIVE: None,
                TemporalBlockBorder.Z_POSITIVE: plaquette_layer2,
            }
        )
        == plaquette_layer2
    )


def test_scalable_num_moments(
    plaquette_layer: PlaquetteLayer, non_empty_plaquette_layer: PlaquetteLayer
) -> None:
    for lf in [
        LinearFunction(0, 0),
        LinearFunction(0, 1),
        LinearFunction(1, 0),
        LinearFunction(2, 4),
    ]:
        assert RepeatedLayer(plaquette_layer, lf).scalable_num_moments == LinearFunction(0, 0)

    assert RepeatedLayer(
        non_empty_plaquette_layer, LinearFunction(0, 0)
    ).scalable_num_moments == LinearFunction(0, 0)
    assert (
        RepeatedLayer(non_empty_plaquette_layer, LinearFunction(0, 1)).scalable_num_moments
        == non_empty_plaquette_layer.scalable_num_moments
    )
    assert non_empty_plaquette_layer.scalable_num_moments.is_constant()
    layer_num_moments = non_empty_plaquette_layer.scalable_num_moments.offset
    assert RepeatedLayer(
        non_empty_plaquette_layer, LinearFunction(1, 0)
    ).scalable_num_moments == LinearFunction(layer_num_moments, 0)
    assert RepeatedLayer(
        non_empty_plaquette_layer, LinearFunction(2, 4)
    ).scalable_num_moments == LinearFunction(2 * layer_num_moments, 4 * layer_num_moments)<|MERGE_RESOLUTION|>--- conflicted
+++ resolved
@@ -1,5 +1,4 @@
 import itertools
-from typing import Final
 
 import pytest
 import stim
@@ -13,21 +12,14 @@
 from tqec.plaquette.plaquette import Plaquettes
 from tqec.plaquette.rpng.rpng import RPNGDescription
 from tqec.plaquette.rpng.translators.default import DefaultRPNGTranslator
-<<<<<<< HEAD
-=======
 from tqec.templates._testing import FixedTemplate
->>>>>>> 9ef39ab3
 from tqec.templates.qubit import QubitSpatialCubeTemplate, QubitTemplate
 from tqec.utils.exceptions import TQECException
 from tqec.utils.frozendefaultdict import FrozenDefaultDict
 from tqec.utils.scale import LinearFunction, PhysicalQubitScalable2D
 
-<<<<<<< HEAD
 _TRANSLATOR = DefaultRPNGTranslator()
 _EMPTY_PLAQUETTE = _TRANSLATOR.translate(RPNGDescription.empty())
-=======
-TRANSLATOR: Final = DefaultRPNGTranslator()
->>>>>>> 9ef39ab3
 
 
 @pytest.fixture(name="plaquette_layer")
@@ -52,8 +44,8 @@
         FixedTemplate([[1]]),
         Plaquettes(
             FrozenDefaultDict(
-                {1: TRANSLATOR.translate(RPNGDescription.from_string("-x1- -x2- -x3- -x4-"))},
-                default_value=empty_square_plaquette(),
+                {1: _TRANSLATOR.translate(RPNGDescription.from_string("-x1- -x2- -x3- -x4-"))},
+                default_value=_EMPTY_PLAQUETTE,
             )
         ),
     )
