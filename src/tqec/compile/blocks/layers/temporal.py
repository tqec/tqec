--- conflicted
+++ resolved
@@ -30,11 +30,7 @@
         pass
 
     def timesteps(self, k: int) -> int:
-<<<<<<< HEAD
-        """Returns the number of timesteps needed to implement the object for the provided ``k``.
-=======
         """Returns the number of timesteps needed for the provided scaling parameter ``k``.
->>>>>>> b1f4dfa8
 
         Args:
             k: scaling parameter.
@@ -89,11 +85,7 @@
         pass
 
     def num_moments(self, k: int) -> int:
-<<<<<<< HEAD
-        """Returns the number of moments needed to implement the object for the provided ``k``.
-=======
         """Returns the number of moments needed for the provided scaling parameter ``k``.
->>>>>>> b1f4dfa8
 
         Args:
             k: scaling parameter.
