--- conflicted
+++ resolved
@@ -1,14 +1,9 @@
 from __future__ import annotations
 
-<<<<<<< HEAD
 from abc import ABC, abstractmethod
 from collections.abc import Callable, Iterable, Mapping
 from dataclasses import dataclass, field
-from typing import Final, Protocol
-=======
-from collections.abc import Iterable, Mapping
-from typing import Final, cast
->>>>>>> b3423648
+from typing import Final, Protocol, cast
 
 import gen
 import stim
