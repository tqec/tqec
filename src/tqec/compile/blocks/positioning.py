--- conflicted
+++ resolved
@@ -3,7 +3,7 @@
 from abc import ABC
 from typing import Generic, cast
 
-from typing_extensions import TypeVar
+from typing_extensions import Self, TypeVar
 
 from tqec.utils.exceptions import TQECError
 from tqec.utils.position import BlockPosition2D, BlockPosition3D, SignedDirection3D
@@ -46,15 +46,12 @@
     def __repr__(self) -> str:
         return f"{self.__class__.__name__}(x={self._x},y={self._y})"
 
-<<<<<<< HEAD
-=======
     def __add__(self, other: Self | tuple[int, int]) -> Self:
         if isinstance(other, tuple):
             x, y = cast(tuple[int, int], other)
             return cast(Self, self.__class__(self._x + x, self._y + y))
         return cast(Self, self.__class__(self._x + other._x, self._y + other._y))
 
->>>>>>> 10c2b3cb
 
 class LayoutCubePosition2D(LayoutPosition2D):
     def __init__(self, x: int, y: int) -> None:
