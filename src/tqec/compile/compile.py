"""Defines :func:`~.compile.compile_block_graph`."""

from typing import Final, Literal

from tqec.compile.convention import FIXED_BULK_CONVENTION, Convention
from tqec.compile.graph import TopologicalComputationGraph
from tqec.compile.observables.abstract_observable import (
    AbstractObservable,
    compile_correlation_surface_to_abstract_observable,
)
from tqec.compile.specs.base import CubeSpec, PipeSpec
from tqec.computation.block_graph import BlockGraph
from tqec.computation.correlation import CorrelationSurface
from tqec.templates.qubit import QubitTemplate
from tqec.utils.exceptions import TQECException
from tqec.utils.position import BlockPosition3D, Direction3D
from tqec.utils.scale import LinearFunction, PhysicalQubitScalable2D

_DEFAULT_SCALABLE_QUBIT_SHAPE: Final = PhysicalQubitScalable2D(
    LinearFunction(4, 5), LinearFunction(4, 5)
)


def compile_block_graph(
    block_graph: BlockGraph,
    convention: Convention = FIXED_BULK_CONVENTION,
    observables: list[CorrelationSurface] | Literal["auto"] | None = "auto",
) -> TopologicalComputationGraph:
    """Compile a block graph.

    Args:
        block_graph: The block graph to compile.
        convention: convention used to generate the quantum circuits.
        observables: correlation surfaces that should be compiled into
            observables and included in the compiled circuit.
            If set to ``"auto"``, the correlation surfaces will be automatically
            determined from the block graph. If a list of correlation surfaces
            is provided, only those surfaces will be compiled into observables
            and included in the compiled circuit. If set to ``None``, no
            observables will be included in the compiled circuit.

    Returns:
        A :class:`TopologicalComputationGraph` object that can be used to generate a
        ``stim.Circuit`` and scale easily.
    """
    # All the ports should be filled before compiling the block graph.
    if block_graph.num_ports != 0:
        raise TQECException(
            "Can not compile a block graph with open ports into circuits. "
            "You might want to call `fill_ports` or `fill_ports_for_minimal_simulation` "
            "on the block graph before compiling it."
        )
    # Validate the graph can represent a valid computation.
    block_graph.validate()

    # Fix the shadowed faces of the cubes to avoid using spatial cubes
    # when a non-spatial cube can be used at the same position.
    # For example, when three XXZ cubes are connected in a row along the x-axis,
    # the middle one can be replaced by a ZXX cube because the faces along the
    # x-axis are shadowed by the connected pipes.
    block_graph = block_graph.fix_shadowed_faces()

    # Set the minimum z of block graph to 0.(time starts from zero)
    minz = min(cube.position.z for cube in block_graph.cubes)
    if minz != 0:
        block_graph = block_graph.shift_by(dz=-minz)

    spatial_junction_slices: frozenset[int] = frozenset(
        cube.position.z for cube in block_graph.cubes if cube.is_spatial
    )
    cube_specs = {
        cube: CubeSpec.from_cube(cube, block_graph, spatial_junction_slices)
        for cube in block_graph.cubes
    }

    # 0. Get the abstract observables to be included in the compiled circuit.
    obs_included: list[AbstractObservable] = []
    if observables is not None:
        if observables == "auto":
            observables = block_graph.find_correlation_surfaces()
        obs_included = [
            compile_correlation_surface_to_abstract_observable(block_graph, surface)
            for surface in observables
        ]

    # 1. Create topological computation graph
    graph = TopologicalComputationGraph(
        _DEFAULT_SCALABLE_QUBIT_SHAPE,
        observables=obs_included,
        observable_builder=convention.triplet.observable_builder,
    )

    # 2. Add cubes to the graph
    for cube in block_graph.cubes:
        spec = cube_specs[cube]
        position = BlockPosition3D(cube.position.x, cube.position.y, cube.position.z)
        graph.add_cube(position, convention.triplet.cube_builder(spec))

    # 3. Add pipes to the graph
    # Note that the order of the pipes to add is important.
    # To keep the time-direction pipes from removing the extra resets
    # added by the space-direction pipes, we first add the time-direction pipes
    pipes = block_graph.pipes
    time_pipes = [pipe for pipe in pipes if pipe.direction == Direction3D.Z]
    temporal_hadamard_z_positions: set[int] = {
        pipe.u.position.z for pipe in time_pipes if pipe.kind.has_hadamard
    }
    space_pipes = [pipe for pipe in pipes if pipe.direction != Direction3D.Z]
    for pipe in time_pipes + space_pipes:
        pos1, pos2 = pipe.u.position, pipe.v.position
        pos1 = BlockPosition3D(pos1.x, pos1.y, pos1.z)
        pos2 = BlockPosition3D(pos2.x, pos2.y, pos2.z)
        key = PipeSpec(
            (cube_specs[pipe.u], cube_specs[pipe.v]),
            (QubitTemplate(), QubitTemplate()),
            pipe.kind,
<<<<<<< HEAD
            has_spatial_junction_in_timeslice=(
                pos1.z == pos2.z and pos1.z in spatial_junction_slices
=======
            at_temporal_hadamard_layer=(
                pipe.kind.is_temporal and pos1.z in temporal_hadamard_z_positions
>>>>>>> a0af55cd
            ),
        )
        graph.add_pipe(pos1, pos2, convention.triplet.pipe_builder(key))

    return graph<|MERGE_RESOLUTION|>--- conflicted
+++ resolved
@@ -114,13 +114,11 @@
             (cube_specs[pipe.u], cube_specs[pipe.v]),
             (QubitTemplate(), QubitTemplate()),
             pipe.kind,
-<<<<<<< HEAD
             has_spatial_junction_in_timeslice=(
                 pos1.z == pos2.z and pos1.z in spatial_junction_slices
-=======
+            ),
             at_temporal_hadamard_layer=(
                 pipe.kind.is_temporal and pos1.z in temporal_hadamard_z_positions
->>>>>>> a0af55cd
             ),
         )
         graph.add_pipe(pos1, pos2, convention.triplet.pipe_builder(key))
