--- conflicted
+++ resolved
@@ -85,7 +85,6 @@
         cube: CubeSpec.from_cube(cube, block_graph) for cube in block_graph.cubes
     }
 
-<<<<<<< HEAD
     # 0. Get the abstract observables to be included in the compiled circuit.
     obs_included: list[AbstractObservable] = []
     if observables is not None:
@@ -102,29 +101,20 @@
     )
 
     # 2. Add cubes to the graph
-=======
-    # Get the base compiled blocks before applying the substitution rules.
-    blocks: dict[Position3D, CompiledBlock] = {}
->>>>>>> ac0ecc58
     for cube in block_graph.cubes:
         spec = cube_specs[cube]
         position = BlockPosition3D(cube.position.x, cube.position.y, cube.position.z)
         graph.add_cube(position, cube_builder(spec))
 
-<<<<<<< HEAD
     # 3. Add pipes to the graph
     # Note that the order of the pipes to add is important.
     # To keep the time-direction pipes from removing the extra resets
     # added by the space-direction pipes, we first add the time-direction pipes
-=======
-    # Apply the substitution rules to the compiled blocks inplace.
->>>>>>> ac0ecc58
     pipes = block_graph.pipes
     time_pipes = [pipe for pipe in pipes if pipe.direction == Direction3D.Z]
     space_pipes = [pipe for pipe in pipes if pipe.direction != Direction3D.Z]
     for pipe in time_pipes + space_pipes:
         pos1, pos2 = pipe.u.position, pipe.v.position
-<<<<<<< HEAD
         pos1 = BlockPosition3D(pos1.x, pos1.y, pos1.z)
         pos2 = BlockPosition3D(pos2.x, pos2.y, pos2.z)
         key = PipeSpec(
@@ -133,35 +123,5 @@
             pipe.kind,
         )
         graph.add_pipe(pos1, pos2, pipe_builder(key))
-=======
-        key = PipeSpec(cube_specs[pipe.u], cube_specs[pipe.v], pipe.kind)
-        substitution = substitution_builder(key)
-        blocks[pos1].update_layers(substitution.src)
-        blocks[pos2].update_layers(substitution.dst)
-
-    # Collect by time and create the blocks layout.
-    min_z = min(pos.z for pos in blocks.keys())
-    max_z = max(pos.z for pos in blocks.keys())
-    layout_slices: list[BlockLayout] = [
-        BlockLayout(
-            {
-                pos.as_2d().with_block_coordinate_system(): block
-                for pos, block in blocks.items()
-                if pos.z == z
-            }
-        )
-        for z in range(min_z, max_z + 1)
-    ]
-
-    # Get the abstract observables to be included in the compiled circuit.
-    obs_included: list[AbstractObservable] = []
-    if observables is not None:
-        if observables == "auto":
-            observables = block_graph.find_correlation_surfaces()
-        obs_included = [
-            compile_correlation_surface_to_abstract_observable(block_graph, surface)
-            for surface in observables
-        ]
->>>>>>> ac0ecc58
 
     return graph