"""Defines :func:`~.compile.compile_block_graph`."""

from typing import Final, Literal

from tqec.compile.blocks.layers.atomic.base import BaseLayer
from tqec.compile.blocks.layers.atomic.plaquettes import PlaquetteLayer
from tqec.compile.blocks.layers.composed.base import BaseComposedLayer
from tqec.compile.blocks.layers.composed.repeated import RepeatedLayer
from tqec.compile.blocks.layers.composed.sequenced import SequencedLayers
from tqec.compile.convention import FIXED_BULK_CONVENTION, Convention
from tqec.compile.graph import TopologicalComputationGraph
from tqec.compile.observables.abstract_observable import (
    AbstractObservable,
    compile_correlation_surface_to_abstract_observable,
)
from tqec.compile.specs.base import CubeSpec, PipeSpec
from tqec.computation.block_graph import BlockGraph
from tqec.computation.correlation import CorrelationSurface
from tqec.computation.cube import Cube
from tqec.templates.base import RectangularTemplate
from tqec.utils.exceptions import TQECException
from tqec.utils.position import BlockPosition3D, Direction3D
from tqec.utils.scale import LinearFunction, PhysicalQubitScalable2D

_DEFAULT_SCALABLE_QUBIT_SHAPE: Final = PhysicalQubitScalable2D(
    LinearFunction(4, 5), LinearFunction(4, 5)
)


def _get_template_from_layer(
    root: BaseLayer | BaseComposedLayer,
) -> RectangularTemplate:
    if isinstance(root, BaseLayer):
        if not isinstance(root, PlaquetteLayer):
            raise TQECException(
                f"Trying to get the Template from a {type(root).__name__} "
                "instance that does not have any Template."
            )
        return root.template
    elif isinstance(root, SequencedLayers):
        possible_templates = {
            _get_template_from_layer(layer) for layer in root.layer_sequence
        }
        if len(possible_templates) > 1:
            raise TQECException(
                "Multiple possible Template found:\n  -"
                + "\n  -".join(type(t).__name__ for t in possible_templates)
                + "\nWhich is not supported at the moment."
            )
        return next(iter(possible_templates))
    elif isinstance(root, RepeatedLayer):
        return _get_template_from_layer(root.internal_layer)
    else:
        raise NotImplementedError(
            "Unknown layer type encountered:", type(root).__name__
        )


def compile_block_graph(
    block_graph: BlockGraph,
    convention: Convention = FIXED_BULK_CONVENTION,
    observables: list[CorrelationSurface] | Literal["auto"] | None = "auto",
) -> TopologicalComputationGraph:
    """Compile a block graph.

    Args:
        block_graph: The block graph to compile.
        convention: convention used to generate the quantum circuits.
        observables: correlation surfaces that should be compiled into
            observables and included in the compiled circuit.
            If set to ``"auto"``, the correlation surfaces will be automatically
            determined from the block graph. If a list of correlation surfaces
            is provided, only those surfaces will be compiled into observables
            and included in the compiled circuit. If set to ``None``, no
            observables will be included in the compiled circuit.

    Returns:
        A :class:`TopologicalComputationGraph` object that can be used to generate a
        ``stim.Circuit`` and scale easily.

    """
    # All the ports should be filled before compiling the block graph.
    if block_graph.num_ports != 0:
        raise TQECException(
            "Can not compile a block graph with open ports into circuits. "
            "You might want to call `fill_ports` or `fill_ports_for_minimal_simulation` "
            "on the block graph before compiling it."
        )
    # Validate the graph can represent a valid computation.
    block_graph.validate()

    # Fix the shadowed faces of the cubes to avoid using spatial cubes
    # when a non-spatial cube can be used at the same position.
    # For example, when three XXZ cubes are connected in a row along the x-axis,
    # the middle one can be replaced by a ZXX cube because the faces along the
    # x-axis are shadowed by the connected pipes.
    block_graph = block_graph.fix_shadowed_faces()

    # Set the minimum z of block graph to 0.(time starts from zero)
    minz = min(cube.position.z for cube in block_graph.cubes)
    if minz != 0:
        block_graph = block_graph.shift_by(dz=-minz)

<<<<<<< HEAD
    def has_pipes_in_both_spatial_dimensions(cube: Cube) -> bool:
        return frozenset(
            pipe.direction
            for pipe in block_graph.pipes_at(cube.position)
            if pipe.kind.is_spatial
        ) == frozenset([Direction3D.X, Direction3D.Y])

    extended_stabilizers_pipe_slices: frozenset[int] = frozenset(
        pipe.u.position.z
        for pipe in block_graph.pipes
        if (
            pipe.direction == Direction3D.Y
            and (
                has_pipes_in_both_spatial_dimensions(pipe.u)
                ^ has_pipes_in_both_spatial_dimensions(pipe.v)
            )
        )
    )
    cube_specs = {
        cube: CubeSpec.from_cube(cube, block_graph, extended_stabilizers_pipe_slices)
        for cube in block_graph.cubes
    }
=======
    cube_specs = {cube: CubeSpec.from_cube(cube, block_graph) for cube in block_graph.cubes}
>>>>>>> faa7ebdd

    # 0. Get the abstract observables to be included in the compiled circuit.
    obs_included: list[AbstractObservable] = []
    if observables is not None:
        if observables == "auto":
            observables = block_graph.find_correlation_surfaces()
        include_temporal_hadamard_pipes = convention.name == "fixed_bulk"
        obs_included = [
            compile_correlation_surface_to_abstract_observable(
                block_graph, surface, include_temporal_hadamard_pipes
            )
            for surface in observables
        ]

    # 1. Create topological computation graph
    graph = TopologicalComputationGraph(
        _DEFAULT_SCALABLE_QUBIT_SHAPE,
        observables=obs_included,
        observable_builder=convention.triplet.observable_builder,
    )

    # 2. Add cubes to the graph
    for cube in block_graph.cubes:
        spec = cube_specs[cube]
        position = BlockPosition3D(cube.position.x, cube.position.y, cube.position.z)
        graph.add_cube(position, convention.triplet.cube_builder(spec))

    # 3. Add pipes to the graph
    # Note that the order of the pipes to add is important.
    # To keep the time-direction pipes from removing the extra resets
    # added by the space-direction pipes, we first add the time-direction pipes
    pipes = block_graph.pipes
    time_pipes = [pipe for pipe in pipes if pipe.direction == Direction3D.Z]
    temporal_hadamard_z_positions: set[int] = {
        pipe.u.position.z for pipe in time_pipes if pipe.kind.has_hadamard
    }
    space_pipes = [pipe for pipe in pipes if pipe.direction != Direction3D.Z]
    for pipe in time_pipes + space_pipes:
        pos1, pos2 = pipe.u.position, pipe.v.position
        pos1 = BlockPosition3D(pos1.x, pos1.y, pos1.z)
        pos2 = BlockPosition3D(pos2.x, pos2.y, pos2.z)
        template1 = _get_template_from_layer(graph.get_cube(pos1))
        template2 = _get_template_from_layer(graph.get_cube(pos2))
        key = PipeSpec(
            (cube_specs[pipe.u], cube_specs[pipe.v]),
            (template1, template2),
            pipe.kind,
            has_spatial_up_or_down_pipe_in_timeslice=(
                pos1.z == pos2.z and pos1.z in extended_stabilizers_pipe_slices
            ),
            at_temporal_hadamard_layer=(
                pipe.kind.is_temporal and pos1.z in temporal_hadamard_z_positions
            ),
        )
        graph.add_pipe(pos1, pos2, convention.triplet.pipe_builder(key))

    return graph<|MERGE_RESOLUTION|>--- conflicted
+++ resolved
@@ -38,9 +38,7 @@
             )
         return root.template
     elif isinstance(root, SequencedLayers):
-        possible_templates = {
-            _get_template_from_layer(layer) for layer in root.layer_sequence
-        }
+        possible_templates = {_get_template_from_layer(layer) for layer in root.layer_sequence}
         if len(possible_templates) > 1:
             raise TQECException(
                 "Multiple possible Template found:\n  -"
@@ -51,9 +49,7 @@
     elif isinstance(root, RepeatedLayer):
         return _get_template_from_layer(root.internal_layer)
     else:
-        raise NotImplementedError(
-            "Unknown layer type encountered:", type(root).__name__
-        )
+        raise NotImplementedError("Unknown layer type encountered:", type(root).__name__)
 
 
 def compile_block_graph(
@@ -101,12 +97,9 @@
     if minz != 0:
         block_graph = block_graph.shift_by(dz=-minz)
 
-<<<<<<< HEAD
     def has_pipes_in_both_spatial_dimensions(cube: Cube) -> bool:
         return frozenset(
-            pipe.direction
-            for pipe in block_graph.pipes_at(cube.position)
-            if pipe.kind.is_spatial
+            pipe.direction for pipe in block_graph.pipes_at(cube.position) if pipe.kind.is_spatial
         ) == frozenset([Direction3D.X, Direction3D.Y])
 
     extended_stabilizers_pipe_slices: frozenset[int] = frozenset(
@@ -124,9 +117,6 @@
         cube: CubeSpec.from_cube(cube, block_graph, extended_stabilizers_pipe_slices)
         for cube in block_graph.cubes
     }
-=======
-    cube_specs = {cube: CubeSpec.from_cube(cube, block_graph) for cube in block_graph.cubes}
->>>>>>> faa7ebdd
 
     # 0. Get the abstract observables to be included in the compiled circuit.
     obs_included: list[AbstractObservable] = []
