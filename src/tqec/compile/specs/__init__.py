--- conflicted
+++ resolved
@@ -1,16 +1,7 @@
-<<<<<<< HEAD
 """Defines the data-structures used to obtain correct
 :class:`tqec.compile.block.CompiledBlock` instances for different sets of
 plaquettes."""
 
-from .base import BlockBuilder, CubeSpec, PipeSpec, SubstitutionBuilder
-from .library import (
-    CSS_BLOCK_BUILDER,
-    CSS_SUBSTITUTION_BUILDER,
-    ZXXZ_BLOCK_BUILDER,
-    ZXXZ_SUBSTITUTION_BUILDER,
-)
-=======
 from .base import BlockBuilder as BlockBuilder
 from .base import CubeSpec as CubeSpec
 from .base import PipeSpec as PipeSpec
@@ -18,5 +9,4 @@
 from .library import CSS_BLOCK_BUILDER as CSS_BLOCK_BUILDER
 from .library import CSS_SUBSTITUTION_BUILDER as CSS_SUBSTITUTION_BUILDER
 from .library import ZXXZ_BLOCK_BUILDER as ZXXZ_BLOCK_BUILDER
-from .library import ZXXZ_SUBSTITUTION_BUILDER as ZXXZ_SUBSTITUTION_BUILDER
->>>>>>> 78de85cf
+from .library import ZXXZ_SUBSTITUTION_BUILDER as ZXXZ_SUBSTITUTION_BUILDER