from __future__ import annotations

import inspect
from typing import Literal

import stim

from tqec.circuit.schedule.circuit import ScheduledCircuit
from tqec.compile.specs.base import CubeSpec
from tqec.compile.specs.enums import SpatialArms
from tqec.compile.specs.library.generators.utils import PlaquetteMapper
from tqec.plaquette.compilation.base import PlaquetteCompiler
from tqec.plaquette.debug import DrawPolygon, PlaquetteDebugInformation
from tqec.plaquette.enums import PlaquetteOrientation
from tqec.plaquette.plaquette import Plaquette, Plaquettes
from tqec.plaquette.qubit import SquarePlaquetteQubits
from tqec.plaquette.rpng.rpng import PauliBasis, RPNGDescription
from tqec.plaquette.rpng.translators.base import RPNGTranslator
from tqec.templates.base import RectangularTemplate
from tqec.templates.qubit import (
    QubitHorizontalBorders,
    QubitSpatialCubeTemplate,
    QubitTemplate,
    QubitVerticalBorders,
)
from tqec.utils.enums import Basis, Orientation
from tqec.utils.exceptions import TQECError
from tqec.utils.frozendefaultdict import FrozenDefaultDict


def make_fixed_bulk_realignment_plaquette(
    stabilizer_basis: Basis,
    z_orientation: Orientation,
    mq_reset: Basis,
    mq_measurement: Basis,
    debug_basis: PauliBasis | None = None,
) -> Plaquette:
    """Make the plaquette used for fixed-bulk temporal Hadamard transition."""
    qubits = SquarePlaquetteQubits()
    cx_targets: list[tuple[int, int]]
    # used to match the 5-timestep schedule in the other part of computation
    cx_schedule: list[int]
    match stabilizer_basis, z_orientation:
        case Basis.Z, Orientation.VERTICAL:
            cx_targets = [(0, 4), (1, 4), (4, 2), (4, 0)]
            cx_schedule = [1, 2, 3, 5]
        case Basis.Z, Orientation.HORIZONTAL:
            cx_targets = [(0, 4), (2, 4), (4, 1), (4, 0)]
            cx_schedule = [1, 3, 4, 5]
        case Basis.X, Orientation.VERTICAL:
            cx_targets = [(4, 0), (4, 2), (1, 4), (0, 4)]
            cx_schedule = [1, 3, 4, 5]
        case Basis.X, Orientation.HORIZONTAL:
            cx_targets = [(4, 0), (4, 1), (2, 4), (0, 4)]
            cx_schedule = [1, 2, 3, 5]
    circuit = stim.Circuit()
    circuit.append(f"R{mq_reset.value}", qubits.syndrome_qubits_indices, [])
    circuit.append("TICK", [], [])
    for targets in cx_targets:
        circuit.append("CX", targets, [])
        circuit.append("TICK", [], [])
    circuit.append(f"M{mq_measurement.value}", qubits.syndrome_qubits_indices, [])
    circuit.append("H", qubits.data_qubits_indices, [])
    schedule = [0, *cx_schedule, 6]
    scheduled_circuit = ScheduledCircuit.from_circuit(circuit, schedule, qubits.qubit_map)
    return Plaquette(
        f"fixed_bulk_realignment_{stabilizer_basis}_{z_orientation.value}_R{mq_reset}_M{mq_measurement}",
        qubits,
        scheduled_circuit,
        mergeable_instructions=frozenset({"H"}),
        debug_information=PlaquetteDebugInformation(
            draw_polygons=(DrawPolygon(debug_basis) if debug_basis is not None else None)
        ),
    )


class FixedBulkConventionGenerator:
    def __init__(self, translator: RPNGTranslator, compiler: PlaquetteCompiler):
<<<<<<< HEAD
        """Contain the plaquette generation logic to implement the fixed bulk convention.
=======
        """Helper class containing the plaquette generation to implement the fixed bulk convention.
>>>>>>> 21423afa

        Args:
            translator: instance used to translate :class:`.RPNGDescription` instances into
                :class:`.Plaquette` instances.
            compiler: instance used to transform :class:`.Plaquette` instances into other
                :class:`.Plaquette` instances.

        """
        self._mapper = PlaquetteMapper(translator, compiler)

    def _not_implemented_exception(self) -> NotImplementedError:
        calling_method_name = inspect.stack(context=0)[1].function
        class_name = type(self).__name__
        return NotImplementedError(
            f"The method '{class_name}.{calling_method_name}' has not been "
            "implemented but is required to continue. Please implement it."
        )

    def get_bulk_rpng_descriptions(
        self,
        reset: Basis | None = None,
        measurement: Basis | None = None,
        reset_and_measured_indices: tuple[Literal[0, 1, 2, 3], ...] = (0, 1, 2, 3),
    ) -> dict[Basis, dict[Orientation, RPNGDescription]]:
        """Get plaquettes that are supposed to be used in the bulk.

        This function returns the four 4-body stabilizer measurement plaquettes
        containing 5 rounds that can be arbitrarily tiled without any gate schedule
        clash. These plaquettes are organised by basis and hook orientation.

        Args:
            reset: basis of the reset operation performed on data-qubits. Defaults
                to ``None`` that translates to no reset being applied on data-qubits.
            measurement: basis of the measurement operation performed on data-qubits.
                Defaults to ``None`` that translates to no measurement being applied
                on data-qubits.
            reset_and_measured_indices: data-qubit indices that should be impacted
                by the provided ``reset`` and ``measurement`` values.

        Returns:
            a mapping with 4 plaquettes: one for each basis (either ``X`` or ``Z``)
            and for each hook orientation (either ``HORIZONTAL`` or ``VERTICAL``).

        """
        # _r/_m: reset/measurement basis applied to each data-qubit in
        # reset_and_measured_indices
        _r = reset.value.lower() if reset is not None else "-"
        _m = measurement.value.lower() if measurement is not None else "-"
        # rs/ms: resets/measurements basis applied for each data-qubit
        rs = [_r if i in reset_and_measured_indices else "-" for i in range(4)]
        ms = [_m if i in reset_and_measured_indices else "-" for i in range(4)]
        # 2-qubit gate schedules
        vsched, hsched = (1, 4, 3, 5), (1, 2, 3, 5)
        return {
            Basis.X: {
                Orientation.VERTICAL: RPNGDescription.from_string(
                    " ".join(f"{r}x{s}{m}" for r, s, m in zip(rs, vsched, ms))
                ),
                Orientation.HORIZONTAL: RPNGDescription.from_string(
                    " ".join(f"{r}x{s}{m}" for r, s, m in zip(rs, hsched, ms))
                ),
            },
            Basis.Z: {
                Orientation.VERTICAL: RPNGDescription.from_string(
                    " ".join(f"{r}z{s}{m}" for r, s, m in zip(rs, vsched, ms))
                ),
                Orientation.HORIZONTAL: RPNGDescription.from_string(
                    " ".join(f"{r}z{s}{m}" for r, s, m in zip(rs, hsched, ms))
                ),
            },
        }

    def get_3_body_rpng_descriptions(
        self,
        reset: Basis | None = None,
        measurement: Basis | None = None,
    ) -> tuple[RPNGDescription, RPNGDescription, RPNGDescription, RPNGDescription]:
        """Return the four 3-body stabilizer measurement plaquettes.

        Args:
            reset: basis of the reset operation performed on data-qubits. Defaults
                to ``None`` that translates to no reset being applied on data-qubits.
            measurement: basis of the measurement operation performed on data-qubits.
                Defaults to ``None`` that translates to no measurement being applied
                on data-qubits.

        Returns:
            the four 3-body stabilizer measurement plaquettes. Their order follow the usual
            convention: ``(top_left, top_right, bottom_left, bottom_right)``.

        """
        # r/m: reset/measurement basis applied to each data-qubit
        r = reset.value.lower() if reset is not None else "-"
        m = measurement.value.lower() if measurement is not None else "-"
        # Note: the schedule of CNOT gates in corner plaquettes is less important
        # because hook errors do not exist on 3-body stabilizers. We arbitrarily
        # chose the schedule of the plaquette group the corner belongs to.
        # Note that we include resets and measurements on all the used data-qubits.
        # That should be fine because this plaquette only touches cubes and pipes
        # that are related to the spatial junction being implemented, and it is not
        # valid to have a temporal pipe coming from below a spatial junction, hence
        # the data-qubits cannot be already initialised to a value we would like to
        # keep and that would be destroyed by reset/measurement.
        return (
            RPNGDescription.from_string(f"---- {r}z4{m} {r}z3{m} {r}z5{m}"),
            RPNGDescription.from_string(f"{r}x1{m} ---- {r}x3{m} {r}x5{m}"),
            RPNGDescription.from_string(f"{r}x1{m} {r}x2{m} ---- {r}x5{m}"),
            RPNGDescription.from_string(f"{r}z1{m} {r}z4{m} {r}z3{m} ----"),
        )

    def get_2_body_rpng_descriptions(
        self,
    ) -> dict[Basis, dict[PlaquetteOrientation, RPNGDescription]]:
        """Get plaquettes that are supposed to be used on the boundaries.

        This function returns the eight 2-body stabilizer measurement plaquettes
        that can be used on the 5-round plaquettes returned by
        :meth:`get_bulk_plaquettes`.

        Note:
            The 2-body stabilizer measurement plaquettes returned by this function
            all follow the same schedule: ``1-2-3-5``.

        Warning:
            By convention, the 2-body stabilizers never reset/measure any
            data-qubit. This is done because it is way simpler to reset the correct
            data-qubits in 4-body stabilizers, and the resets/measurements in 2-body
            stabilizers would be redundant.

        Warning:
            This function uses the :class:`~tqec.plaquette.enums.PlaquetteOrientation`
            class. For a 2-body stabilizer measurement plaquette, the "orientation"
            corresponds to the direction in which the rounded side is pointing.
            So a plaquette with the orientation ``PlaquetteOrientation.DOWN`` has the
            following properties:
            - it measures the 2 data-qubits on the **top** side of the usual 4-body
            stabilizer measurement plaquette,
            - it can be used for a bottom boundary,
            - its rounded side points downwards.

        Returns:
            a mapping with 8 plaquettes: one for each basis (either ``X`` or ``Z``)
            and for each plaquette orientation (``UP``, ``DOWN``, ``LEFT`` or
            ``RIGHT``).

        """
        return {
            Basis.X: {
                PlaquetteOrientation.DOWN: RPNGDescription.from_string("-x1- -x2- ---- ----"),
                PlaquetteOrientation.LEFT: RPNGDescription.from_string("---- -x2- ---- -x5-"),
                PlaquetteOrientation.UP: RPNGDescription.from_string("---- ---- -x3- -x5-"),
                PlaquetteOrientation.RIGHT: RPNGDescription.from_string("-x1- ---- -x3- ----"),
            },
            Basis.Z: {
                PlaquetteOrientation.DOWN: RPNGDescription.from_string("-z1- -z2- ---- ----"),
                PlaquetteOrientation.LEFT: RPNGDescription.from_string("---- -z2- ---- -z5-"),
                PlaquetteOrientation.UP: RPNGDescription.from_string("---- ---- -z3- -z5-"),
                PlaquetteOrientation.RIGHT: RPNGDescription.from_string("-z1- ---- -z3- ----"),
            },
        }

    ############################################################
    #                          Memory                          #
    ############################################################

    ########################################
    #             Regular qubit            #
    ########################################
    def get_memory_qubit_raw_template(self) -> RectangularTemplate:
<<<<<<< HEAD
        """Return the template instance needed to implement a single logical qubit."""
=======
        """Returns the template instance needed to implement a single logical qubit."""
>>>>>>> 21423afa
        return QubitTemplate()

    def get_memory_qubit_rpng_descriptions(
        self,
        z_orientation: Orientation = Orientation.HORIZONTAL,
        reset: Basis | None = None,
        measurement: Basis | None = None,
    ) -> FrozenDefaultDict[int, RPNGDescription]:
<<<<<<< HEAD
        """Return a description of the plaquettes needed to implement a standard memory operation
=======
        """Returns a description of the plaquettes needed to implement a standard memory operation
>>>>>>> 21423afa
        on a logical qubit.

        Warning:
            This method is tightly coupled with
            :meth:`FixedBulkConventionGenerator.get_memory_qubit_raw_template`
            and the returned ``RPNG`` descriptions should only be considered
            valid when used in conjunction with the
            :class:`~tqec.templates.base.RectangularTemplate` instance returned
            by this method.

        Arguments:
            z_orientation: orientation of the ``Z`` observable. Used to compute
                the stabilizers that should be measured on the boundaries and in
                the bulk of the returned logical qubit description.
            reset: basis of the reset operation performed on data-qubits.
                Defaults to ``None`` that translates to no reset being applied
                on data-qubits.
            measurement: basis of the measurement operation performed on
                data-qubits. Defaults to ``None`` that translates to no
                measurement being applied on data-qubits.

        Returns:
            a description of the plaquettes needed to implement a standard
            memory operation on a logical qubit, optionally with resets or
            measurements on the data-qubits too.

        """
        # Border plaquette indices
        up, down, left, right = (
            (6, 13, 7, 12) if z_orientation == Orientation.VERTICAL else (5, 14, 8, 11)
        )
        # Basis for top/bottom and left/right boundary plaquettes
        hbasis = Basis.Z if z_orientation == Orientation.HORIZONTAL else Basis.X
        vbasis = hbasis.flipped()
        # Hook errors orientations
        zhook = z_orientation.flip()
        xhook = zhook.flip()
        # Get plaquette descriptions we will need later
        bulk_descriptions = self.get_bulk_rpng_descriptions(reset, measurement)
        two_body_descriptions = self.get_2_body_rpng_descriptions()
        return FrozenDefaultDict(
            {
                up: two_body_descriptions[vbasis][PlaquetteOrientation.UP],
                left: two_body_descriptions[hbasis][PlaquetteOrientation.LEFT],
                # Bulk
                9: bulk_descriptions[Basis.Z][zhook],
                10: bulk_descriptions[Basis.X][xhook],
                right: two_body_descriptions[hbasis][PlaquetteOrientation.RIGHT],
                down: two_body_descriptions[vbasis][PlaquetteOrientation.DOWN],
            },
            default_value=RPNGDescription.empty(),
        )

    def get_memory_qubit_plaquettes(
        self,
        z_orientation: Orientation = Orientation.HORIZONTAL,
        reset: Basis | None = None,
        measurement: Basis | None = None,
    ) -> Plaquettes:
<<<<<<< HEAD
        """Return the plaquettes needed to implement a standard memory operation on a logical
=======
        """Returns the plaquettes needed to implement a standard memory operation on a logical
>>>>>>> 21423afa
        qubit.

        Warning:
            This method is tightly coupled with
            :meth:`FixedBulkConventionGenerator.get_memory_qubit_raw_template`
            and the returned ``RPNG`` descriptions should only be considered
            valid when used in conjunction with the
            :class:`~tqec.templates.base.RectangularTemplate` instance returned
            by this method.

        Arguments:
            z_orientation: orientation of the ``Z`` observable. Used to compute
                the stabilizers that should be measured on the boundaries and in
                the bulk of the returned logical qubit description.
            reset: basis of the reset operation performed on data-qubits.
                Defaults to ``None`` that translates to no reset being applied
                on data-qubits.
            measurement: basis of the measurement operation performed on
                data-qubits. Defaults to ``None`` that translates to no
                measurement being applied on data-qubits.

        Returns:
            a description of the plaquettes needed to implement a standard
            memory operation on a logical qubit, optionally with resets or
            measurements on the data-qubits too.

        """
        return self._mapper(self.get_memory_qubit_rpng_descriptions)(
            z_orientation, reset, measurement
        )

    ########################################
    #                X pipe                #
    ########################################
    def get_memory_vertical_boundary_raw_template(self) -> RectangularTemplate:
<<<<<<< HEAD
        """Return the :class:`~tqec.templates.base.RectangularTemplate` instance needed to
=======
        """Returns the :class:`~tqec.templates.base.RectangularTemplate` instance needed to
>>>>>>> 21423afa
        implement a regular spatial pipe between two logical qubits aligned on the ``X`` axis.
        """
        return QubitVerticalBorders()

    def get_memory_vertical_boundary_rpng_descriptions(
        self,
        z_orientation: Orientation = Orientation.HORIZONTAL,
        reset: Basis | None = None,
        measurement: Basis | None = None,
    ) -> FrozenDefaultDict[int, RPNGDescription]:
<<<<<<< HEAD
        """Return a description of the plaquettes needed to implement a standard memory operation
=======
        """Returns a description of the plaquettes needed to implement a standard memory operation
>>>>>>> 21423afa
        on a pipe between two neighbouring logical qubits aligned on the ``X``-axis.

        Note:
            if ``reset`` (resp. ``measurement``) is not ``None``, a reset (resp.
            measurement) operation in the provided basis will be inserted **only
            on internal data-qubits**. Here, internal data-qubits are all the
            qubits that are in the middle of the template.

        Warning:
            This method is tightly coupled with
            :meth:`FixedBulkConventionGenerator.get_memory_vertical_boundary_raw_template`
            and the returned ``RPNG`` descriptions should only be considered
            valid when used in conjunction with the
            :class:`~tqec.templates.base.RectangularTemplate` instance returned
            by this method.

        Arguments:
            z_orientation: orientation of the ``Z`` observable. Used to compute
                the stabilizers that should be measured on the boundaries and in
                the bulk of the returned memory description.
            reset: basis of the reset operation performed on **internal**
                data-qubits. Defaults to ``None`` that translates to no reset
                being applied on data-qubits.
            measurement: basis of the measurement operation performed on
                **internal** data-qubits. Defaults to ``None`` that translates
                to no measurement being applied on data-qubits.

        Returns:
            a description of the plaquettes needed to implement a standard memory
            operation on a pipe between two neighbouring logical qubits aligned on
            the ``X``-axis, optionally with resets or measurements on the
            data-qubits too.

        """
        # Border plaquette indices
        up, down = (2, 3) if z_orientation == Orientation.VERTICAL else (1, 4)
        # Basis for top/bottom boundary plaquettes
        vbasis = Basis.Z if z_orientation == Orientation.VERTICAL else Basis.X
        # Hook errors orientations
        zhook = z_orientation.flip()
        xhook = zhook.flip()
        # Generating the plaquette descriptions we will need later
        left_bulk_descriptions = self.get_bulk_rpng_descriptions(reset, measurement, (1, 3))
        right_bulk_descriptions = self.get_bulk_rpng_descriptions(reset, measurement, (0, 2))
        two_body_descriptions = self.get_2_body_rpng_descriptions()

        return FrozenDefaultDict(
            {
                up: two_body_descriptions[vbasis][PlaquetteOrientation.UP],
                down: two_body_descriptions[vbasis][PlaquetteOrientation.DOWN],
                # LEFT bulk
                5: left_bulk_descriptions[Basis.Z][zhook],
                6: left_bulk_descriptions[Basis.X][xhook],
                # RIGHT bulk
                7: right_bulk_descriptions[Basis.X][xhook],
                8: right_bulk_descriptions[Basis.Z][zhook],
            },
            default_value=RPNGDescription.empty(),
        )

    def get_memory_vertical_boundary_plaquettes(
        self,
        z_orientation: Orientation = Orientation.HORIZONTAL,
        reset: Basis | None = None,
        measurement: Basis | None = None,
    ) -> Plaquettes:
<<<<<<< HEAD
        """Return the plaquettes needed to implement a standard memory operation on a pipe between
=======
        """Returns the plaquettes needed to implement a standard memory operation on a pipe between
>>>>>>> 21423afa
        two neighbouring logical qubits aligned on the ``X``-axis.

        Note:
            if ``reset`` (resp. ``measurement``) is not ``None``, a reset (resp.
            measurement) operation in the provided basis will be inserted **only
            on internal data-qubits**. Here, internal data-qubits are all the
            qubits that are in the middle of the template.

        Warning:
            This method is tightly coupled with
            :meth:`FixedBulkConventionGenerator.get_memory_vertical_boundary_raw_template`
            and the returned ``RPNG`` descriptions should only be considered
            valid when used in conjunction with the
            :class:`~tqec.templates.base.RectangularTemplate` instance returned
            by this method.

        Arguments:
            z_orientation: orientation of the ``Z`` observable. Used to compute
                the stabilizers that should be measured on the boundaries and in
                the bulk of the returned memory description.
            reset: basis of the reset operation performed on **internal**
                data-qubits. Defaults to ``None`` that translates to no reset
                being applied on data-qubits.
            measurement: basis of the measurement operation performed on
                **internal** data-qubits. Defaults to ``None`` that translates
                to no measurement being applied on data-qubits.

        Returns:
            the plaquettes needed to implement a standard memory operation on a
            pipe between two neighbouring logical qubits aligned on the
            ``X``-axis, optionally with resets or measurements on the
            data-qubits too.

        """
        return self._mapper(self.get_memory_vertical_boundary_rpng_descriptions)(
            z_orientation, reset, measurement
        )

    ########################################
    #                Y pipe                #
    ########################################
    def get_memory_horizontal_boundary_raw_template(self) -> RectangularTemplate:
<<<<<<< HEAD
        """Return the :class:`~tqec.templates.base.RectangularTemplate` instance needed to
=======
        """Returns the :class:`~tqec.templates.base.RectangularTemplate` instance needed to
>>>>>>> 21423afa
        implement a regular spatial pipe between two logical qubits aligned on the ``Y`` axis.
        """
        return QubitHorizontalBorders()

    def get_memory_horizontal_boundary_rpng_descriptions(
        self,
        z_orientation: Orientation = Orientation.HORIZONTAL,
        reset: Basis | None = None,
        measurement: Basis | None = None,
    ) -> FrozenDefaultDict[int, RPNGDescription]:
<<<<<<< HEAD
        """Return a description of the plaquettes needed to implement a standard memory operation
=======
        """Returns a description of the plaquettes needed to implement a standard memory operation
>>>>>>> 21423afa
        on a pipe between two neighbouring logical qubits aligned on the ``Y``-axis.

        Note:
            if ``reset`` (resp. ``measurement``) is not ``None``, a reset (resp.
            measurement) operation in the provided basis will be inserted **only
            on internal data-qubits**. Here, internal data-qubits are all the
            qubits that are in the middle of the template.

        Warning:
            This method is tightly coupled with
            :meth:`FixedBulkConventionGenerator.get_memory_horizontal_boundary_raw_template`
            and the returned ``RPNG`` descriptions should only be considered
            valid when used in conjunction with the
            :class:`~tqec.templates.base.RectangularTemplate` instance returned
            by this method.

        Arguments:
            z_orientation: orientation of the ``Z`` observable. Used to compute
                the stabilizers that should be measured on the boundaries and in
                the bulk of the returned memory description.
            reset: basis of the reset operation performed on **internal**
                data-qubits. Defaults to ``None`` that translates to no reset
                being applied on data-qubits.
            measurement: basis of the measurement operation performed on
                **internal** data-qubits. Defaults to ``None`` that translates
                to no measurement being applied on data-qubits.

        Returns:
            a description of the plaquettes needed to implement a standard memory
            operation on a pipe between two neighbouring logical qubits aligned on
            the ``Y``-axis, optionally with resets or measurements on the
            data-qubits too.

        """
        # Border plaquette indices
        left, right = (1, 4) if z_orientation == Orientation.VERTICAL else (3, 2)
        # Basis for left/right boundary plaquettes
        hbasis = Basis.Z if z_orientation == Orientation.HORIZONTAL else Basis.X
        # Hook errors orientations
        zhook = z_orientation.flip()
        xhook = zhook.flip()
        # Generating the plaquette descriptions we will need later
        up_bulk_descriptions = self.get_bulk_rpng_descriptions(reset, measurement, (2, 3))
        down_bulk_descriptions = self.get_bulk_rpng_descriptions(reset, measurement, (0, 1))
        two_body_descriptions = self.get_2_body_rpng_descriptions()

        return FrozenDefaultDict(
            {
                left: two_body_descriptions[hbasis][PlaquetteOrientation.LEFT],
                right: two_body_descriptions[hbasis][PlaquetteOrientation.RIGHT],
                # TOP bulk
                5: up_bulk_descriptions[Basis.Z][zhook],
                6: up_bulk_descriptions[Basis.X][xhook],
                # BOTTOM bulk
                7: down_bulk_descriptions[Basis.X][xhook],
                8: down_bulk_descriptions[Basis.Z][zhook],
            },
            default_value=RPNGDescription.empty(),
        )

    def get_memory_horizontal_boundary_plaquettes(
        self,
        z_orientation: Orientation = Orientation.HORIZONTAL,
        reset: Basis | None = None,
        measurement: Basis | None = None,
    ) -> Plaquettes:
<<<<<<< HEAD
        """Return the plaquettes needed to implement a standard memory operation on a pipe between
=======
        """Returns the plaquettes needed to implement a standard memory operation on a pipe between
>>>>>>> 21423afa
        two neighbouring logical qubits aligned on the ``Y``-axis.

        Note:
            if ``reset`` (resp. ``measurement``) is not ``None``, a reset (resp.
            measurement) operation in the provided basis will be inserted **only
            on internal data-qubits**. Here, internal data-qubits are all the
            qubits that are in the middle of the template.

        Warning:
            This method is tightly coupled with
            :meth:`FixedBulkConventionGenerator.get_memory_horizontal_boundary_raw_template`
            and the returned ``RPNG`` descriptions should only be considered
            valid when used in conjunction with the
            :class:`~tqec.templates.base.RectangularTemplate` instance returned
            by this method.

        Arguments:
            z_orientation: orientation of the ``Z`` observable. Used to compute
                the stabilizers that should be measured on the boundaries and in
                the bulk of the returned memory description.
            reset: basis of the reset operation performed on **internal**
                data-qubits. Defaults to ``None`` that translates to no reset
                being applied on data-qubits.
            measurement: basis of the measurement operation performed on
                **internal** data-qubits. Defaults to ``None`` that translates
                to no measurement being applied on data-qubits.

        Returns:
            the plaquettes needed to implement a standard memory operation on a
            pipe between two neighbouring logical qubits aligned on the
            ``Y``-axis, optionally with resets or measurements on the
            data-qubits too.

        """
        return self._mapper(self.get_memory_horizontal_boundary_rpng_descriptions)(
            z_orientation, reset, measurement
        )

    ############################################################
    #                          Spatial                         #
    ############################################################
    def get_spatial_cube_qubit_raw_template(self) -> RectangularTemplate:
<<<<<<< HEAD
        """Return the :class:`~tqec.templates.base.RectangularTemplate` instance needed to
=======
        """Returns the :class:`~tqec.templates.base.RectangularTemplate` instance needed to
>>>>>>> 21423afa
        implement a spatial cube.

        Note:
            A spatial cube is defined as a cube with all its spatial boundaries
            in the same basis.
            Such a cube might appear in stability experiments (e.g.,
            http://arxiv.org/abs/2204.13834), in spatial junctions (i.e., a cube
            with more than one pipe in the spatial plane) or in other QEC gadgets
            such as the lattice surgery implementation of a ``CZ`` gate.

        """
        return QubitSpatialCubeTemplate()

    def get_spatial_cube_qubit_rpng_descriptions(
        self,
        spatial_boundary_basis: Basis,
        arms: SpatialArms,
        reset: Basis | None = None,
        measurement: Basis | None = None,
    ) -> FrozenDefaultDict[int, RPNGDescription]:
<<<<<<< HEAD
        """Return a description of the plaquettes needed to implement a spatial cube.
=======
        """Returns a description of the plaquettes needed to implement a spatial cube.
>>>>>>> 21423afa

        Note:
            A spatial cube is defined as a cube with all its spatial boundaries
            in the same basis.
            Such a cube might appear in stability experiments (e.g.,
            http://arxiv.org/abs/2204.13834), in spatial junctions (i.e., a cube
            with more than one pipe in the spatial plane) or in other QEC
            gadgets such as the lattice surgery implementation of a ``CZ`` gate.

        Warning:
            This method is tightly coupled with
            :meth:`FixedBulkConventionGenerator.get_spatial_cube_qubit_raw_template`
            and the returned ``RPNG`` descriptions should only be considered
            valid when used in conjunction with the
            :class:`~tqec.templates.base.RectangularTemplate` instance returned
            by this method.

        Arguments:
            spatial_boundary_basis: stabilizers that are measured at each
                boundaries of the spatial cube.
            arms: flag-like enumeration listing the arms that are used around
                the logical qubit. The returned template will be adapted to be
                compatible with such a layout.
            reset: basis of the reset operation performed on data-qubits.
                Defaults to ``None`` that translates to no reset being applied
                on data-qubits.
            measurement: basis of the measurement operation performed on
                data-qubits. Defaults to ``None`` that translates to no
                measurement being applied on data-qubits.

        Raises:
            TQECError: if ``arms`` only contains 0 or 1 flag.
            TQECError: if ``arms`` describes an I-shaped junction (TOP/DOWN
                or LEFT/RIGHT).

        Returns:
            a description of the plaquettes needed to implement a spatial cube.

        """
        # In this function implementation, all the indices used are referring to the
        # indices returned by the QubitSpatialCubeTemplate template. They are
        # copied below for convenience, but the only source of truth is in the
        # QubitSpatialCubeTemplate docstring!
        #      1   9  10   9  10   9  10   9  10   2
        #     11   5  17  13  17  13  17  13   6  21
        #     12  20  13  17  13  17  13  17  14  22
        #     11  16  20  13  17  13  17  14  18  21
        #     12  20  16  20  13  17  14  18  14  22
        #     11  16  20  16  19  15  18  14  18  21
        #     12  20  16  19  15  19  15  18  14  22
        #     11  16  19  15  19  15  19  15  18  21
        #     12   7  15  19  15  19  15  19   8  22
        #      3  23  24  23  24  23  24  23  24   4
        if arms in SpatialArms.I_shaped_arms():
            raise TQECError(
                "I-shaped spatial junctions (i.e., spatial junctions with only two "
                "arms that are the opposite of each other: LEFT/RIGHT or UP/DOWN) "
                "should not use get_spatial_cube_qubit_template but rather use "
                "a conventional memory logical qubit with get_memory_qubit_template."
            )
        # Get parity information in a more convenient format.
        boundary_is_z = spatial_boundary_basis == Basis.Z
        # Pre-define some collection of plaquette descriptions
        corner_descriptions = self.get_3_body_rpng_descriptions(reset, measurement)
        bulk_descriptions = self.get_bulk_rpng_descriptions(reset, measurement)
        two_body_descriptions = self.get_2_body_rpng_descriptions()

        mapping: dict[int, RPNGDescription] = {}

        ####################
        #    Boundaries    #
        ####################
        # Fill the boundaries that should be filled in the returned template
        # because they have no arms, and so will not be filled later.
        # Note that indices 1, 2, 3 and 4 **might** be set twice in the 4 ifs
        # below. These cases are handled later in the function and will
        # remove the description on 1, 2, 3 or 4 if needed, so we do not have
        # to account for those cases here.
        # Note that resets and measurements are included on all data-qubits here.
        # Alias for readability: _sbb <=> Spatial Boundary Basis.
        _sbb = spatial_boundary_basis
        if SpatialArms.UP not in arms:
            corner, bulk = (1, 10) if boundary_is_z else (2, 9)
            mapping[corner] = mapping[bulk] = two_body_descriptions[_sbb][PlaquetteOrientation.UP]
        if SpatialArms.RIGHT not in arms:
            corner, bulk = (4, 21) if boundary_is_z else (2, 22)
            mapping[corner] = mapping[bulk] = two_body_descriptions[_sbb][
                PlaquetteOrientation.RIGHT
            ]
        if SpatialArms.DOWN not in arms:
            corner, bulk = (4, 23) if boundary_is_z else (3, 24)
            mapping[corner] = mapping[bulk] = two_body_descriptions[_sbb][PlaquetteOrientation.DOWN]
        if SpatialArms.LEFT not in arms:
            corner, bulk = (1, 12) if boundary_is_z else (3, 11)
            mapping[corner] = mapping[bulk] = two_body_descriptions[_sbb][PlaquetteOrientation.LEFT]

        # For each corner, if the two arms around the corner are not present, the
        # corner plaquette should be removed from the mapping (this is the case
        # where it has been set twice in the ifs above).
        if SpatialArms.LEFT not in arms and SpatialArms.UP not in arms and boundary_is_z:
            del mapping[1]
        if SpatialArms.UP not in arms and SpatialArms.RIGHT not in arms and not boundary_is_z:
            del mapping[2]
        if SpatialArms.DOWN not in arms and SpatialArms.LEFT not in arms and not boundary_is_z:
            del mapping[3]
        if SpatialArms.RIGHT not in arms and SpatialArms.DOWN not in arms and boundary_is_z:
            del mapping[4]

        ####################
        #       Bulk       #
        ####################
        # Assigning plaquette description to the bulk, considering that the bulk
        # corners (i.e. indices {5, 6, 7, 8}) should be assigned "regular" plaquettes
        # (i.e. 6 is assigned the same plaquette as 17, 7 -> 19, 5 -> 13, 8 -> 15).
        # If these need to be changed, it will be done afterwards.
        # Setting the orientations for Z plaquettes for each of the four portions of
        # the template bulk.
        zup = zdown = Orientation.VERTICAL if boundary_is_z else Orientation.HORIZONTAL
        zright = zleft = zup.flip()
        # If the corresponding arm is missing, the Z plaquette hook error orientation
        # should flip to avoid shortcuts due to hook errors.
        zup = zup if SpatialArms.UP in arms else zup.flip()
        zdown = zdown if SpatialArms.DOWN in arms else zdown.flip()
        zright = zright if SpatialArms.RIGHT in arms else zright.flip()
        zleft = zleft if SpatialArms.LEFT in arms else zleft.flip()
        # The X orientations are the opposite of the Z orientation
        xup, xdown, xright, xleft = (zup.flip(), zdown.flip(), zright.flip(), zleft.flip())

        # Setting the Z plaquettes
        mapping[5] = mapping[13] = bulk_descriptions[Basis.Z][zup]
        mapping[8] = mapping[15] = bulk_descriptions[Basis.Z][zdown]
        mapping[14] = bulk_descriptions[Basis.Z][zright]
        mapping[16] = bulk_descriptions[Basis.Z][zleft]
        # Setting the X plaquettes
        mapping[6] = mapping[17] = bulk_descriptions[Basis.X][xup]
        mapping[7] = mapping[19] = bulk_descriptions[Basis.X][xdown]
        mapping[18] = bulk_descriptions[Basis.X][xright]
        mapping[20] = bulk_descriptions[Basis.X][xleft]

        # For each corner, if the two arms around the corner are not present, the
        # corner plaquette has been removed from the mapping. The corner **within
        # the bulk** should be overwritten to become a 3-body stabilizer measurement.
        # Note that this is not done when deleting the external corners before because
        # the bulk plaquettes are set just above, and so we should override the
        # plaquettes after.
        if SpatialArms.LEFT not in arms and SpatialArms.UP not in arms and boundary_is_z:
            mapping[5] = corner_descriptions[0]
        if SpatialArms.UP not in arms and SpatialArms.RIGHT not in arms and not boundary_is_z:
            mapping[6] = corner_descriptions[1]
        if SpatialArms.DOWN not in arms and SpatialArms.LEFT not in arms and not boundary_is_z:
            mapping[7] = corner_descriptions[2]
        if SpatialArms.RIGHT not in arms and SpatialArms.DOWN not in arms and boundary_is_z:
            mapping[8] = corner_descriptions[3]

        ####################
        #  Sanity checks   #
        ####################
        # All the plaquettes in the bulk should be set.
        bulk_plaquette_indices = set(range(5, 9)) | set(range(13, 21))
        missing_bulk_plaquette_indices = bulk_plaquette_indices - mapping.keys()
        assert not missing_bulk_plaquette_indices, (
            "Some plaquette(s) in the bulk were not correctly assigned to a "
            f"RPNGDescription. Missing indices: {missing_bulk_plaquette_indices}."
        )
        return FrozenDefaultDict(mapping, default_value=RPNGDescription.empty())

    def get_spatial_cube_qubit_plaquettes(
        self,
        spatial_boundary_basis: Basis,
        arms: SpatialArms,
        reset: Basis | None = None,
        measurement: Basis | None = None,
    ) -> Plaquettes:
        """Return the plaquettes needed to implement a spatial cube.

        Note:
            A spatial cube is defined as a cube with all its spatial boundaries
            in the same basis.
            Such a cube might appear in stability experiments (e.g.,
            http://arxiv.org/abs/2204.13834), in spatial junctions (i.e., a cube
            with more than one pipe in the spatial plane) or in other QEC
            gadgets such as the lattice surgery implementation of a ``CZ`` gate.

        Warning:
            This method is tightly coupled with
            :meth:`FixedBulkConventionGenerator.get_spatial_cube_qubit_raw_template`
            and the returned ``RPNG`` descriptions should only be considered
            valid when used in conjunction with the
            :class:`~tqec.templates.base.RectangularTemplate` instance returned
            by this method.

        Arguments:
            spatial_boundary_basis: stabilizers that are measured at each
                boundaries of the spatial cube.
            arms: flag-like enumeration listing the arms that are used around
                the logical qubit. The returned template will be adapted to be
                compatible with such a layout.
            reset: basis of the reset operation performed on data-qubits.
                Defaults to ``None`` that translates to no reset being applied
                on data-qubits.
            measurement: basis of the measurement operation performed on
                data-qubits. Defaults to ``None`` that translates to no
                measurement being applied on data-qubits.

        Raises:
            TQECError: if ``arms`` only contains 0 or 1 flag.
            TQECError: if ``arms`` describes an I-shaped junction (TOP/DOWN
                or LEFT/RIGHT).

        Returns:
            the plaquettes needed to implement a spatial cube.

        """
        return self._mapper(self.get_spatial_cube_qubit_rpng_descriptions)(
            spatial_boundary_basis, arms, reset, measurement
        )

    ########################################
    #              Spatial arm             #
    ########################################
    def get_spatial_cube_arm_raw_template(self, arms: SpatialArms) -> RectangularTemplate:
<<<<<<< HEAD
        """Return the :class:`~tqec.templates.base.RectangularTemplate` instance needed to
=======
        """Returns the :class:`~tqec.templates.base.RectangularTemplate` instance needed to
>>>>>>> 21423afa
        implement the given spatial ``arms``.

        Args:
            arms: specification of the spatial arm(s) we want a template for.
                Needs to contain either one arm, or 2 arms that form a line
                (e.g., ``SpatialArms.UP | SpatialArms.DOWN``).

        """
        if (
            len(arms) == 0
            or len(arms) > 2
            or (len(arms) == 2 and arms not in SpatialArms.I_shaped_arms())
        ):
            raise TQECError(
                f"The two provided arms cannot form a spatial pipe. Got {arms} but "
                f"expected either a single {SpatialArms.__name__} or two but in a "
                f"line (e.g., {SpatialArms.I_shaped_arms()})."
            )
        if SpatialArms.LEFT in arms or SpatialArms.RIGHT in arms:
            return QubitVerticalBorders()
        elif SpatialArms.UP is arms or SpatialArms.DOWN in arms:
            return QubitHorizontalBorders()
        else:
            raise TQECError(f"Unrecognized spatial arm(s): {arms}.")

    def get_spatial_cube_arm_rpng_descriptions(
        self,
        spatial_boundary_basis: Basis,
        arms: SpatialArms,
        linked_cubes: tuple[CubeSpec, CubeSpec],
        reset: Basis | None = None,
        measurement: Basis | None = None,
    ) -> FrozenDefaultDict[int, RPNGDescription]:
<<<<<<< HEAD
        """Return a description of the plaquettes needed to implement **one** pipe connecting to a
=======
        """Returns a description of the plaquettes needed to implement **one** pipe connecting to a
>>>>>>> 21423afa
        spatial cube.

        Note:
            A spatial cube is defined as a cube with all its spatial boundaries
            in the same basis.
            Such a cube might appear in stability experiments (e.g.,
            http://arxiv.org/abs/2204.13834), in spatial junctions (i.e., a cube
            with more than one pipe in the spatial plane) or in other QEC gadgets
            such as the lattice surgery implementation of a ``CZ`` gate.

        Warning:
            This method is tightly coupled with
            :meth:`FixedBulkConventionGenerator.get_spatial_cube_arm_raw_template`
            and the returned ``RPNG`` descriptions should only be considered
            valid when used in conjunction with the
            :class:`~tqec.templates.base.RectangularTemplate` instance returned
            by this method.

        Arguments:
            spatial_boundary_basis: stabilizers that are measured at each
                boundaries of the spatial cube.
            arms: arm(s) of the spatial cube(s) linked by the pipe.
            linked_cubes: a tuple ``(u, v)`` where ``u`` and ``v`` are the
                specifications of the two ends of the pipe to generate RPNG
                descriptions for.
            reset: basis of the reset operation performed on **internal**
                data-qubits. Defaults to ``None`` that translates to no reset
                being applied on data-qubits.
            measurement: basis of the measurement operation performed on
                **internal** data-qubits. Defaults to ``None`` that translates
                to no measurement being applied on data-qubits.

        Raises:
            TQECError: if ``arm`` does not contain exactly 1 or 2 flags (i.e.,
                if it contains 0 or 3+ flags).

        Returns:
            a description of the plaquettes needed to implement **one** pipe
            connecting to a spatial cube.

        """
        if len(arms) == 2 and arms not in SpatialArms.I_shaped_arms():
            raise TQECError(
                f"The two provided arms cannot form a spatial pipe. Got {arms} but "
                f"expected either a single {SpatialArms.__name__} or two but in a "
                f"line (e.g., {SpatialArms.I_shaped_arms()})."
            )
        if arms in [
            SpatialArms.LEFT,
            SpatialArms.RIGHT,
            SpatialArms.LEFT | SpatialArms.RIGHT,
        ]:
            return self._get_left_right_spatial_cube_arm_rpng_descriptions(
                spatial_boundary_basis, arms, linked_cubes, reset, measurement
            )
        if arms in [
            SpatialArms.UP,
            SpatialArms.DOWN,
            SpatialArms.UP | SpatialArms.DOWN,
        ]:
            return self._get_up_down_spatial_cube_arm_rpng_descriptions(
                spatial_boundary_basis, arms, linked_cubes, reset, measurement
            )
        raise TQECError(f"Got an invalid arm: {arms}.")

    def get_spatial_cube_arm_plaquettes(
        self,
        spatial_boundary_basis: Basis,
        arms: SpatialArms,
        linked_cubes: tuple[CubeSpec, CubeSpec],
        reset: Basis | None = None,
        measurement: Basis | None = None,
    ) -> Plaquettes:
<<<<<<< HEAD
        """Return the plaquettes needed to implement **one** pipe connecting to a spatial cube.
=======
        """Returns the plaquettes needed to implement **one** pipe connecting to a spatial cube.
>>>>>>> 21423afa

        Note:
            A spatial cube is defined as a cube with all its spatial boundaries
            in the same basis.
            Such a cube might appear in stability experiments (e.g.,
            http://arxiv.org/abs/2204.13834), in spatial junctions (i.e., a cube
            with more than one pipe in the spatial plane) or in other QEC gadgets
            such as the lattice surgery implementation of a ``CZ`` gate.

        Warning:
            This method is tightly coupled with
            :meth:`FixedBulkConventionGenerator.get_spatial_cube_arm_raw_template`
            and the returned ``RPNG`` descriptions should only be considered
            valid when used in conjunction with the
            :class:`~tqec.templates.base.RectangularTemplate` instance returned
            by this method.

        Arguments:
            spatial_boundary_basis: stabilizers that are measured at each
                boundaries of the spatial cube.
            arms: arm(s) of the spatial cube(s) linked by the pipe.
            linked_cubes: a tuple ``(u, v)`` where ``u`` and ``v`` are the
                specifications of the two ends of the pipe to generate RPNG
                descriptions for.
            reset: basis of the reset operation performed on **internal**
                data-qubits. Defaults to ``None`` that translates to no reset
                being applied on data-qubits.
            measurement: basis of the measurement operation performed on
                **internal** data-qubits. Defaults to ``None`` that translates
                to no measurement being applied on data-qubits.

        Raises:
            TQECError: if ``arm`` does not contain exactly 1 or 2 flags (i.e.,
                if it contains 0 or 3+ flags).

        Returns:
            the plaquettes needed to implement **one** pipe connecting to a
            spatial cube.

        """
        return self._mapper(self.get_spatial_cube_arm_rpng_descriptions)(
            spatial_boundary_basis, arms, linked_cubes, reset, measurement
        )

    def _get_left_right_spatial_cube_arm_rpng_descriptions(
        self,
        spatial_boundary_basis: Basis,
        arms: SpatialArms,
        linked_cubes: tuple[CubeSpec, CubeSpec],
        reset: Basis | None = None,
        measurement: Basis | None = None,
    ) -> FrozenDefaultDict[int, RPNGDescription]:
        # We need the bulk plaquettes to only reset the central qubits of the pipe.
        # To do so, we have two sets of bulk plaquettes with different reset/measured
        # qubits. Plaquettes that should go on the LEFT part of the pipe should
        # measure right qubits (i.e., indices 1 and 3) and conversely for the RIGHT
        # part.
        # Generating plaquette descriptions we will need later.
        left_boundary_descriptions = self.get_bulk_rpng_descriptions(reset, measurement, (1, 3))
        right_boundary_descriptions = self.get_bulk_rpng_descriptions(reset, measurement, (0, 2))
        two_body_descriptions = self.get_2_body_rpng_descriptions()
        # The hook errors also need to be adapted to the boundary basis.
        zhook = (
            Orientation.HORIZONTAL if spatial_boundary_basis == Basis.Z else Orientation.VERTICAL
        )
        xhook = zhook.flip()
        # List the plaquettes used. This mapping might be corrected afterwards to
        # avoid overwriting 3-body stabilizers introduced by the spatial cube.
        up = 2 if spatial_boundary_basis == Basis.Z else 1
        down = 3 if spatial_boundary_basis == Basis.Z else 4

        mapping = {
            # Boundaries
            # For convenience of definition here, the 2-body stabilizers never reset
            # or measure their data-qubits. If a reset/measurement is needed, it is
            # already included in the plaquettes in the bulk.
            up: two_body_descriptions[spatial_boundary_basis][PlaquetteOrientation.UP],
            down: two_body_descriptions[spatial_boundary_basis][PlaquetteOrientation.DOWN],
            # LEFT bulk
            5: left_boundary_descriptions[Basis.Z][zhook],
            6: left_boundary_descriptions[Basis.X][xhook],
            # RIGHT bulk
            7: right_boundary_descriptions[Basis.X][xhook],
            8: right_boundary_descriptions[Basis.Z][zhook],
        }

        _corners = self.get_3_body_rpng_descriptions()
        u, v = linked_cubes
        # Alias to reduce clutter in the implementation for corners
        _sbb = spatial_boundary_basis
        # Replaces the top plaquette if it should be a 3-body stabilizer.
        if SpatialArms.LEFT in arms and _sbb == Basis.Z and SpatialArms.UP in v.spatial_arms:
            mapping[up] = _corners[0]
        if SpatialArms.RIGHT in arms and _sbb == Basis.X and SpatialArms.UP in u.spatial_arms:
            mapping[up] = _corners[1]
        # Replaces the bottom plaquette if it should be a 3-body stabilizer.
        if SpatialArms.LEFT in arms and _sbb == Basis.X and SpatialArms.DOWN in v.spatial_arms:
            mapping[down] = _corners[2]
        if SpatialArms.RIGHT in arms and _sbb == Basis.Z and SpatialArms.DOWN in u.spatial_arms:
            mapping[down] = _corners[3]

        return FrozenDefaultDict(mapping, default_value=RPNGDescription.empty())

    def _get_up_down_spatial_cube_arm_rpng_descriptions(
        self,
        spatial_boundary_basis: Basis,
        arms: SpatialArms,
        linked_cubes: tuple[CubeSpec, CubeSpec],
        reset: Basis | None = None,
        measurement: Basis | None = None,
    ) -> FrozenDefaultDict[int, RPNGDescription]:
        # We need the bulk plaquettes to only reset the central qubits of the pipe.
        # To do so, we have two sets of bulk plaquettes with different reset/measured
        # qubits. Plaquettes that should go on the UP part of the pipe should measure
        # bottom qubits (i.e., indices 2 and 3) and conversely for the DOWN part.
        # Generating plaquette descriptions we will need later.
        up_bulk_descriptions = self.get_bulk_rpng_descriptions(reset, measurement, (2, 3))
        down_bulk_descriptions = self.get_bulk_rpng_descriptions(reset, measurement, (0, 1))
        two_body_description = self.get_2_body_rpng_descriptions()
        # The hook errors also need to be adapted to the boundary basis.
        zhook = (
            Orientation.VERTICAL if spatial_boundary_basis == Basis.Z else Orientation.HORIZONTAL
        )
        xhook = zhook.flip()
        # List the plaquettes used. This mapping might be corrected afterwards to
        # avoid overwriting 3-body stabilizers introduced by the spatial cube.
        left = 3 if spatial_boundary_basis == Basis.Z else 1
        right = 2 if spatial_boundary_basis == Basis.Z else 4

        mapping = {
            # Boundaries
            # For convenience of definition here, the 2-body stabilizers never reset
            # or measure their data-qubits. If a reset/measurement is needed, it is
            # already included in the plaquettes in the bulk.
            left: two_body_description[spatial_boundary_basis][PlaquetteOrientation.LEFT],
            right: two_body_description[spatial_boundary_basis][PlaquetteOrientation.RIGHT],
            # TOP bulk
            5: up_bulk_descriptions[Basis.Z][zhook],
            6: up_bulk_descriptions[Basis.X][xhook],
            # BOTTOM bulk
            7: down_bulk_descriptions[Basis.X][xhook],
            8: down_bulk_descriptions[Basis.Z][zhook],
        }

        corners = self.get_3_body_rpng_descriptions()
        u, v = linked_cubes
        # Aliases to reduce clutter in the implementation for corners
        _sbb = spatial_boundary_basis
        # Replaces the top plaquette if it should be a 3-body stabilizer.
        if SpatialArms.UP in arms and _sbb == Basis.Z and SpatialArms.LEFT in v.spatial_arms:
            mapping[left] = corners[0]
        if SpatialArms.UP in arms and _sbb == Basis.X and SpatialArms.RIGHT in v.spatial_arms:
            mapping[right] = corners[1]
        # Replaces the bottom plaquette if it should be a 3-body stabilizer.
        if SpatialArms.DOWN in arms and _sbb == Basis.X and SpatialArms.LEFT in u.spatial_arms:
            mapping[left] = corners[2]
        if SpatialArms.DOWN in arms and _sbb == Basis.Z and SpatialArms.RIGHT in u.spatial_arms:
            mapping[right] = corners[3]

        return FrozenDefaultDict(mapping, default_value=RPNGDescription.empty())

    ############################################################
    #                         Hadamard                         #
    ############################################################

    def get_temporal_hadamard_raw_template(self) -> RectangularTemplate:
<<<<<<< HEAD
        """Return the :class:`~tqec.templates.base.Template` instance needed to implement a
=======
        """Returns the :class:`~tqec.templates.base.Template` instance needed to implement a
>>>>>>> 21423afa
        transversal Hadamard gate applied on one logical qubit.
        """
        return QubitTemplate()

    def get_temporal_hadamard_realignment_plaquettes(
        self, z_orientation: Orientation = Orientation.HORIZONTAL
    ) -> Plaquettes:
        """Return the :class:`.Plaquettes` instance needed to implement the realignment of the bulk
        stabilizer basis of the code.

        This is needed because a transversal Hadamard layer will change the bulk stabilizer basis of
        the code. Under fixed-bulk convention, we use an extra realignment layer to realign the bulk
        stabilizer basis of the code to the original one.

        """
        # plaquettes at the bulk
        x_bulk = make_fixed_bulk_realignment_plaquette(
            stabilizer_basis=Basis.X,
            z_orientation=z_orientation,
            mq_reset=Basis.X,
            mq_measurement=Basis.Z,
            debug_basis=PauliBasis.X,
        )
        z_bulk = make_fixed_bulk_realignment_plaquette(
            stabilizer_basis=Basis.Z,
            z_orientation=z_orientation,
            mq_reset=Basis.Z,
            mq_measurement=Basis.X,
            debug_basis=PauliBasis.Z,
        )
        # plaquettes at the right boundary of the template
        right_boundary_basis = Basis.Z if z_orientation == Orientation.HORIZONTAL else Basis.X
        x_right = make_fixed_bulk_realignment_plaquette(
            stabilizer_basis=Basis.X,
            z_orientation=z_orientation,
            mq_reset=right_boundary_basis,
            mq_measurement=right_boundary_basis,
            debug_basis=PauliBasis.X if z_orientation == Orientation.VERTICAL else None,
        ).project_on_boundary(PlaquetteOrientation.RIGHT)
        z_right = make_fixed_bulk_realignment_plaquette(
            stabilizer_basis=Basis.Z,
            z_orientation=z_orientation,
            mq_reset=right_boundary_basis,
            mq_measurement=right_boundary_basis,
            debug_basis=PauliBasis.Z if z_orientation == Orientation.HORIZONTAL else None,
        ).project_on_boundary(PlaquetteOrientation.RIGHT)
        down_boundary_basis = right_boundary_basis.flipped()
        x_down = make_fixed_bulk_realignment_plaquette(
            stabilizer_basis=Basis.X,
            z_orientation=z_orientation,
            mq_reset=down_boundary_basis,
            mq_measurement=down_boundary_basis,
            debug_basis=PauliBasis.X if z_orientation == Orientation.HORIZONTAL else None,
        ).project_on_boundary(PlaquetteOrientation.DOWN)
        z_down = make_fixed_bulk_realignment_plaquette(
            stabilizer_basis=Basis.Z,
            z_orientation=z_orientation,
            mq_reset=down_boundary_basis,
            mq_measurement=down_boundary_basis,
            debug_basis=PauliBasis.Z if z_orientation == Orientation.VERTICAL else None,
        ).project_on_boundary(PlaquetteOrientation.DOWN)
        realign_mapping = FrozenDefaultDict(
            {9: z_bulk, 10: x_bulk, 11: z_right, 12: x_right, 13: z_down, 14: x_down},
            default_value=self._mapper.get_plaquette(RPNGDescription.empty()),
        )
        return Plaquettes(realign_mapping)

    ########################################
    #                X pipe                #
    ########################################
    def get_spatial_vertical_hadamard_raw_template(self) -> RectangularTemplate:
<<<<<<< HEAD
        """Return the :class:`~tqec.templates.base.Template` instance needed to implement a spatial
=======
        """Returns the :class:`~tqec.templates.base.Template` instance needed to implement a spatial
>>>>>>> 21423afa
        Hadamard pipe between two logical qubits aligned on the ``X`` axis.
        """
        raise self._not_implemented_exception()

    def get_spatial_vertical_hadamard_rpng_descriptions(
        self,
        top_left_is_z_stabilizer: bool,
        reset: Basis | None = None,
        measurement: Basis | None = None,
    ) -> FrozenDefaultDict[int, RPNGDescription]:
<<<<<<< HEAD
        """Return a description of the plaquettes needed to implement a Hadamard spatial transition
=======
        """Returns a description of the plaquettes needed to implement a Hadamard spatial transition
>>>>>>> 21423afa
        between two neighbouring logical qubits aligned on the ``X`` axis.

        The Hadamard transition basically exchanges the ``X`` and ``Z`` logical
        observables between two neighbouring logical qubits aligned on the ``X``
        axis.

        Note:
            By convention, the hadamard-like transition is performed at the
            top-most plaquettes.

        Warning:
            This method is tightly coupled with
            :meth:`PlaquetteGenerator.get_spatial_vertical_hadamard_raw_template`
            and the returned ``RPNG`` descriptions should only be considered
            valid when used in conjunction with the
            :class:`~tqec.templates.base.Template` instance returned by this
            method.

        Arguments:
            top_left_is_z_stabilizer: if ``True``, the plaquette with index 5 in
                :class:`~tqec.templates.qubit.QubitVerticalBorders`
                should be measuring a ``Z`` stabilizer on its 2 left-most
                data-qubits and a ``X`` stabilizer on its 2 right-most
                data-qubits. Else, it measures a ``X`` stabilizer on its two
                left-most data-qubits and a ``Z`` stabilizer on its two
                right-most data-qubits.
            reset: basis of the reset operation performed on **internal**
                data-qubits. Defaults to ``None`` that translates to no reset
                being applied on data-qubits.
            measurement: basis of the measurement operation performed on
                **internal** data-qubits. Defaults to ``None`` that translates
                to no measurement being applied on data-qubits.

        Returns:
            a description of the plaquettes needed to implement a Hadamard
            spatial transition between two neighbouring logical qubits aligned
            on the ``X`` axis.

        """
        raise self._not_implemented_exception()

    def get_spatial_vertical_hadamard_plaquettes(
        self,
        top_left_is_z_stabilizer: bool,
        reset: Basis | None = None,
        measurement: Basis | None = None,
    ) -> Plaquettes:
        """Return the plaquettes needed to implement a Hadamard spatial transition between two
        neighbouring logical qubits aligned on the ``X`` axis.

        The Hadamard transition basically exchanges the ``X`` and ``Z`` logical
        observables between two neighbouring logical qubits aligned on the ``X``
        axis.

        Note:
            By convention, the hadamard-like transition is performed at the
            top-most plaquettes.

        Warning:
            This method is tightly coupled with
            :meth:`PlaquetteGenerator.get_spatial_vertical_hadamard_raw_template` and the returned
            plaquettes should only be considered valid when used in conjunction with the
            :class:`~tqec.templates.base.Template` instance returned by this method.

        Arguments:
            top_left_is_z_stabilizer: if ``True``, the plaquette with index 5 in
                :class:`~tqec.templates.qubit.QubitVerticalBorders`
                should be measuring a ``Z`` stabilizer on its 2 left-most
                data-qubits and a ``X`` stabilizer on its 2 right-most
                data-qubits. Else, it measures a ``X`` stabilizer on its two
                left-most data-qubits and a ``Z`` stabilizer on its two
                right-most data-qubits.
            reset: basis of the reset operation performed on **internal**
                data-qubits. Defaults to ``None`` that translates to no reset
                being applied on data-qubits.
            measurement: basis of the measurement operation performed on
                **internal** data-qubits. Defaults to ``None`` that translates
                to no measurement being applied on data-qubits.

        Returns:
            the plaquettes needed to implement a Hadamard spatial transition between two
            neighbouring logical qubits aligned on the ``X`` axis.

        """
        return self._mapper(self.get_spatial_vertical_hadamard_rpng_descriptions)(
            top_left_is_z_stabilizer, reset, measurement
        )

    ########################################
    #                Y pipe                #
    ########################################
    def get_spatial_horizontal_hadamard_raw_template(self) -> RectangularTemplate:
<<<<<<< HEAD
        """Return the :class:`~tqec.templates.base.Template` instance needed to implement a spatial
=======
        """Returns the :class:`~tqec.templates.base.Template` instance needed to implement a spatial
>>>>>>> 21423afa
        Hadamard pipe between two neighbouring logical qubits aligned on the ``Y`` axis.
        """
        raise self._not_implemented_exception()

    def get_spatial_horizontal_hadamard_rpng_descriptions(
        self,
        top_left_is_z_stabilizer: bool,
        reset: Basis | None = None,
        measurement: Basis | None = None,
    ) -> FrozenDefaultDict[int, RPNGDescription]:
<<<<<<< HEAD
        """Return a description of the plaquettes needed to implement a Hadamard spatial transition
=======
        """Returns a description of the plaquettes needed to implement a Hadamard spatial transition
>>>>>>> 21423afa
        between two neighbouring logical qubits aligned on the ``Y`` axis.

        The Hadamard transition basically exchanges the ``X`` and ``Z`` logical
        observables between two neighbouring logical qubits aligned on the ``Y``
        axis.

        Note:
            By convention, the hadamard-like transition is performed at the
            top-most plaquettes.

        Warning:
            This method is tightly coupled with
            :meth:`PlaquetteGenerator.get_spatial_horizontal_hadamard_raw_template`
            and the returned ``RPNG`` descriptions should only be considered
            valid when used in conjunction with the
            :class:`~tqec.templates.base.Template` instance returned by this
            method.

        Arguments:
            top_left_is_z_stabilizer: if ``True``, the plaquette with index 5 in
                :class:`~tqec.templates.qubit.QubitHorizontalBorders` should be
                measuring a ``Z`` stabilizer on its 2 top-most data-qubits and a
                ``X`` stabilizer on its 2 bottom-most data-qubits. Else, it
                measures a ``X`` stabilizer on its two top-most data-qubits and
                a ``Z`` stabilizer on its two bottom-most data-qubits.
            reset: basis of the reset operation performed on **internal**
                data-qubits. Defaults to ``None`` that translates to no reset
                being applied on data-qubits.
            measurement: basis of the measurement operation performed on
                **internal** data-qubits. Defaults to ``None`` that translates
                to no measurement being applied on data-qubits.

        Returns:
            a description of the plaquettes needed to implement a Hadamard
            spatial transition between two neighbouring logical qubits aligned
            on the ``Y`` axis.

        """
        raise self._not_implemented_exception()

    def get_spatial_horizontal_hadamard_plaquettes(
        self,
        top_left_is_z_stabilizer: bool,
        reset: Basis | None = None,
        measurement: Basis | None = None,
    ) -> Plaquettes:
        """Return the plaquettes needed to implement a Hadamard spatial transition between two
        neighbouring logical qubits aligned on the ``Y`` axis.

        The Hadamard transition basically exchanges the ``X`` and ``Z`` logical
        observables between two neighbouring logical qubits aligned on the ``Y``
        axis.

        Note:
            By convention, the hadamard-like transition is performed at the
            top-most plaquettes.

        Warning:
            This method is tightly coupled with
            :meth:`PlaquetteGenerator.get_spatial_horizontal_hadamard_raw_template` and the returned
            plaquettes should only be considered valid when used in conjunction with the
            :class:`~tqec.templates.base.Template` instance returned by this method.

        Arguments:
            top_left_is_z_stabilizer: if ``True``, the plaquette with index 5 in
                :class:`~tqec.templates.qubit.QubitHorizontalBorders` should be
                measuring a ``Z`` stabilizer on its 2 top-most data-qubits and a
                ``X`` stabilizer on its 2 bottom-most data-qubits. Else, it
                measures a ``X`` stabilizer on its two top-most data-qubits and
                a ``Z`` stabilizer on its two bottom-most data-qubits.
            reset: basis of the reset operation performed on **internal**
                data-qubits. Defaults to ``None`` that translates to no reset
                being applied on data-qubits.
            measurement: basis of the measurement operation performed on
                **internal** data-qubits. Defaults to ``None`` that translates
                to no measurement being applied on data-qubits.

        Returns:
            the plaquettes needed to implement a Hadamard spatial transition between two
            neighbouring logical qubits aligned on the ``Y`` axis.

        """
        return self._mapper(self.get_spatial_horizontal_hadamard_rpng_descriptions)(
            top_left_is_z_stabilizer, reset, measurement
        )<|MERGE_RESOLUTION|>--- conflicted
+++ resolved
@@ -76,11 +76,7 @@
 
 class FixedBulkConventionGenerator:
     def __init__(self, translator: RPNGTranslator, compiler: PlaquetteCompiler):
-<<<<<<< HEAD
-        """Contain the plaquette generation logic to implement the fixed bulk convention.
-=======
         """Helper class containing the plaquette generation to implement the fixed bulk convention.
->>>>>>> 21423afa
 
         Args:
             translator: instance used to translate :class:`.RPNGDescription` instances into
@@ -250,11 +246,7 @@
     #             Regular qubit            #
     ########################################
     def get_memory_qubit_raw_template(self) -> RectangularTemplate:
-<<<<<<< HEAD
-        """Return the template instance needed to implement a single logical qubit."""
-=======
         """Returns the template instance needed to implement a single logical qubit."""
->>>>>>> 21423afa
         return QubitTemplate()
 
     def get_memory_qubit_rpng_descriptions(
@@ -263,11 +255,7 @@
         reset: Basis | None = None,
         measurement: Basis | None = None,
     ) -> FrozenDefaultDict[int, RPNGDescription]:
-<<<<<<< HEAD
-        """Return a description of the plaquettes needed to implement a standard memory operation
-=======
         """Returns a description of the plaquettes needed to implement a standard memory operation
->>>>>>> 21423afa
         on a logical qubit.
 
         Warning:
@@ -327,11 +315,7 @@
         reset: Basis | None = None,
         measurement: Basis | None = None,
     ) -> Plaquettes:
-<<<<<<< HEAD
-        """Return the plaquettes needed to implement a standard memory operation on a logical
-=======
         """Returns the plaquettes needed to implement a standard memory operation on a logical
->>>>>>> 21423afa
         qubit.
 
         Warning:
@@ -367,11 +351,7 @@
     #                X pipe                #
     ########################################
     def get_memory_vertical_boundary_raw_template(self) -> RectangularTemplate:
-<<<<<<< HEAD
-        """Return the :class:`~tqec.templates.base.RectangularTemplate` instance needed to
-=======
         """Returns the :class:`~tqec.templates.base.RectangularTemplate` instance needed to
->>>>>>> 21423afa
         implement a regular spatial pipe between two logical qubits aligned on the ``X`` axis.
         """
         return QubitVerticalBorders()
@@ -382,11 +362,7 @@
         reset: Basis | None = None,
         measurement: Basis | None = None,
     ) -> FrozenDefaultDict[int, RPNGDescription]:
-<<<<<<< HEAD
-        """Return a description of the plaquettes needed to implement a standard memory operation
-=======
         """Returns a description of the plaquettes needed to implement a standard memory operation
->>>>>>> 21423afa
         on a pipe between two neighbouring logical qubits aligned on the ``X``-axis.
 
         Note:
@@ -453,11 +429,7 @@
         reset: Basis | None = None,
         measurement: Basis | None = None,
     ) -> Plaquettes:
-<<<<<<< HEAD
-        """Return the plaquettes needed to implement a standard memory operation on a pipe between
-=======
         """Returns the plaquettes needed to implement a standard memory operation on a pipe between
->>>>>>> 21423afa
         two neighbouring logical qubits aligned on the ``X``-axis.
 
         Note:
@@ -500,11 +472,7 @@
     #                Y pipe                #
     ########################################
     def get_memory_horizontal_boundary_raw_template(self) -> RectangularTemplate:
-<<<<<<< HEAD
-        """Return the :class:`~tqec.templates.base.RectangularTemplate` instance needed to
-=======
         """Returns the :class:`~tqec.templates.base.RectangularTemplate` instance needed to
->>>>>>> 21423afa
         implement a regular spatial pipe between two logical qubits aligned on the ``Y`` axis.
         """
         return QubitHorizontalBorders()
@@ -515,11 +483,7 @@
         reset: Basis | None = None,
         measurement: Basis | None = None,
     ) -> FrozenDefaultDict[int, RPNGDescription]:
-<<<<<<< HEAD
-        """Return a description of the plaquettes needed to implement a standard memory operation
-=======
         """Returns a description of the plaquettes needed to implement a standard memory operation
->>>>>>> 21423afa
         on a pipe between two neighbouring logical qubits aligned on the ``Y``-axis.
 
         Note:
@@ -586,11 +550,7 @@
         reset: Basis | None = None,
         measurement: Basis | None = None,
     ) -> Plaquettes:
-<<<<<<< HEAD
-        """Return the plaquettes needed to implement a standard memory operation on a pipe between
-=======
         """Returns the plaquettes needed to implement a standard memory operation on a pipe between
->>>>>>> 21423afa
         two neighbouring logical qubits aligned on the ``Y``-axis.
 
         Note:
@@ -633,11 +593,7 @@
     #                          Spatial                         #
     ############################################################
     def get_spatial_cube_qubit_raw_template(self) -> RectangularTemplate:
-<<<<<<< HEAD
-        """Return the :class:`~tqec.templates.base.RectangularTemplate` instance needed to
-=======
         """Returns the :class:`~tqec.templates.base.RectangularTemplate` instance needed to
->>>>>>> 21423afa
         implement a spatial cube.
 
         Note:
@@ -658,11 +614,7 @@
         reset: Basis | None = None,
         measurement: Basis | None = None,
     ) -> FrozenDefaultDict[int, RPNGDescription]:
-<<<<<<< HEAD
-        """Return a description of the plaquettes needed to implement a spatial cube.
-=======
         """Returns a description of the plaquettes needed to implement a spatial cube.
->>>>>>> 21423afa
 
         Note:
             A spatial cube is defined as a cube with all its spatial boundaries
@@ -884,11 +836,7 @@
     #              Spatial arm             #
     ########################################
     def get_spatial_cube_arm_raw_template(self, arms: SpatialArms) -> RectangularTemplate:
-<<<<<<< HEAD
-        """Return the :class:`~tqec.templates.base.RectangularTemplate` instance needed to
-=======
         """Returns the :class:`~tqec.templates.base.RectangularTemplate` instance needed to
->>>>>>> 21423afa
         implement the given spatial ``arms``.
 
         Args:
@@ -922,11 +870,7 @@
         reset: Basis | None = None,
         measurement: Basis | None = None,
     ) -> FrozenDefaultDict[int, RPNGDescription]:
-<<<<<<< HEAD
-        """Return a description of the plaquettes needed to implement **one** pipe connecting to a
-=======
         """Returns a description of the plaquettes needed to implement **one** pipe connecting to a
->>>>>>> 21423afa
         spatial cube.
 
         Note:
@@ -1000,11 +944,7 @@
         reset: Basis | None = None,
         measurement: Basis | None = None,
     ) -> Plaquettes:
-<<<<<<< HEAD
-        """Return the plaquettes needed to implement **one** pipe connecting to a spatial cube.
-=======
         """Returns the plaquettes needed to implement **one** pipe connecting to a spatial cube.
->>>>>>> 21423afa
 
         Note:
             A spatial cube is defined as a cube with all its spatial boundaries
@@ -1171,11 +1111,7 @@
     ############################################################
 
     def get_temporal_hadamard_raw_template(self) -> RectangularTemplate:
-<<<<<<< HEAD
-        """Return the :class:`~tqec.templates.base.Template` instance needed to implement a
-=======
         """Returns the :class:`~tqec.templates.base.Template` instance needed to implement a
->>>>>>> 21423afa
         transversal Hadamard gate applied on one logical qubit.
         """
         return QubitTemplate()
@@ -1247,11 +1183,7 @@
     #                X pipe                #
     ########################################
     def get_spatial_vertical_hadamard_raw_template(self) -> RectangularTemplate:
-<<<<<<< HEAD
-        """Return the :class:`~tqec.templates.base.Template` instance needed to implement a spatial
-=======
         """Returns the :class:`~tqec.templates.base.Template` instance needed to implement a spatial
->>>>>>> 21423afa
         Hadamard pipe between two logical qubits aligned on the ``X`` axis.
         """
         raise self._not_implemented_exception()
@@ -1262,11 +1194,7 @@
         reset: Basis | None = None,
         measurement: Basis | None = None,
     ) -> FrozenDefaultDict[int, RPNGDescription]:
-<<<<<<< HEAD
-        """Return a description of the plaquettes needed to implement a Hadamard spatial transition
-=======
         """Returns a description of the plaquettes needed to implement a Hadamard spatial transition
->>>>>>> 21423afa
         between two neighbouring logical qubits aligned on the ``X`` axis.
 
         The Hadamard transition basically exchanges the ``X`` and ``Z`` logical
@@ -1359,11 +1287,7 @@
     #                Y pipe                #
     ########################################
     def get_spatial_horizontal_hadamard_raw_template(self) -> RectangularTemplate:
-<<<<<<< HEAD
-        """Return the :class:`~tqec.templates.base.Template` instance needed to implement a spatial
-=======
         """Returns the :class:`~tqec.templates.base.Template` instance needed to implement a spatial
->>>>>>> 21423afa
         Hadamard pipe between two neighbouring logical qubits aligned on the ``Y`` axis.
         """
         raise self._not_implemented_exception()
@@ -1374,11 +1298,7 @@
         reset: Basis | None = None,
         measurement: Basis | None = None,
     ) -> FrozenDefaultDict[int, RPNGDescription]:
-<<<<<<< HEAD
-        """Return a description of the plaquettes needed to implement a Hadamard spatial transition
-=======
         """Returns a description of the plaquettes needed to implement a Hadamard spatial transition
->>>>>>> 21423afa
         between two neighbouring logical qubits aligned on the ``Y`` axis.
 
         The Hadamard transition basically exchanges the ``X`` and ``Z`` logical
