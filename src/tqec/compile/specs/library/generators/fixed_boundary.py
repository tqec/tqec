"""Implements the fixed boundary convention.

This module is intended to be the only module through which instances of :class:`.Plaquette` can be
obtained for the fixed boundary convention.

"""

from __future__ import annotations

from typing import Final, Literal

from pyzx.hrules import is_hadamard

from tqec.compile.specs.base import CubeSpec
from tqec.compile.specs.enums import SpatialArms
from tqec.compile.specs.library.generators.constants import (
    HORIZONTAL_HOOK_SCHEDULES,
    VERTICAL_HOOK_SCHEDULES,
)
from tqec.compile.specs.library.generators.extended_stabilizers import ExtendedPlaquetteCollection
from tqec.compile.specs.library.generators.utils import PlaquetteMapper
from tqec.plaquette.compilation.base import PlaquetteCompiler
from tqec.plaquette.enums import PlaquetteOrientation
from tqec.plaquette.plaquette import Plaquette, Plaquettes
from tqec.plaquette.rpng.rpng import ExtendedBasis, RPNGDescription
from tqec.plaquette.rpng.translators.base import RPNGTranslator
from tqec.templates.base import RectangularTemplate
from tqec.templates.qubit import (
    QubitHorizontalBorders,
    QubitSpatialCubeTemplate,
    QubitTemplate,
    QubitVerticalBorders,
)
from tqec.utils.enums import Basis, Orientation
from tqec.utils.exceptions import TQECError
from tqec.utils.frozendefaultdict import FrozenDefaultDict
from tqec.utils.position import Direction3D


class FixedBoundaryConventionGenerator:
    def __init__(self, translator: RPNGTranslator, compiler: PlaquetteCompiler):
        """Low-level helper class centralising all the plaquette creation for the fixed boundary
        convention.

        This class provides all the methods needed to return the appropriate templates and
        plaquettes needed to implement low-level QEC layers using the fixed boundary convention.

        """
        self._mapper = PlaquetteMapper(translator, compiler)

    def get_bulk_rpng_descriptions(
        self,
        is_reversed: bool,
        reset: Basis | None = None,
        measurement: Basis | None = None,
        reset_and_measured_indices: tuple[Literal[0, 1, 2, 3], ...] = (0, 1, 2, 3),
    ) -> dict[Basis, dict[Orientation, RPNGDescription]]:
        """Get plaquettes that are supposed to be used in the bulk.

        This function returns the four 4-body stabilizer measurement plaquettes
        containing 5 rounds that can be arbitrarily tiled without any gate schedule
        clash. These plaquettes are organised by basis and hook orientation.

        Args:
            is_reversed: flag indicating if the plaquette schedule should be
                reversed or not. Useful to limit the loss of code distance when
                hook errors are not correctly oriented by alternating regular
                and reversed plaquettes.
            reset: basis of the reset operation performed on data-qubits. Defaults
                to ``None`` that translates to no reset being applied on data-qubits.
            measurement: basis of the measurement operation performed on data-qubits.
                Defaults to ``None`` that translates to no measurement being applied
                on data-qubits.
            reset_and_measured_indices: data-qubit indices that should be impacted
                by the provided ``reset`` and ``measurement`` values.

        Returns:
            a mapping with 4 plaquettes: one for each basis (either ``X`` or ``Z``)
            and for each hook orientation (either ``HORIZONTAL`` or ``VERTICAL``).

        """
        # r/m: reset/measurement basis applied to each data-qubit in ``reset_and_measured_indices``
        r = reset.value.lower() if reset is not None else "-"
        m = measurement.value.lower() if measurement is not None else "-"
        # rs/ms: resets/measurements basis applied for each data-qubit
        rs = [r if i in reset_and_measured_indices else "-" for i in range(4)]
        ms = [m if i in reset_and_measured_indices else "-" for i in range(4)]
        # 2-qubit gate schedules
        vsched = VERTICAL_HOOK_SCHEDULES[is_reversed]
        hsched = HORIZONTAL_HOOK_SCHEDULES[is_reversed]
        return {
            basis: {
                Orientation.VERTICAL: RPNGDescription.from_string(
                    " ".join(f"{r}{basis.value.lower()}{s}{m}" for r, s, m in zip(rs, vsched, ms))
                ),
                Orientation.HORIZONTAL: RPNGDescription.from_string(
                    " ".join(f"{r}{basis.value.lower()}{s}{m}" for r, s, m in zip(rs, hsched, ms))
                ),
            }
            for basis in Basis
        }

    def get_3_body_rpng_descriptions(
        self,
        basis: Basis,
        is_reversed: bool,
        reset: Basis | None = None,
        measurement: Basis | None = None,
    ) -> tuple[RPNGDescription, RPNGDescription, RPNGDescription, RPNGDescription]:
        """Return the four 3-body stabilizer measurement plaquettes.

        Args:
            basis: basis of the 3-body stabilizer that should be measured by the returned
                plaquettes.
            is_reversed: flag indicating if the plaquette schedule should be
                reversed or not. Useful to limit the loss of code distance when
                hook errors are not correctly oriented by alternating regular
                and reversed plaquettes.
            reset: basis of the reset operation performed on data-qubits. Defaults
                to ``None`` that translates to no reset being applied on data-qubits.
            measurement: basis of the measurement operation performed on data-qubits.
                Defaults to ``None`` that translates to no measurement being applied
                on data-qubits.

        Returns:
            the four 3-body stabilizer measurement plaquettes. Their order follow the usual
            convention: ``(top_left, top_right, bottom_left, bottom_right)``.

        """
        b = basis.value.lower()
        # r/m: reset/measurement basis applied to each data-qubit
        r = reset.value.lower() if reset is not None else "-"
        m = measurement.value.lower() if measurement is not None else "-"
        # Note: the schedule of CNOT gates in corner plaquettes is less important
        # because hook errors do not exist on 3-body stabilizers. We arbitrarily
        # pick the vertical schedule.
        s = VERTICAL_HOOK_SCHEDULES[is_reversed]
        # Note that we include resets and measurements on all the used data-qubits.
        # That should be fine because this plaquette only touches cubes and pipes
        # that are related to the spatial junction being implemented, and it is not
        # valid to have a temporal pipe coming from below a spatial junction, hence
        # the data-qubits cannot be already initialised to a value we would like to
        # keep and that would be destroyed by reset/measurement.
        return (
            RPNGDescription.from_string(f"---- {r}{b}{s[1]}{m} {r}{b}{s[2]}{m} {r}{b}{s[3]}{m}"),
            RPNGDescription.from_string(f"{r}{b}{s[0]}{m} ---- {r}{b}{s[2]}{m} {r}{b}{s[3]}{m}"),
            RPNGDescription.from_string(f"{r}{b}{s[0]}{m} {r}{b}{s[1]}{m} ---- {r}{b}{s[3]}{m}"),
            RPNGDescription.from_string(f"{r}{b}{s[0]}{m} {r}{b}{s[1]}{m} {r}{b}{s[2]}{m} ----"),
        )

    def get_2_body_rpng_descriptions(
        self, is_reversed: bool, hadamard: bool = False
    ) -> dict[Basis, dict[PlaquetteOrientation, RPNGDescription]]:
        """Get plaquettes that are supposed to be used on the boundaries.

        This function returns the eight 2-body stabilizer measurement plaquettes
        that can be used on the 5-round plaquettes returned by
        :meth:`get_bulk_rpng_descriptions`.

        Args:
            is_reversed: flag indicating if the plaquette schedule should be
                reversed or not. Useful to limit the loss of code distance when
                hook errors are not correctly oriented by alternating regular
                and reversed plaquettes.
            hadamard: ``True`` if the plaquette should contain a Hadamard gate.

        Note:
            The 2-body stabilizer measurement plaquettes returned by this function
            all follow the same schedule: ``1-2-3-5``.

        Warning:
            By convention, the 2-body stabilizers never reset/measure any
            data-qubit. This is done because it is way simpler to reset the correct
            data-qubits in 4-body stabilizers, and the resets/measurements in 2-body
            stabilizers would be redundant.

        Warning:
            This function uses the :class:`~tqec.plaquette.enums.PlaquetteOrientation`
            class. For a 2-body stabilizer measurement plaquette, the "orientation"
            corresponds to the direction in which the rounded side is pointing.
            So a plaquette with the orientation ``PlaquetteOrientation.DOWN`` has the
            following properties:
            - it measures the 2 data-qubits on the **top** side of the usual 4-body
            stabilizer measurement plaquette,
            - it can be used for a bottom boundary,
            - its rounded side points downwards.

        Returns:
            a mapping with 8 plaquettes: one for each basis (either ``X`` or ``Z``)
            and for each plaquette orientation (``UP``, ``DOWN``, ``LEFT`` or
            ``RIGHT``).

        """
        _po = PlaquetteOrientation
        h = "h" if hadamard else "-"
        ret: dict[Basis, dict[PlaquetteOrientation, RPNGDescription]] = {}
        # Note: the schedule of CNOT gates in weight-2 plaquettes is less
        # important because hook errors do not exist. We arbitrarily chose the
        # vertical schedule.
        s = VERTICAL_HOOK_SCHEDULES[is_reversed]
        for basis in Basis:
            b = basis.value.lower()
            ret[basis] = {
                _po.DOWN: RPNGDescription.from_string(f"-{b}{s[0]}{h} -{b}{s[1]}{h} ---- ----"),
                _po.LEFT: RPNGDescription.from_string(f"---- -{b}{s[1]}{h} ---- -{b}{s[3]}{h}"),
                _po.UP: RPNGDescription.from_string(f"---- ---- -{b}{s[2]}{h} -{b}{s[3]}{h}"),
                _po.RIGHT: RPNGDescription.from_string(f"-{b}{s[0]}{h} ---- -{b}{s[2]}{h} ----"),
            }
        return ret

    def get_extended_plaquettes(
        self, reset: Basis | None, measurement: Basis | None, is_reversed: bool
    ) -> dict[Basis, ExtendedPlaquetteCollection]:
        """Get plaquettes that are supposed to be used to implement ``UP`` or ``DOWN`` spatial
        pipes.

        Returns:
            a map from stabilizer basis to :class:`ExtendedPlaquetteCollection`.

        """
        return {
            b: (ExtendedPlaquetteCollection.from_basis(b, reset, measurement, is_reversed))
            for b in Basis
        }

    def get_bulk_hadamard_rpng_descriptions(
        self, is_reversed: bool
    ) -> dict[Basis, dict[Orientation, RPNGDescription]]:
        """Get plaquettes that are supposed to be used to implement a temporal Hadamard pipe.

        Returns:
            a mapping with 4 plaquettes: one for each basis (either ``X`` or ``Z``)
            and for each hook orientation (either ``HORIZONTAL`` or ``VERTICAL``).

        """
        # 2-qubit gate schedules
        vsched = VERTICAL_HOOK_SCHEDULES[is_reversed]
        hsched = HORIZONTAL_HOOK_SCHEDULES[is_reversed]
        return {
            basis: {
                orientation: RPNGDescription.from_basis_and_schedule(
                    basis, sched, measurement=ExtendedBasis.H
                )
                for orientation, sched in (
                    (Orientation.VERTICAL, vsched),
                    (Orientation.HORIZONTAL, hsched),
                )
            }
            for basis in Basis
        }

    def get_spatial_x_hadamard_rpng_descriptions(
        self,
        top_left_basis: Basis,
        is_reversed: bool,
        reset: Basis | None = None,
        measurement: Basis | None = None,
    ) -> tuple[RPNGDescription, RPNGDescription, RPNGDescription]:
        """Return a description of the 3 different plaquettes needed to perform a spatial hadamard
        transformation between two qubits aligned on the X axis.

        Args:
            top_left_basis: basis of the stabilizer measured by the top-left
                data-qubit.
            is_reversed: flag indicating if the plaquette schedule should be
                reversed or not. Useful to limit the loss of code distance when
                hook errors are not correctly oriented by alternating regular
                and reversed plaquettes.
            reset: basis of the reset operation performed on data-qubits. Defaults
                to ``None`` that translates to no reset being applied on data-qubits.
            measurement: basis of the measurement operation performed on data-qubits.
                Defaults to ``None`` that translates to no measurement being applied
                on data-qubits.

        Returns:
            a tuple ``(bulk1, bulk2, bottom)`` containing:

            - ``bulk1``, a square plaquette with its two left-most data-qubits
              measuring ``top_left_basis`` stabilizer.
            - ``bulk2``, a square plaquette with its two left-most data-qubits
              measuring ``top_left_basis.flipped()`` stabilizer.
            - ``bottom``, a plaquette measuring a weight 2 stabilizer with its
              left-most data-qubit measuring ``top_left_basis`` stabilizer and
              right-most data-qubit measuring ``top_left_basis.flipped()``
              stabilizer.

        """
        b = top_left_basis.value.lower()
        o = top_left_basis.flipped().value.lower()
        r = reset.value.lower() if reset is not None else "-"
        m = measurement.value.lower() if measurement is not None else "-"
        # 2-qubit gate schedules
        vs = VERTICAL_HOOK_SCHEDULES[is_reversed]
        hs = HORIZONTAL_HOOK_SCHEDULES[is_reversed]
        return (
            RPNGDescription.from_string(
                f"-{b}{hs[0]}- {r}{o}{hs[1]}{m} -{b}{hs[2]}- {r}{o}{hs[3]}{m}"
            ),
            RPNGDescription.from_string(
                f"-{o}{vs[0]}- {r}{b}{vs[1]}{m} -{o}{vs[2]}- {r}{b}{vs[3]}{m}"
            ),
            RPNGDescription.from_string(f"-{b}{hs[0]}- {r}{o}{hs[1]}{m} ---- ----"),
        )

    def get_spatial_y_hadamard_rpng_descriptions(
        self,
        top_left_basis: Basis,
        is_reversed: bool,
        reset: Basis | None = None,
        measurement: Basis | None = None,
    ) -> tuple[RPNGDescription, RPNGDescription, RPNGDescription]:
        """Return a description of the 3 different plaquettes needed to perform a spatial hadamard
        transformation between two qubits aligned on the Y axis.

        Args:
            top_left_basis: basis of the top-left-most stabilizer (top
                stabilizer of a 2-qubit plaquette).
            is_reversed: flag indicating if the plaquette schedule should be
                reversed or not. Useful to limit the loss of code distance when
                hook errors are not correctly oriented by alternating regular
                and reversed plaquettes.
            reset: basis of the reset operation performed on data-qubits. Defaults
                to ``None`` that translates to no reset being applied on data-qubits.
            measurement: basis of the measurement operation performed on data-qubits.
                Defaults to ``None`` that translates to no measurement being applied
                on data-qubits.

        Returns:
            a tuple ``(bulk1, bulk2, left)`` containing:

            - ``bulk1``, a square plaquette with its two top-most data-qubits
              measuring ``top_left_basis.flipped()`` stabilizer.
            - ``bulk2``, a square plaquette with its two top-most data-qubits
              measuring ``top_left_basis`` stabilizer.
            - ``left``, a plaquette measuring a weight 2 stabilizer with its
              top-most data-qubit measuring ``top_left_basis`` stabilizer and
              bottom-most data-qubit measuring ``top_left_basis.flipped()``
              stabilizer.

        Warning:
            When seen visually, the plaquettes returned by this method are not
            in reading order. Visually, the order is::

                left  |  bulk1  |  bulk2

            but this method returns ``(bulk1, bulk2, left)``.

        """
        b = top_left_basis.value.lower()
        o = top_left_basis.flipped().value.lower()
        r = reset.value.lower() if reset is not None else "-"
        m = measurement.value.lower() if measurement is not None else "-"
        # 2-qubit gate schedules
        vs = VERTICAL_HOOK_SCHEDULES[is_reversed]
        hs = HORIZONTAL_HOOK_SCHEDULES[is_reversed]
        return (
            RPNGDescription.from_string(
                f"-{o}{hs[0]}- -{o}{hs[1]}- {r}{b}{hs[2]}{m} {r}{b}{hs[3]}{m}"
            ),
            RPNGDescription.from_string(
                f"-{b}{vs[0]}- -{b}{vs[1]}- {r}{o}{vs[2]}{m} {r}{o}{vs[3]}{m}"
            ),
            RPNGDescription.from_string(f"---- -{b}{vs[1]}- ---- {r}{o}{vs[3]}{m}"),
        )

    ############################################################
    #                          Memory                          #
    ############################################################

    ########################################
    #             Regular qubit            #
    ########################################
    def get_memory_qubit_raw_template(self) -> RectangularTemplate:
        """Return the :class:`~tqec.templates.base.RectangularTemplate` instance needed to
        implement a single logical qubit.
        """
        return QubitTemplate()

    def get_memory_qubit_rpng_descriptions(
        self,
        is_reversed: bool,
        z_orientation: Orientation = Orientation.HORIZONTAL,
        reset: Basis | None = None,
        measurement: Basis | None = None,
    ) -> FrozenDefaultDict[int, RPNGDescription]:
        """Return a description of the plaquettes needed to implement a standard memory operation
        on a logical qubit.

        Warning:
            This method is tightly coupled with
            :meth:`FixedBoundaryConventionGenerator.get_memory_qubit_raw_template`
            and the returned ``RPNG`` descriptions should only be considered
            valid when used in conjunction with the
            :class:`~tqec.templates.base.RectangularTemplate` instance returned
            by this method.

        Arguments:
            is_reversed: flag indicating if the plaquette schedule should be
                reversed or not. Useful to limit the loss of code distance when
                hook errors are not correctly oriented by alternating regular
                and reversed plaquettes.
            z_orientation: orientation of the ``Z`` observable. Used to compute
                the stabilizers that should be measured on the boundaries and in
                the bulk of the returned logical qubit description.
            reset: basis of the reset operation performed on data-qubits.
                Defaults to ``None`` that translates to no reset being applied
                on data-qubits.
            measurement: basis of the measurement operation performed on
                data-qubits. Defaults to ``None`` that translates to no
                measurement being applied on data-qubits.

        Returns:
            a description of the plaquettes needed to implement a standard
            memory operation on a logical qubit, optionally with resets or
            measurements on the data-qubits too.

        """
        # Basis for top/bottom and left/right boundary plaquettes
        hbasis = Basis.Z if z_orientation == Orientation.HORIZONTAL else Basis.X
        vbasis = hbasis.flipped()
        # Generating plaquette descriptions we will need later
        bulk_descriptions = self.get_bulk_rpng_descriptions(is_reversed, reset, measurement)
        two_body_descriptions = self.get_2_body_rpng_descriptions(is_reversed)
        return FrozenDefaultDict(
            {
                6: two_body_descriptions[vbasis][PlaquetteOrientation.UP],
                7: two_body_descriptions[hbasis][PlaquetteOrientation.LEFT],
                # Bulk
                9: bulk_descriptions[vbasis][Orientation.HORIZONTAL],
                10: bulk_descriptions[hbasis][Orientation.VERTICAL],
                12: two_body_descriptions[hbasis][PlaquetteOrientation.RIGHT],
                13: two_body_descriptions[vbasis][PlaquetteOrientation.DOWN],
            },
            default_value=RPNGDescription.empty(),
        )

    def get_memory_qubit_plaquettes(
        self,
        is_reversed: bool,
        z_orientation: Orientation = Orientation.HORIZONTAL,
        reset: Basis | None = None,
        measurement: Basis | None = None,
    ) -> Plaquettes:
        """Return the plaquettes needed to implement a standard memory operation on a logical
        qubit.

        Warning:
            This method is tightly coupled with
            :meth:`FixedBoundaryConventionGenerator.get_memory_qubit_raw_template`
            and the returned ``RPNG`` descriptions should only be considered
            valid when used in conjunction with the
            :class:`~tqec.templates.base.RectangularTemplate` instance returned
            by this method.

        Arguments:
            is_reversed: flag indicating if the plaquette schedule should be
                reversed or not. Useful to limit the loss of code distance when
                hook errors are not correctly oriented by alternating regular
                and reversed plaquettes.
            z_orientation: orientation of the ``Z`` observable. Used to compute
                the stabilizers that should be measured on the boundaries and in
                the bulk of the returned logical qubit description.
            reset: basis of the reset operation performed on data-qubits.
                Defaults to ``None`` that translates to no reset being applied
                on data-qubits.
            measurement: basis of the measurement operation performed on
                data-qubits. Defaults to ``None`` that translates to no
                measurement being applied on data-qubits.

        Returns:
            a description of the plaquettes needed to implement a standard
            memory operation on a logical qubit, optionally with resets or
            measurements on the data-qubits too.

        """
        return self._mapper(self.get_memory_qubit_rpng_descriptions)(
            is_reversed, z_orientation, reset, measurement
        )

    ########################################
    #                X pipe                #
    ########################################
    def get_memory_vertical_boundary_raw_template(self) -> RectangularTemplate:
        """Return the :class:`~tqec.templates.base.RectangularTemplate` instance needed to
        implement a regular spatial pipe between two logical qubits aligned on the ``X`` axis.
        """
        return QubitVerticalBorders()

    def get_memory_vertical_boundary_rpng_descriptions(
        self,
        is_reversed: bool,
        z_orientation: Orientation = Orientation.HORIZONTAL,
        reset: Basis | None = None,
        measurement: Basis | None = None,
    ) -> FrozenDefaultDict[int, RPNGDescription]:
        """Return a description of the plaquettes needed to implement a standard memory operation
        on a pipe between two neighbouring logical qubits aligned on the ``X``-axis.

        Note:
            if ``reset`` (resp. ``measurement``) is not ``None``, a reset (resp.
            measurement) operation in the provided basis will be inserted **only
            on internal data-qubits**. Here, internal data-qubits are all the
            qubits that are in the middle of the template.

        Warning:
            This method is tightly coupled with
            :meth:`FixedBoundaryConventionGenerator.get_memory_vertical_boundary_raw_template`
            and the returned ``RPNG`` descriptions should only be considered
            valid when used in conjunction with the
            :class:`~tqec.templates.base.RectangularTemplate` instance returned
            by this method.

        Arguments:
            is_reversed: flag indicating if the plaquette schedule should be
                reversed or not. Useful to limit the loss of code distance when
                hook errors are not correctly oriented by alternating regular
                and reversed plaquettes.
            z_orientation: orientation of the ``Z`` observable. Used to compute
                the stabilizers that should be measured on the boundaries and in
                the bulk of the returned memory description.
            reset: basis of the reset operation performed on **internal**
                data-qubits. Defaults to ``None`` that translates to no reset
                being applied on data-qubits.
            measurement: basis of the measurement operation performed on
                **internal** data-qubits. Defaults to ``None`` that translates
                to no measurement being applied on data-qubits.

        Returns:
            a description of the plaquettes needed to implement a standard memory
            operation on a pipe between two neighbouring logical qubits aligned on
            the ``X``-axis, optionally with resets or measurements on the
            data-qubits too.

        """
        # Basis for top/bottom boundary plaquettes
        vbasis = Basis.Z if z_orientation == Orientation.VERTICAL else Basis.X
        hbasis = vbasis.flipped()
        # Generating plaquette descriptions we will need
        left_bulk_descriptions = self.get_bulk_rpng_descriptions(
            is_reversed, reset, measurement, (1, 3)
        )
        right_bulk_descriptions = self.get_bulk_rpng_descriptions(
            is_reversed, reset, measurement, (0, 2)
        )
        two_body_descriptions = self.get_2_body_rpng_descriptions(is_reversed)

        return FrozenDefaultDict(
            {
                2: two_body_descriptions[vbasis][PlaquetteOrientation.UP],
                3: two_body_descriptions[vbasis][PlaquetteOrientation.DOWN],
                # LEFT bulk
                5: left_bulk_descriptions[vbasis][Orientation.HORIZONTAL],
                6: left_bulk_descriptions[hbasis][Orientation.VERTICAL],
                # RIGHT bulk
                7: right_bulk_descriptions[hbasis][Orientation.VERTICAL],
                8: right_bulk_descriptions[vbasis][Orientation.HORIZONTAL],
            },
            default_value=RPNGDescription.empty(),
        )

    def get_memory_vertical_boundary_plaquettes(
        self,
        is_reversed: bool,
        z_orientation: Orientation = Orientation.HORIZONTAL,
        reset: Basis | None = None,
        measurement: Basis | None = None,
    ) -> Plaquettes:
        """Return the plaquettes needed to implement a standard memory operation on a pipe between
        two neighbouring logical qubits aligned on the ``X``-axis.

        Note:
            if ``reset`` (resp. ``measurement``) is not ``None``, a reset (resp.
            measurement) operation in the provided basis will be inserted **only
            on internal data-qubits**. Here, internal data-qubits are all the
            qubits that are in the middle of the template.

        Warning:
            This method is tightly coupled with
            :meth:`FixedBoundaryConventionGenerator.get_memory_vertical_boundary_raw_template`
            and the returned ``RPNG`` descriptions should only be considered
            valid when used in conjunction with the
            :class:`~tqec.templates.base.RectangularTemplate` instance returned
            by this method.

        Arguments:
            is_reversed: flag indicating if the plaquette schedule should be
                reversed or not. Useful to limit the loss of code distance when
                hook errors are not correctly oriented by alternating regular
                and reversed plaquettes.
            z_orientation: orientation of the ``Z`` observable. Used to compute
                the stabilizers that should be measured on the boundaries and in
                the bulk of the returned memory description.
            reset: basis of the reset operation performed on **internal**
                data-qubits. Defaults to ``None`` that translates to no reset
                being applied on data-qubits.
            measurement: basis of the measurement operation performed on
                **internal** data-qubits. Defaults to ``None`` that translates
                to no measurement being applied on data-qubits.

        Returns:
            the plaquettes needed to implement a standard memory operation on a
            pipe between two neighbouring logical qubits aligned on the
            ``X``-axis, optionally with resets or measurements on the
            data-qubits too.

        """
        return self._mapper(self.get_memory_vertical_boundary_rpng_descriptions)(
            is_reversed, z_orientation, reset, measurement
        )

    ########################################
    #                Y pipe                #
    ########################################
    def get_memory_horizontal_boundary_raw_template(self) -> RectangularTemplate:
        """Return the :class:`~tqec.templates.base.RectangularTemplate` instance needed to
        implement a regular spatial pipe between two logical qubits aligned on the ``Y`` axis.
        """
        return QubitHorizontalBorders()

    def get_memory_horizontal_boundary_rpng_descriptions(
        self,
        is_reversed: bool,
        z_orientation: Orientation = Orientation.HORIZONTAL,
        reset: Basis | None = None,
        measurement: Basis | None = None,
    ) -> FrozenDefaultDict[int, RPNGDescription]:
        """Return a description of the plaquettes needed to implement a standard memory operation
        on a pipe between two neighbouring logical qubits aligned on the ``Y``-axis.

        Note:
            if ``reset`` (resp. ``measurement``) is not ``None``, a reset (resp.
            measurement) operation in the provided basis will be inserted **only
            on internal data-qubits**. Here, internal data-qubits are all the
            qubits that are in the middle of the template.

        Warning:
            This method is tightly coupled with
            :meth:`FixedBoundaryConventionGenerator.get_memory_horizontal_boundary_raw_template`
            and the returned ``RPNG`` descriptions should only be considered
            valid when used in conjunction with the
            :class:`~tqec.templates.base.RectangularTemplate` instance returned
            by this method.

        Arguments:
            is_reversed: flag indicating if the plaquette schedule should be
                reversed or not. Useful to limit the loss of code distance when
                hook errors are not correctly oriented by alternating regular
                and reversed plaquettes.
            z_orientation: orientation of the ``Z`` observable. Used to compute
                the stabilizers that should be measured on the boundaries and in
                the bulk of the returned memory description.
            reset: basis of the reset operation performed on **internal**
                data-qubits. Defaults to ``None`` that translates to no reset
                being applied on data-qubits.
            measurement: basis of the measurement operation performed on
                **internal** data-qubits. Defaults to ``None`` that translates
                to no measurement being applied on data-qubits.

        Returns:
            a description of the plaquettes needed to implement a standard memory
            operation on a pipe between two neighbouring logical qubits aligned on
            the ``Y``-axis, optionally with resets or measurements on the
            data-qubits too.

        """
        # Basis for left/right boundary plaquettes
        hbasis = Basis.Z if z_orientation == Orientation.HORIZONTAL else Basis.X
        vbasis = hbasis.flipped()
        # Generating plaquette descriptions we will need later
        up_bulk_descriptions = self.get_bulk_rpng_descriptions(
            is_reversed, reset, measurement, (2, 3)
        )
        down_bulk_descriptions = self.get_bulk_rpng_descriptions(
            is_reversed, reset, measurement, (0, 1)
        )
        two_body_descriptions = self.get_2_body_rpng_descriptions(is_reversed)

        return FrozenDefaultDict(
            {
                1: two_body_descriptions[hbasis][PlaquetteOrientation.LEFT],
                4: two_body_descriptions[hbasis][PlaquetteOrientation.RIGHT],
                # TOP bulk
                5: up_bulk_descriptions[vbasis][Orientation.HORIZONTAL],
                6: up_bulk_descriptions[hbasis][Orientation.VERTICAL],
                # BOTTOM bulk
                7: down_bulk_descriptions[hbasis][Orientation.VERTICAL],
                8: down_bulk_descriptions[vbasis][Orientation.HORIZONTAL],
            },
            default_value=RPNGDescription.empty(),
        )

    def get_memory_horizontal_boundary_plaquettes(
        self,
        is_reversed: bool,
        z_orientation: Orientation = Orientation.HORIZONTAL,
        reset: Basis | None = None,
        measurement: Basis | None = None,
    ) -> Plaquettes:
        """Return the plaquettes needed to implement a standard memory operation on a pipe between
        two neighbouring logical qubits aligned on the ``Y``-axis.

        Note:
            if ``reset`` (resp. ``measurement``) is not ``None``, a reset (resp.
            measurement) operation in the provided basis will be inserted **only
            on internal data-qubits**. Here, internal data-qubits are all the
            qubits that are in the middle of the template.

        Warning:
            This method is tightly coupled with
            :meth:`FixedBoundaryConventionGenerator.get_memory_horizontal_boundary_raw_template`
            and the returned ``RPNG`` descriptions should only be considered
            valid when used in conjunction with the
            :class:`~tqec.templates.base.RectangularTemplate` instance returned
            by this method.

        Arguments:
            is_reversed: flag indicating if the plaquette schedule should be
                reversed or not. Useful to limit the loss of code distance when
                hook errors are not correctly oriented by alternating regular
                and reversed plaquettes.
            z_orientation: orientation of the ``Z`` observable. Used to compute
                the stabilizers that should be measured on the boundaries and in
                the bulk of the returned memory description.
            reset: basis of the reset operation performed on **internal**
                data-qubits. Defaults to ``None`` that translates to no reset
                being applied on data-qubits.
            measurement: basis of the measurement operation performed on
                **internal** data-qubits. Defaults to ``None`` that translates
                to no measurement being applied on data-qubits.

        Returns:
            the plaquettes needed to implement a standard memory operation on a
            pipe between two neighbouring logical qubits aligned on the
            ``Y``-axis, optionally with resets or measurements on the
            data-qubits too.

        """
        return self._mapper(self.get_memory_horizontal_boundary_rpng_descriptions)(
            is_reversed, z_orientation, reset, measurement
        )

    ############################################################
    #                          Spatial                         #
    ############################################################
    def get_spatial_cube_qubit_raw_template(self) -> RectangularTemplate:
        """Return the :class:`~tqec.templates.base.RectangularTemplate` instance needed to
        implement a spatial cube.

        Note:
            A spatial cube is defined as a cube with all its spatial boundaries
            in the same basis.
            Such a cube might appear in stability experiments (e.g.,
            http://arxiv.org/abs/2204.13834), in spatial junctions (i.e., a cube
            with more than one pipe in the spatial plane) or in other QEC gadgets
            such as the lattice surgery implementation of a ``CZ`` gate.

        """
        return QubitSpatialCubeTemplate()

    def get_spatial_cube_qubit_rpng_descriptions(
        self,
        spatial_boundary_basis: Basis,
        arms: SpatialArms,
        is_reversed: bool,
        reset: Basis | None = None,
        measurement: Basis | None = None,
    ) -> FrozenDefaultDict[int, RPNGDescription]:
        """Return a description of the plaquettes needed to implement a spatial cube.

        Note:
            A spatial cube is defined as a cube with all its spatial boundaries
            in the same basis.
            Such a cube might appear in stability experiments (e.g.,
            http://arxiv.org/abs/2204.13834), in spatial junctions (i.e., a cube
            with more than one pipe in the spatial plane) or in other QEC
            gadgets such as the lattice surgery implementation of a ``CZ`` gate.

        Warning:
            This method is tightly coupled with
            :meth:`FixedBoundaryConventionGenerator.get_spatial_cube_qubit_raw_template`
            and the returned ``RPNG`` descriptions should only be considered
            valid when used in conjunction with the
            :class:`~tqec.templates.base.RectangularTemplate` instance returned
            by this method.

        Arguments:
            spatial_boundary_basis: stabilizers that are measured at each
                boundaries of the spatial cube.
            arms: flag-like enumeration listing the arms that are used around
                the logical qubit. The returned template will be adapted to be
                compatible with such a layout.
            is_reversed: flag indicating if the plaquette schedule should be
                reversed or not. Useful to limit the loss of code distance when
                hook errors are not correctly oriented by alternating regular
                and reversed plaquettes.
            reset: basis of the reset operation performed on data-qubits.
                Defaults to ``None`` that translates to no reset being applied
                on data-qubits.
            measurement: basis of the measurement operation performed on
                data-qubits. Defaults to ``None`` that translates to no
                measurement being applied on data-qubits.

        Raises:
            TQECError: if ``arms`` describes an I-shaped junction (TOP/DOWN
                or LEFT/RIGHT).

        Returns:
            a description of the plaquettes needed to implement a spatial cube.

        """
        # In this function implementation, all the indices used are referring to the
        # indices returned by the QubitSpatialCubeTemplate template. They are
        # copied below for convenience, but the only source of truth is in the
        # QubitSpatialCubeTemplate docstring!
        #      1   9  10   9  10   9  10   9  10   2
        #     11   5  17  13  17  13  17  13   6  21
        #     12  20  13  17  13  17  13  17  14  22
        #     11  16  20  13  17  13  17  14  18  21
        #     12  20  16  20  13  17  14  18  14  22
        #     11  16  20  16  19  15  18  14  18  21
        #     12  20  16  19  15  19  15  18  14  22
        #     11  16  19  15  19  15  19  15  18  21
        #     12   7  15  19  15  19  15  19   8  22
        #      3  23  24  23  24  23  24  23  24   4
        if arms in SpatialArms.I_shaped_arms():
            raise TQECError(
                "I-shaped spatial junctions (i.e., spatial junctions with only two "
                "arms that are the opposite of each other: LEFT/RIGHT or UP/DOWN) "
                "should not use get_spatial_cube_qubit_template but rather use "
                "a conventional memory logical qubit with get_memory_qubit_template."
            )
        # _sbb: Spatial Boundary Basis.
        _sbb = spatial_boundary_basis
        # Pre-define some collection of plaquette descriptions
        corner_descriptions = self.get_3_body_rpng_descriptions(
            _sbb, is_reversed, reset, measurement
        )
        bulk_descriptions = self.get_bulk_rpng_descriptions(is_reversed, reset, measurement)
        two_body_descriptions = self.get_2_body_rpng_descriptions(is_reversed)

        if arms == SpatialArms.NONE:
            # Stability experiment
            return FrozenDefaultDict(
                {
                    5: corner_descriptions[0],
                    6: bulk_descriptions[_sbb.flipped()][Orientation.VERTICAL],
                    7: bulk_descriptions[_sbb.flipped()][Orientation.VERTICAL],
                    8: corner_descriptions[3],
                    10: two_body_descriptions[_sbb][PlaquetteOrientation.UP],
                    12: two_body_descriptions[_sbb][PlaquetteOrientation.LEFT],
                    13: bulk_descriptions[_sbb][Orientation.HORIZONTAL],
                    14: bulk_descriptions[_sbb][Orientation.VERTICAL],
                    15: bulk_descriptions[_sbb][Orientation.HORIZONTAL],
                    16: bulk_descriptions[_sbb][Orientation.VERTICAL],
                    17: bulk_descriptions[_sbb.flipped()][Orientation.VERTICAL],
                    18: bulk_descriptions[_sbb.flipped()][Orientation.HORIZONTAL],
                    19: bulk_descriptions[_sbb.flipped()][Orientation.VERTICAL],
                    20: bulk_descriptions[_sbb.flipped()][Orientation.HORIZONTAL],
                    21: two_body_descriptions[_sbb][PlaquetteOrientation.RIGHT],
                    23: two_body_descriptions[_sbb][PlaquetteOrientation.DOWN],
                },
                default_value=RPNGDescription.empty(),
            )
        # Note about the fixed boundary convention: in order to work as expected,
        # spatial cubes need to have one dimension that does not respect the
        # boundary convention. By convention, we only use stretched stabilizers in
        # the vertical (Y) dimension (i.e., between two cubes that are aligned
        # on the Y axis), and so only the boundaries on the X axis (left and
        # right) need to not follow the fixed boundary convention.
        # For spatial cubes, the only exception to the above rule is when the
        # cube is a "dead-end" (i.e., only one spatial arm: ``len(arms) == 1``).
        # In that case, the dimension that should not follow the fixed boundary
        # convention is the one "closing" the pipe, i.e., the dimension in which
        # the only arm is positioned.
        # For dead-end cubes, a dead-end in the X dimension still follows the
        # general rule (the boundaries in the X axis do not follow the
        # convention), so we only have to test if we have a dead-end in the Y
        # dimension.
        odd_boundary_dimension: Final[Literal[Direction3D.X, Direction3D.Y]] = (
            Direction3D.Y if arms in [SpatialArms.UP, SpatialArms.DOWN] else Direction3D.X
        )

        mapping: dict[int, RPNGDescription] = {}

        ####################
        #    Boundaries    #
        ####################
        # Fill the boundaries that should be filled in the returned template
        # because they have no arms, and so will not be filled later.
        top, bottom, left, right = (
            (10, 23, 12, 21) if odd_boundary_dimension == Direction3D.X else (9, 24, 11, 22)
        )
        if SpatialArms.UP not in arms:
            mapping[top] = two_body_descriptions[_sbb][PlaquetteOrientation.UP]
        if SpatialArms.RIGHT not in arms:
            mapping[right] = two_body_descriptions[_sbb][PlaquetteOrientation.RIGHT]
        if SpatialArms.DOWN not in arms:
            mapping[bottom] = two_body_descriptions[_sbb][PlaquetteOrientation.DOWN]
        if SpatialArms.LEFT not in arms:
            mapping[left] = two_body_descriptions[_sbb][PlaquetteOrientation.LEFT]

        ####################
        #       Bulk       #
        ####################
        # Bulk plaquettes basis might change according to the odd boundary
        # dimension to avoid having 2 plaquettes measuring the same basis side
        # by side.
        # tlb, otb: Top-Left (plaquette) Basis, Other Basis (for the bulk)
        tlb = _sbb if odd_boundary_dimension == Direction3D.X else _sbb.flipped()
        otb = tlb.flipped()
        # Assigning plaquette description to the bulk, considering that the bulk
        # corners (i.e. indices {5, 6, 7, 8}) should be assigned "regular" plaquettes
        # (i.e. 6 is assigned the same plaquette as 17, 7 -> 19, 5 -> 13, 8 -> 15).
        # If these need to be changed, it will be done afterwards.
        # Setting the orientations for SBB plaquettes for each of the four
        # portions of the template bulk.
        sbb_up = sbb_down = Orientation.VERTICAL
        sbb_right = sbb_left = Orientation.HORIZONTAL
        # If the corresponding arm is missing, the SBB plaquette hook error
        # orientation should flip to avoid shortcuts due to hook errors.
        sbb_up = sbb_up if SpatialArms.UP in arms else sbb_up.flip()
        sbb_down = sbb_down if SpatialArms.DOWN in arms else sbb_down.flip()
        sbb_right = sbb_right if SpatialArms.RIGHT in arms else sbb_right.flip()
        sbb_left = sbb_left if SpatialArms.LEFT in arms else sbb_left.flip()
        # The OTH (other basis) orientations are the opposite of the SBB
        # orientation.
        oth_up, oth_down = sbb_up.flip(), sbb_down.flip()
        oth_right, oth_left = sbb_right.flip(), sbb_left.flip()

        # Setting the SBB plaquettes
        mapping[5] = mapping[13] = bulk_descriptions[tlb][sbb_up]
        mapping[8] = mapping[15] = bulk_descriptions[tlb][sbb_down]
        mapping[14] = bulk_descriptions[tlb][sbb_right]
        mapping[16] = bulk_descriptions[tlb][sbb_left]
        # Setting the OTH plaquettes
        mapping[6] = mapping[17] = bulk_descriptions[otb][oth_up]
        mapping[7] = mapping[19] = bulk_descriptions[otb][oth_down]
        mapping[18] = bulk_descriptions[otb][oth_right]
        mapping[20] = bulk_descriptions[otb][oth_left]

        # For the in-bulk corners, if the two arms around the corner are not
        # present, the corner plaquette has been removed from the mapping. The
        # corner **within the bulk** should be overwritten to become a 3-body
        # stabilizer measurement.
        if arms == SpatialArms.RIGHT:
            mapping[5] = corner_descriptions[0]
        elif arms == SpatialArms.DOWN:
            mapping[6] = corner_descriptions[1]
        elif arms == SpatialArms.UP:
            mapping[7] = corner_descriptions[2]
        elif arms == SpatialArms.LEFT:
            mapping[8] = corner_descriptions[3]
        # At this point, we are sure that len(arms) >= 2. The only cases left
        # where a 3-body stabilizer is needed are the following:
        if arms == SpatialArms.RIGHT | SpatialArms.DOWN:
            mapping[5] = corner_descriptions[0]
        if arms == SpatialArms.LEFT | SpatialArms.UP:
            mapping[8] = corner_descriptions[3]

        ####################
        #  Sanity checks   #
        ####################
        # All the plaquettes in the bulk should be set.
        bulk_plaquette_indices = set(range(5, 9)) | set(range(13, 21))
        missing_bulk_plaquette_indices = bulk_plaquette_indices - mapping.keys()
        assert not missing_bulk_plaquette_indices, (
            "Some plaquette(s) in the bulk were not correctly assigned to a "
            f"RPNGDescription. Missing indices: {missing_bulk_plaquette_indices}."
        )
        return FrozenDefaultDict(mapping, default_value=RPNGDescription.empty())

    def get_spatial_cube_qubit_plaquettes(
        self,
        spatial_boundary_basis: Basis,
        arms: SpatialArms,
        is_reversed: bool,
        reset: Basis | None = None,
        measurement: Basis | None = None,
    ) -> Plaquettes:
        """Return the plaquettes needed to implement a spatial cube.

        Note:
            A spatial cube is defined as a cube with all its spatial boundaries
            in the same basis.
            Such a cube might appear in stability experiments (e.g.,
            http://arxiv.org/abs/2204.13834), in spatial junctions (i.e., a cube
            with more than one pipe in the spatial plane) or in other QEC
            gadgets such as the lattice surgery implementation of a ``CZ`` gate.

        Warning:
            This method is tightly coupled with
            :meth:`FixedBoundaryConventionGenerator.get_spatial_cube_qubit_raw_template`
            and the returned ``RPNG`` descriptions should only be considered
            valid when used in conjunction with the
            :class:`~tqec.templates.base.RectangularTemplate` instance returned
            by this method.

        Arguments:
            spatial_boundary_basis: stabilizers that are measured at each
                boundaries of the spatial cube.
            arms: flag-like enumeration listing the arms that are used around
                the logical qubit. The returned template will be adapted to be
                compatible with such a layout.
            is_reversed: flag indicating if the plaquette schedule should be
                reversed or not. Useful to limit the loss of code distance when
                hook errors are not correctly oriented by alternating regular
                and reversed plaquettes.
            reset: basis of the reset operation performed on data-qubits.
                Defaults to ``None`` that translates to no reset being applied
                on data-qubits.
            measurement: basis of the measurement operation performed on
                data-qubits. Defaults to ``None`` that translates to no
                measurement being applied on data-qubits.

        Raises:
            TQECError: if ``arms`` only contains 0 or 1 flag.
            TQECError: if ``arms`` describes an I-shaped junction (TOP/DOWN
                or LEFT/RIGHT).

        Returns:
            the plaquettes needed to implement a spatial cube.

        """
        return self._mapper(self.get_spatial_cube_qubit_rpng_descriptions)(
            spatial_boundary_basis, arms, is_reversed, reset, measurement
        )

    ########################################
    #              Spatial arm             #
    ########################################
    def get_spatial_cube_arm_raw_template(self, arms: SpatialArms) -> RectangularTemplate:
        """Return the :class:`~tqec.templates.base.RectangularTemplate` instance needed to
        implement the given spatial ``arms``.

        Args:
            arms: specification of the spatial arm(s) we want a template for.
                Needs to contain either one arm, or 2 arms that form a line
                (e.g., ``SpatialArms.UP | SpatialArms.DOWN``).
                If the arm that should be built has one spatial cube on top,
                this should be ``SpatialArm.DOWN`` because it is the bottom arm
                of a spatial cube.
                If the arm links 2 spatial cubes, the ``arms`` parameter should
                be the union of the arms (and so can only be
                ``SpatialArms.UP | SpatialArms.DOWN`` or
                ``SpatialArms.LEFT | SpatialArms.RIGHT`` because any other
                combination cannot be formed by a single arm).

        Raises:
            TQECError: if the provided ``arms`` value does not check the
                documented pre-conditions.

        """
        if (
            len(arms) == 0
            or len(arms) > 2
            or (len(arms) == 2 and arms not in SpatialArms.I_shaped_arms())
        ):
            raise TQECError(
                f"The two provided arms cannot form a spatial pipe. Got {arms} but "
                f"expected either a single {SpatialArms.__name__} or two but in a "
                f"line (e.g., {SpatialArms.I_shaped_arms()})."
            )
        if SpatialArms.LEFT in arms or SpatialArms.RIGHT in arms:
            return QubitVerticalBorders()
        elif SpatialArms.UP is arms or SpatialArms.DOWN in arms:
            return QubitHorizontalBorders()
        else:
            raise TQECError(f"Unrecognized spatial arm(s): {arms}.")

    def get_spatial_cube_arm_plaquettes(
        self,
        spatial_boundary_basis: Basis,
        arms: SpatialArms,
        linked_cubes: tuple[CubeSpec, CubeSpec],
        is_reversed: bool,
        reset: Basis | None = None,
        measurement: Basis | None = None,
        is_hadamard
    ) -> Plaquettes:
        """Return the plaquettes needed to implement **one** pipe connecting to a spatial cube.

        Note:
            A spatial cube is defined as a cube with all its spatial boundaries
            in the same basis.
            Such a cube might appear in stability experiments (e.g.,
            http://arxiv.org/abs/2204.13834), in spatial junctions (i.e., a cube
            with more than one pipe in the spatial plane) or in other QEC gadgets
            such as the lattice surgery implementation of a ``CZ`` gate.

        Warning:
            This method is tightly coupled with
            :meth:`FixedBoundaryConventionGenerator.get_spatial_cube_arm_raw_template`
            and the returned ``RPNG`` descriptions should only be considered
            valid when used in conjunction with the
            :class:`~tqec.templates.base.RectangularTemplate` instance returned
            by this method.

        Arguments:
            spatial_boundary_basis: stabilizers that are measured at each
                boundaries of the spatial cube.
            arms: arm(s) of the spatial cube(s) linked by the pipe.
            linked_cubes: a tuple ``(u, v)`` where ``u`` and ``v`` are the
                specifications of the two ends of the pipe to generate RPNG
                descriptions for.
            is_reversed: flag indicating if the plaquette schedule should be
                reversed or not. Useful to limit the loss of code distance when
                hook errors are not correctly oriented by alternating regular
                and reversed plaquettes.
            reset: basis of the reset operation performed on **internal**
                data-qubits. Defaults to ``None`` that translates to no reset
                being applied on data-qubits.
            measurement: basis of the measurement operation performed on
                **internal** data-qubits. Defaults to ``None`` that translates
                to no measurement being applied on data-qubits.

        Raises:
            TQECError: if ``arm`` does not contain exactly 1 or 2 flags (i.e.,
                if it contains 0 or 3+ flags).

        Returns:
            the plaquettes needed to implement **one** pipe connecting to a
            spatial cube.

        """
        if len(arms) == 2 and arms not in SpatialArms.I_shaped_arms():
            raise TQECError(
                f"The two provided arms cannot form a spatial pipe. Got {arms} but "
                f"expected either a single {SpatialArms.__name__} or two but in a "
                f"line (e.g., {SpatialArms.I_shaped_arms()})."
            )
        if arms in [
            SpatialArms.LEFT,
            SpatialArms.RIGHT,
            SpatialArms.LEFT | SpatialArms.RIGHT,
        ]:
            if is_hadamard:
                return self._get_left_right_spatial_hadamard_cube_arm_plaquettes(
                    spatial_boundary_basis,
                    arms,
                    linked_cubes,
                    is_reversed,
                    reset,
                    measurement,
                )
            else:
                return self._get_left_right_spatial_cube_arm_plaquettes(
                    spatial_boundary_basis,
                    arms,
                    linked_cubes,
                    is_reversed,
                    reset,
                    measurement,
                )
        if arms in [
            SpatialArms.UP,
            SpatialArms.DOWN,
            SpatialArms.UP | SpatialArms.DOWN,
        ]:
            if is_hadamard:
                return self._get_up_down_spatial_hadamard_cube_arm_plaquettes(
                    spatial_boundary_basis,
                    linked_cubes,
                    is_reversed,
                    reset,
                    measurement,
                )
            else:
                return self._get_up_down_spatial_cube_arm_plaquettes(
                    spatial_boundary_basis,
                    linked_cubes,
                    is_reversed,
                    reset,
                    measurement,
                )
        raise TQECError(f"Got an invalid arm: {arms}.")

    def _get_left_right_spatial_cube_arm_plaquettes(
        self,
        spatial_boundary_basis: Basis,
        arms: SpatialArms,
        linked_cubes: tuple[CubeSpec, CubeSpec],
        is_reversed: bool,
        reset: Basis | None = None,
        measurement: Basis | None = None,
    ) -> Plaquettes:
        # This is a regular memory arm, except that we should make sure that one
        # of the boundary does not override the extended stabilizer (in the 'corner' between the arms).
        z_orientation = (
            Orientation.VERTICAL if spatial_boundary_basis == Basis.Z else Orientation.HORIZONTAL
        )
        regular_memory = self.get_memory_vertical_boundary_plaquettes(
            is_reversed, z_orientation, reset, measurement
        )
        u, v = linked_cubes
        if SpatialArms.LEFT in arms and SpatialArms.UP in v.spatial_arms:
            regular_memory = regular_memory.without_plaquettes([2])
        if SpatialArms.RIGHT in arms and SpatialArms.DOWN in u.spatial_arms:
            regular_memory = regular_memory.without_plaquettes([3])
        return regular_memory

    def _get_left_right_spatial_hadamard_cube_arm_plaquettes(
            self,
            spatial_boundary_basis: Basis,
            arms: SpatialArms,
            linked_cubes: tuple[CubeSpec, CubeSpec],
            is_reversed: bool,
            reset: Basis | None = None,
            measurement: Basis | None = None,
        ) -> Plaquettes:
        # This is a regular hadamard arm, except that we should make sure that one
        # of the boundary does not override the extended stabilizer (in the 'corner' between the arms).
        z_orientation = (
            Orientation.VERTICAL if spatial_boundary_basis == Basis.Z else Orientation.HORIZONTAL
        )
        regular_hadamard = self.get_spatial_vertical_hadamard_plaquettes(
            is_reversed, z_orientation, reset, measurement
        )
        u, v = linked_cubes
        if SpatialArms.LEFT in arms and SpatialArms.UP in v.spatial_arms:
            regular_hadamard = regular_hadamard.without_plaquettes([2])
        if SpatialArms.RIGHT in arms and SpatialArms.DOWN in u.spatial_arms:
            regular_hadamard = regular_hadamard.without_plaquettes([3])
        return regular_hadamard

    @staticmethod
<<<<<<< HEAD
    def pipe_needs_extended_stabilizers(linked_cubes: tuple[CubeSpec, CubeSpec]) -> bool:
        """Check if the pipe represented by the given ``arms`` and
        ``linked_cubes`` requires extended stabilizers.
=======
    def pipe_needs_extended_stablizers(linked_cubes: tuple[CubeSpec, CubeSpec]) -> bool:
        """Check if the pipe represented by the given ``arms`` and ``linked_cubes`` requires
        extended stablizers.
>>>>>>> a23f1d09

        In fixed boundary convention, spatial cubes change the boundary parity.
        That is why we need stretched stabilizers. By convention, TQEC inserts
        stretched stabilizers only in the UP/DOWN pipes (i.e., in the Y spatial dimension).

        But if 2 spatial cubes are linked by a pipe in the Y dimension, we
        *might* not need to fix the parity with extended stabilizers. We only
        need to use stretched stabilizers when the parity would be wrong, and
        that is only when exactly 1 of the 2 cubes linked by the pipe has pipes
        in both spatial dimensions

        Args:
            linked_cubes: a tuple ``(u, v)`` where ``u`` and ``v`` are the
                specifications of the two ends of the pipe.

        Returns:
            ``True`` if extended stabilizers should be used, ``False`` otherwise.

        """
        return (
            linked_cubes[0].has_spatial_pipe_in_both_dimensions
            ^ linked_cubes[1].has_spatial_pipe_in_both_dimensions
        )

    @staticmethod
    def pipe_has_boundary_extended_stabilizer_at_left(
        linked_cubes: tuple[CubeSpec, CubeSpec],
    ) -> bool:
        """Check if the pipe represented by the given ``linked_cubes`` has an extended stabilizer at
        the left boundary.

        Assuming a pipe needs to be implemented with extended stabilizer, it has
        an extended stabilizer at the left boundary iff. the bottom cube of the
        pipe has arms in both spatial directions and the top cube does not.

        Args:
            linked_cubes: a tuple ``(u, v)`` where ``u`` and ``v`` are the
                specifications of the two ends of the pipe.

        Returns:
            ``True`` if an extended stabilizer should be used at the left
            boundary, ``False`` otherwise.

        """
        assert FixedBoundaryConventionGenerator.pipe_needs_extended_stabilizers(linked_cubes)
        return linked_cubes[1].has_spatial_pipe_in_both_dimensions

    def _get_up_down_spatial_cube_arm_plaquettes(
        self,
        spatial_boundary_basis: Basis,
        linked_cubes: tuple[CubeSpec, CubeSpec],
        is_reversed: bool,
        reset: Basis | None = None,
        measurement: Basis | None = None,
    ) -> Plaquettes:
        if not FixedBoundaryConventionGenerator.pipe_needs_extended_stabilizers(linked_cubes):
            # Special case, a little bit simpler, not using extended stabilizers.
            return self._get_up_and_down_spatial_cube_arm_plaquettes(
                spatial_boundary_basis, linked_cubes, is_reversed, reset, measurement
            )
        # General case, need extended stabilizers.
        sbb, otb = spatial_boundary_basis, spatial_boundary_basis.flipped()
        # EPs: extended plaquettes
        extended_plaquettes = self.get_extended_plaquettes(reset, measurement, is_reversed)
        # Dictionary that will be filled with plaquettes
        plaquettes: dict[int, Plaquette] = {}
        # Getting the extended plaquettes for the bulk and filling the dictionary
        has_left_boundary = (
            FixedBoundaryConventionGenerator.pipe_has_boundary_extended_stabilizer_at_left(
                linked_cubes
            )
        )
        bulk1 = extended_plaquettes[otb if has_left_boundary else sbb].bulk
        bulk2 = extended_plaquettes[sbb if has_left_boundary else otb].bulk
        plaquettes |= {5: bulk1.top, 6: bulk2.top, 7: bulk1.bottom, 8: bulk2.bottom}
        # Getting the extended plaquette, either for the left or the right
        # boundary depending on the spatial arm that is being asked for.
        boundary_collection = extended_plaquettes[sbb]
        u, v = linked_cubes
        if has_left_boundary:
            boundary = (
                boundary_collection.left_with_arm
                if SpatialArms.LEFT in v.spatial_arms
                else boundary_collection.left_without_arm
            )
            plaquettes |= {1: boundary.top, 3: boundary.bottom}
        else:
            boundary = (
                boundary_collection.right_with_arm
                if SpatialArms.RIGHT in u.spatial_arms
                else boundary_collection.right_without_arm
            )
            plaquettes |= {2: boundary.top, 4: boundary.bottom}
        return Plaquettes(
            FrozenDefaultDict(
                plaquettes,
                default_value=self._mapper.get_plaquette(RPNGDescription.empty()),
            )
        )

    def _get_up_down_spatial_hadamard_cube_arm_plaquettes(
            self,
            spatial_boundary_basis: Basis,
            linked_cubes: tuple[CubeSpec, CubeSpec],
            is_reversed: bool,
            reset: Basis | None = None,
            measurement: Basis | None = None,
    ) -> Plaquettes:
        if not FixedBoundaryConventionGenerator.pipe_needs_extended_stabilizers(linked_cubes):
            # Special case, a little bit simpler, not using extended stabilizers.
            return self._get_up_and_down_spatial_hadamard_cube_arm_plaquettes(
                spatial_boundary_basis, linked_cubes, is_reversed, reset, measurement
            )
        # General case, need extended stabilizers.
        sbb, otb = spatial_boundary_basis, spatial_boundary_basis.flipped()
        # EPs: extended plaquettes
        extended_plaquettes = self.get_extended_plaquettes(reset, measurement, is_reversed)
        # Dictionary that will be filled with plaquettes
        plaquettes: dict[int, Plaquette] = {}
        # Getting the extended plaquettes for the bulk and filling the dictionary
        has_left_boundary = (
            FixedBoundaryConventionGenerator.pipe_has_boundary_extended_stabilizer_at_left(
                linked_cubes
            )
        )
        bulk1 = extended_plaquettes[otb if has_left_boundary else sbb].bulk
        bulk2 = extended_plaquettes[sbb if has_left_boundary else otb].bulk
        plaquettes |= {5: bulk1.top, 6: bulk2.top, 7: bulk1.bottom, 8: bulk2.bottom}
        # Getting the extended plaquette, either for the left or the right
        # boundary depending on the spatial arm that is being asked for.
        boundary_collection = extended_plaquettes[sbb]
        u, v = linked_cubes
        if has_left_boundary:
            boundary = (
                boundary_collection.left_with_arm
                if SpatialArms.LEFT in v.spatial_arms
                else boundary_collection.left_without_arm
            )
            plaquettes |= {1: boundary.top, 3: boundary.bottom}
        else:
            boundary = (
                boundary_collection.right_with_arm
                if SpatialArms.RIGHT in u.spatial_arms
                else boundary_collection.right_without_arm
            )
            plaquettes |= {2: boundary.top, 4: boundary.bottom}
        return Plaquettes(
            FrozenDefaultDict(
                plaquettes,
                default_value=self._mapper.get_plaquette(RPNGDescription.empty()),
            )
        )

    def _get_up_and_down_spatial_cube_arm_plaquettes(
        self,
        spatial_boundary_basis: Basis,
        linked_cubes: tuple[CubeSpec, CubeSpec],
        is_reversed: bool,
        reset: Basis | None = None,
        measurement: Basis | None = None,
    ) -> Plaquettes:
        return self._mapper(self._get_up_and_down_spatial_cube_arm_rpng_descriptions)(
            spatial_boundary_basis, linked_cubes, is_reversed, reset, measurement
        )

    def _get_up_and_down_spatial_cube_arm_rpng_descriptions(
        self,
        spatial_boundary_basis: Basis,
        linked_cubes: tuple[CubeSpec, CubeSpec],
        is_reversed: bool,
        reset: Basis | None = None,
        measurement: Basis | None = None,
    ) -> FrozenDefaultDict[int, RPNGDescription]:
        """Return the RPNG descriptions to implement a pipe connecting at least one spatial cube.

        The pipe implemented by this method links two cubes such as:

        - at least one of the two cube is a spatial cube (both can be),
        - either none of both of the two linked cubes have pipes in both spatial
          dimensions.

        In particular, the following situations can be encountered (list is not
        exhaustive):

        - a straight line ending on a spatial cube, meaning that the pipe links
          a spatial cube with a single arm and a regular cube (case where none
          of the 2 linked cubes have pipes in both spatial dimensions),
        - a "rotated-H" shape (case where both of the 2 linked cubes have pipes
          in both spatial dimensions),
        - ...

        These pipes have in common the fact that they do not require extended
        stabilizers to be implemented.

        """
        # Aliases to shorten line length.
        r, m = reset, measurement
        _sbb = spatial_boundary_basis
        # Generating the plaquette descriptions we will need later
        up_bulk_plaquettes = self.get_bulk_rpng_descriptions(is_reversed, r, m, (2, 3))
        down_bulk_plaquettes = self.get_bulk_rpng_descriptions(is_reversed, r, m, (0, 1))
        corner_descriptions = self.get_3_body_rpng_descriptions(_sbb, is_reversed, r, m)
        two_body_descriptions = self.get_2_body_rpng_descriptions(is_reversed)
        # Here, depending on the linked cubes, we might insert regular two-body
        # plaquettes or three-body plaquettes.
        u, v = linked_cubes
        both_cubes_have_spatial_pipes_in_both_dimensions = (
            u.has_spatial_pipe_in_both_dimensions and v.has_spatial_pipe_in_both_dimensions
        )
        right_plaquette = (
            corner_descriptions[3]
            if SpatialArms.RIGHT in u.spatial_arms
            else two_body_descriptions[_sbb][PlaquetteOrientation.RIGHT]
        )
        left_plaquette = (
            corner_descriptions[0]
            if SpatialArms.LEFT in v.spatial_arms
            else two_body_descriptions[_sbb][PlaquetteOrientation.LEFT]
        )
        # tlb, otb: Top-Left Basis, Other Basis
        tlb = _sbb if both_cubes_have_spatial_pipes_in_both_dimensions else _sbb.flipped()
        otb = tlb.flipped()
        left, right = (3, 2) if both_cubes_have_spatial_pipes_in_both_dimensions else (1, 4)
        return FrozenDefaultDict(
            {
                right: right_plaquette,
                left: left_plaquette,
                5: up_bulk_plaquettes[tlb][Orientation.VERTICAL],
                6: up_bulk_plaquettes[otb][Orientation.HORIZONTAL],
                7: down_bulk_plaquettes[otb][Orientation.HORIZONTAL],
                8: down_bulk_plaquettes[tlb][Orientation.VERTICAL],
            },
            default_value=RPNGDescription.empty(),
        )
    def _get_up_and_down_spatial_hadamard_cube_arm_plaquettes(
        self,
        spatial_boundary_basis: Basis,
        linked_cubes: tuple[CubeSpec, CubeSpec],
        is_reversed: bool,
        reset: Basis | None = None,
        measurement: Basis | None = None,
    ) -> Plaquettes:
        return self._mapper(self._get_up_and_down_spatial_hadamard_cube_arm_rpng_descriptions)(
            spatial_boundary_basis, linked_cubes, is_reversed, reset, measurement
        )

    def _get_up_and_down_spatial_hadamard_cube_arm_rpng_descriptions(
        self,
        spatial_boundary_basis: Basis,
        linked_cubes: tuple[CubeSpec, CubeSpec],
        is_reversed: bool,
        reset: Basis | None = None,
        measurement: Basis | None = None,
    ) -> FrozenDefaultDict[int, RPNGDescription]:
        """Return the RPNG descriptions to implement a hadamard pipe connecting at least
        one spatial cube.

        The hadamard pipe implemented by this method links two cubes such as:

        - at least one of the two cube is a spatial cube (both can be),
        - either none of both of the two linked cubes have pipes in both spatial
          dimensions.

        In particular, the following situations can be encountered (list is not
        exhaustive):

        - a straight line ending on a spatial cube, meaning that the pipe links
          a spatial cube with a single arm and a regular cube (case where none
          of the 2 linked cubes have pipes in both spatial dimensions),
        - a "rotated-H" shape (case where both of the 2 linked cubes have pipes
          in both spatial dimensions),
        - ...

        These pipes have in common the fact that they do not require extended
        stabilizers to be implemented.
        """
        # Aliases to shorten line length.
        r, m = reset, measurement
        _sbb = spatial_boundary_basis
        # Generating the plaquette descriptions we will need later
        up_bulk_plaquettes = self.get_bulk_rpng_descriptions(is_reversed, r, m, (2, 3))
        down_bulk_plaquettes = self.get_bulk_rpng_descriptions(is_reversed, r, m, (0, 1))
        corner_descriptions = self.get_3_body_rpng_descriptions(_sbb, is_reversed, r, m)
        two_body_descriptions = self.get_2_body_rpng_descriptions(is_reversed)
        # Here, depending on the linked cubes, we might insert regular two-body
        # plaquettes or three-body plaquettes.
        u, v = linked_cubes
        both_cubes_have_spatial_pipes_in_both_dimensions = (
            u.has_spatial_pipe_in_both_dimensions and v.has_spatial_pipe_in_both_dimensions
        )
        right_plaquette = (
            corner_descriptions[3]
            if SpatialArms.RIGHT in u.spatial_arms
            else two_body_descriptions[_sbb][PlaquetteOrientation.RIGHT]
        )
        left_plaquette = (
            corner_descriptions[0]
            if SpatialArms.LEFT in v.spatial_arms
            else two_body_descriptions[_sbb][PlaquetteOrientation.LEFT]
        )
        # tlb, otb: Top-Left Basis, Other Basis
        tlb = _sbb if both_cubes_have_spatial_pipes_in_both_dimensions else _sbb.flipped()
        otb = tlb.flipped()
        left, right = (3, 2) if both_cubes_have_spatial_pipes_in_both_dimensions else (1, 4)
        return FrozenDefaultDict(
            {
                right: right_plaquette,
                left: left_plaquette,
                5: up_bulk_plaquettes[tlb][Orientation.VERTICAL],
                6: up_bulk_plaquettes[otb][Orientation.HORIZONTAL],
                7: down_bulk_plaquettes[otb][Orientation.HORIZONTAL],
                8: down_bulk_plaquettes[tlb][Orientation.VERTICAL],
            },
            default_value=RPNGDescription.empty(),
        )

    ############################################################
    #                         Hadamard                         #
    ############################################################

    ########################################
    #           Regular junction           #
    ########################################
    def get_temporal_hadamard_raw_template(self) -> RectangularTemplate:
        """Return the :class:`~tqec.templates.base.Template` instance needed to implement a
        transversal Hadamard gate applied on one logical qubit.
        """
        return QubitTemplate()

    def get_temporal_hadamard_rpng_descriptions(
        self, is_reversed: bool, z_orientation: Orientation = Orientation.HORIZONTAL
    ) -> FrozenDefaultDict[int, RPNGDescription]:
        """Return a description of the plaquettes needed to implement a transversal Hadamard gate
        applied on one logical qubit.

        Warning:
            This method is tightly coupled with
            :meth:`FixedBoundaryConventionGenerator.get_temporal_hadamard_raw_template`
            and the returned ``RPNG`` descriptions should only be considered
            valid when used in conjunction with the
            :class:`~tqec.templates.base.Template` instance returned by this
            method.

        Arguments:
            is_reversed: flag indicating if the plaquette schedule should be
                reversed or not. Useful to limit the loss of code distance when
                hook errors are not correctly oriented by alternating regular
                and reversed plaquettes.
            z_orientation: orientation of the ``Z`` observable at the beginning
                of the generated circuit description. The ``Z`` observable
                orientation will be flipped at the end of the returned circuit
                description, which is exactly the expected behaviour for a
                Hadamard transition.
                Used to compute the stabilizers that should be measured on the
                boundaries and in the bulk of the returned logical qubit
                description.

        Returns:
            a description of the plaquettes needed to implement a transversal
            Hadamard gate applied on one logical qubit.

        """
        # Generating plaquette descriptions we will need later.
        bulk_descriptions = self.get_bulk_hadamard_rpng_descriptions(is_reversed)
        two_body_descriptions = self.get_2_body_rpng_descriptions(is_reversed, hadamard=True)
        hbasis = Basis.Z if z_orientation == Orientation.HORIZONTAL else Basis.X
        vbasis = hbasis.flipped()
        return FrozenDefaultDict(
            {
                6: two_body_descriptions[vbasis][PlaquetteOrientation.UP],
                7: two_body_descriptions[hbasis][PlaquetteOrientation.LEFT],
                9: bulk_descriptions[vbasis][Orientation.HORIZONTAL],
                10: bulk_descriptions[hbasis][Orientation.VERTICAL],
                12: two_body_descriptions[hbasis][PlaquetteOrientation.RIGHT],
                13: two_body_descriptions[vbasis][PlaquetteOrientation.DOWN],
            },
            default_value=RPNGDescription.empty(),
        )

    def get_temporal_hadamard_plaquettes(
        self, is_reversed: bool, z_orientation: Orientation = Orientation.HORIZONTAL
    ) -> Plaquettes:
        """Return the plaquettes needed to implement a transversal Hadamard gate applied on one
        logical qubit.

        Warning:
            This method is tightly coupled with
            :meth:`FixedBoundaryConventionGenerator.get_temporal_hadamard_raw_template`
            and the returned ``RPNG`` descriptions should only be considered
            valid when used in conjunction with the
            :class:`~tqec.templates.base.Template` instance returned by this
            method.

        Arguments:
            is_reversed: flag indicating if the plaquette schedule should be
                reversed or not. Useful to limit the loss of code distance when
                hook errors are not correctly oriented by alternating regular
                and reversed plaquettes.
            z_orientation: orientation of the ``Z`` observable at the beginning
                of the generated circuit description. The ``Z`` observable
                orientation will be flipped at the end of the returned circuit
                description, which is exactly the expected behaviour for a
                Hadamard transition.
                Used to compute the stabilizers that should be measured on the
                boundaries and in the bulk of the returned logical qubit
                description.

        Returns:
            the plaquettes needed to implement a transversal Hadamard gate applied on one logical
            qubit.

        """
        return self._mapper(self.get_temporal_hadamard_rpng_descriptions)(
            is_reversed, z_orientation
        )

    ########################################
    #                X pipe                #
    ########################################
    def get_spatial_vertical_hadamard_raw_template(self) -> RectangularTemplate:
        """Return the :class:`~tqec.templates.base.RectangularTemplate` instance needed to
        implement a spatial Hadamard pipe between two logical qubits aligned on the ``X`` axis.
        """
        return QubitVerticalBorders()

    def get_spatial_vertical_hadamard_rpng_descriptions(
        self,
        top_left_basis: Basis,
        is_reversed: bool,
        reset: Basis | None = None,
        measurement: Basis | None = None,
    ) -> FrozenDefaultDict[int, RPNGDescription]:
        """Return a description of the plaquettes needed to implement a Hadamard spatial transition
        between two neighbouring logical qubits aligned on the ``X`` axis.

        The Hadamard transition basically exchanges the ``X`` and ``Z`` logical
        observables between two neighbouring logical qubits aligned on the ``X``
        axis.

        Note:
            By convention, the hadamard-like transition is performed at the
            top-most plaquettes.

        Warning:
            This method is tightly coupled with
            :meth:`FixedBoundaryConventionGenerator.get_spatial_vertical_hadamard_raw_template`
            and the returned ``RPNG`` descriptions should only be considered
            valid when used in conjunction with the
            :class:`~tqec.templates.base.RectangularTemplate` instance returned
            by this method.

        Arguments:
            top_left_basis: basis of the top-left-most stabilizer.
            is_reversed: flag indicating if the plaquette schedule should be
                reversed or not. Useful to limit the loss of code distance when
                hook errors are not correctly oriented by alternating regular
                and reversed plaquettes.
            reset: basis of the reset operation performed on **internal**
                data-qubits. Defaults to ``None`` that translates to no reset
                being applied on data-qubits.
            measurement: basis of the measurement operation performed on
                **internal** data-qubits. Defaults to ``None`` that translates
                to no measurement being applied on data-qubits.

        Returns:
            a description of the plaquettes needed to implement a Hadamard
            spatial transition between two neighbouring logical qubits aligned
            on the ``X`` axis.

        """
        # Generating plaquette descriptions we will need later.
        bulk_descriptions = self.get_bulk_rpng_descriptions(is_reversed, reset, measurement)
        two_body_descriptions = self.get_2_body_rpng_descriptions(is_reversed)
        bulk1, bulk2, bottom = self.get_spatial_x_hadamard_rpng_descriptions(
            top_left_basis, is_reversed, reset, measurement
        )
        # tlb: top-left basis, otb: other basis.
        tlb, otb = top_left_basis, top_left_basis.flipped()
        return FrozenDefaultDict(
            {
                2: two_body_descriptions[otb][PlaquetteOrientation.UP],
                3: bottom,
                5: bulk1,
                6: bulk2,
                7: bulk_descriptions[tlb][Orientation.VERTICAL],
                8: bulk_descriptions[otb][Orientation.HORIZONTAL],
            },
            default_value=RPNGDescription.empty(),
        )

    def get_spatial_vertical_hadamard_plaquettes(
        self,
        top_left_basis: Basis,
        is_reversed: bool,
        reset: Basis | None = None,
        measurement: Basis | None = None,
    ) -> Plaquettes:
        """Return the plaquettes needed to implement a Hadamard spatial transition between two
        neighbouring logical qubits aligned on the ``X`` axis.

        The Hadamard transition basically exchanges the ``X`` and ``Z`` logical
        observables between two neighbouring logical qubits aligned on the ``X``
        axis.

        Note:
            By convention, the hadamard-like transition is performed at the
            top-most plaquettes.

        Warning:
            This method is tightly coupled with
            :meth:`FixedBoundaryConventionGenerator.get_spatial_vertical_hadamard_raw_template`
            and the returned ``RPNG`` descriptions should only be considered
            valid when used in conjunction with the
            :class:`~tqec.templates.base.RectangularTemplate` instance returned
            by this method.

        Arguments:
            top_left_basis: basis of the top-left-most stabilizer.
            is_reversed: flag indicating if the plaquette schedule should be
                reversed or not. Useful to limit the loss of code distance when
                hook errors are not correctly oriented by alternating regular
                and reversed plaquettes.
            reset: basis of the reset operation performed on **internal**
                data-qubits. Defaults to ``None`` that translates to no reset
                being applied on data-qubits.
            measurement: basis of the measurement operation performed on
                **internal** data-qubits. Defaults to ``None`` that translates
                to no measurement being applied on data-qubits.

        Returns:
            the plaquettes needed to implement a Hadamard spatial transition between two
            neighbouring logical qubits aligned on the ``X`` axis.

        """
        return self._mapper(self.get_spatial_vertical_hadamard_rpng_descriptions)(
            top_left_basis, is_reversed, reset, measurement
        )

    ########################################
    #                Y pipe                #
    ########################################
    def get_spatial_horizontal_hadamard_raw_template(self) -> RectangularTemplate:
        """Return the :class:`~tqec.templates.base.RectangularTemplate` instance needed to
        implement a spatial Hadamard pipe between two logical qubits aligned on the ``Y`` axis.
        """
        return QubitHorizontalBorders()

    def get_spatial_horizontal_hadamard_rpng_descriptions(
        self,
        top_left_basis: Basis,
        is_reversed: bool,
        reset: Basis | None = None,
        measurement: Basis | None = None,
    ) -> FrozenDefaultDict[int, RPNGDescription]:
        """Return a description of the plaquettes needed to implement a Hadamard spatial transition
        between two neighbouring logical qubits aligned on the ``Y`` axis.

        The Hadamard transition basically exchanges the ``X`` and ``Z`` logical
        observables between two neighbouring logical qubits aligned on the ``Y``
        axis.

        Note:
            By convention, the hadamard-like transition is performed at the
            top-most plaquettes.

        Warning:
            This method is tightly coupled with
            :meth:`FixedBoundaryConventionGenerator.get_spatial_horizontal_hadamard_raw_template`
            and the returned ``RPNG`` descriptions should only be considered
            valid when used in conjunction with the
            :class:`~tqec.templates.base.RectangularTemplate` instance returned
            by this method.

        Arguments:
            top_left_basis: basis of the top-left-most stabilizer.
            is_reversed: flag indicating if the plaquette schedule should be
                reversed or not. Useful to limit the loss of code distance when
                hook errors are not correctly oriented by alternating regular
                and reversed plaquettes.
            reset: basis of the reset operation performed on **internal**
                data-qubits. Defaults to ``None`` that translates to no reset
                being applied on data-qubits.
            measurement: basis of the measurement operation performed on
                **internal** data-qubits. Defaults to ``None`` that translates
                to no measurement being applied on data-qubits.

        Returns:
            a description of the plaquettes needed to implement a Hadamard
            spatial transition between two neighbouring logical qubits aligned
            on the ``Y`` axis.

        """
        # Generating plaquette descriptions we will need later.
        bulk_descriptions = self.get_bulk_rpng_descriptions(is_reversed, reset, measurement)
        two_body_descriptions = self.get_2_body_rpng_descriptions(is_reversed)
        bulk1, bulk2, left = self.get_spatial_y_hadamard_rpng_descriptions(
            top_left_basis, is_reversed, reset, measurement
        )
        # tlb: top-left basis, otb: other basis.
        tlb, otb = top_left_basis, top_left_basis.flipped()
        return FrozenDefaultDict(
            {
                1: left,
                4: two_body_descriptions[otb][PlaquetteOrientation.RIGHT],
                5: bulk1,
                6: bulk2,
                7: bulk_descriptions[otb][Orientation.VERTICAL],
                8: bulk_descriptions[tlb][Orientation.HORIZONTAL],
            },
            default_value=RPNGDescription.empty(),
        )

    def get_spatial_horizontal_hadamard_plaquettes(
        self,
        top_left_basis: Basis,
        is_reversed: bool,
        reset: Basis | None = None,
        measurement: Basis | None = None,
    ) -> Plaquettes:
        """Return the plaquettes needed to implement a Hadamard spatial transition between two
        neighbouring logical qubits aligned on the ``Y`` axis.

        The Hadamard transition basically exchanges the ``X`` and ``Z`` logical
        observables between two neighbouring logical qubits aligned on the ``Y``
        axis.

        Note:
            By convention, the hadamard-like transition is performed at the
            top-most plaquettes.

        Warning:
            This method is tightly coupled with
            :meth:`FixedBoundaryConventionGenerator.get_spatial_horizontal_hadamard_raw_template`
            and the returned ``RPNG`` descriptions should only be considered
            valid when used in conjunction with the
            :class:`~tqec.templates.base.RectangularTemplate` instance returned
            by this method.

        Arguments:
            top_left_basis: basis of the top-left-most stabilizer.
            is_reversed: flag indicating if the plaquette schedule should be
                reversed or not. Useful to limit the loss of code distance when
                hook errors are not correctly oriented by alternating regular
                and reversed plaquettes.
            reset: basis of the reset operation performed on **internal**
                data-qubits. Defaults to ``None`` that translates to no reset
                being applied on data-qubits.
            measurement: basis of the measurement operation performed on
                **internal** data-qubits. Defaults to ``None`` that translates
                to no measurement being applied on data-qubits.

        Returns:
            the plaquettes needed to implement a Hadamard spatial transition between two
            neighbouring logical qubits aligned on the ``Y`` axis.

        """
        return self._mapper(self.get_spatial_horizontal_hadamard_rpng_descriptions)(
            top_left_basis, is_reversed, reset, measurement
        )

    ###############################################################
    #                Extended stabiliser Hadamards                #
    ###############################################################

    def get_spatial_above_left_arm_and_double_armed_extended_stabiliser_hadamard_raw_template(self) -> RectangularTemplate:
        """Returns the :class:`~tqec.templates.base.RectangularTemplate` instance needed to
        implement a spatial Hadamard in the extended stabiliser row above a spatial junction which is either
        double-armed, or has a left arm.
        """
        return QubitHorizontalBorders()

    def get_spatial_above_left_arm_and_double_armed_extended_stabiliser_hadamard_rpng_descriptions(
        self,
        top_left_basis: Basis,
        is_reversed: bool,
        reset: Basis | None = None,
        measurement: Basis | None = None,
        ) -> FrozenDefaultDict[int, RPNGDescription]:
        """Returns a description of the plaquettes needed to implement a
        spatial Hadamard in the extended stabiliser row above a spatial junction which is either
        double-armed, or has a left arm.

        The Hadamard transition basically exchanges the ``X`` and ``Z`` logical
        observables between two neighbouring logical qubits aligned on the ``Y``
        axis.

        Note:
            By convention, the hadamard-like transition is performed at the
            top-most plaquettes.

        Warning:
            This method is tightly coupled with
            :meth:`FixedBoundaryConventionGenerator.get_spatial_above_left_arm_and_double_armed_extended_stabiliser_hadamard_raw_template`
            and the returned ``RPNG`` descriptions should only be considered
            valid when used in conjunction with the
            :class:`~tqec.templates.base.RectangularTemplate` instance returned
            by this method.

        Arguments:
            top_left_basis: basis of the top-left-most stabilizer.
            is_reversed: flag indicating if the plaquette schedule should be
                reversed or not. Useful to limit the loss of code distance when
                hook errors are not correctly oriented by alternating regular
                and reversed plaquettes.
            reset: basis of the reset operation performed on **internal**
                data-qubits. Defaults to ``None`` that translates to no reset
                being applied on data-qubits.
            measurement: basis of the measurement operation performed on
                **internal** data-qubits. Defaults to ``None`` that translates
                to no measurement being applied on data-qubits.

        Returns:
            a description of the plaquettes needed to implement a
            spatial Hadamard in the extended stabiliser row above a spatial junction which is either
            double-armed, or has a left arm.

        """
        # tlb: top-left basis, otb: other basis.
        tlb, otb = top_left_basis, top_left_basis.flipped()
        # Generating plaquette descriptions we will need later.
        extended_plaquette_collection = self.get_extended_plaquettes(is_reversed, reset, measurement)
        bulk=dict()
        bulk[tlb]= extended_plaquette_collection[tlb]["bulk"]
        bulk[otb] = extended_plaquette_collection[otb]["bulk"]
        bottom_triangle = dict()
        bottom_triangle[tlb] = extended_plaquette_collection[tlb]["left_with_arm"]
        bottom_triangle[otb] = extended_plaquette_collection[otb]["left_with_arm"]

        return FrozenDefaultDict(
            {
                1: bottom_triangle[tlb]["top"],
                2: bulk[otb]["top"],
                3: bottom_triangle[otb]["down"],
                4: bulk[tlb]["bottom"],
                5: bulk[otb]["top"],
                6: bulk[tlb]["top"],
                7: bulk[tlb]["bottom"],
                8: bulk[otb]["bottom"],
            },
            default_value=RPNGDescription.empty(),
        )

    def get_spatial_above_left_arm_and_double_armed_extended_stabiliser_hadamard_plaquettes(
        self,
        top_left_basis: Basis,
        is_reversed: bool,
        reset: Basis | None = None,
        measurement: Basis | None = None,
        ) -> Plaquettes:
        """Returns the plaquettes needed to implement a spatial Hadamard in the extended stabiliser row above a spatial junction which is either
            double-armed, or has a left arm.

        The Hadamard transition basically exchanges the ``X`` and ``Z`` logical
        observables between two neighbouring logical qubits aligned on the ``Y``
        axis.

        Note:
            By convention, the hadamard-like transition is performed at the
            top-most plaquettes.

        Warning:
            This method is tightly coupled with
            :meth:`FixedBoundaryConventionGenerator.get_spatial_above_left_arm_and_double_armed_extended_stabiliser_hadamard_raw_template`
            and the returned ``RPNG`` descriptions should only be considered
            valid when used in conjunction with the
            :class:`~tqec.templates.base.RectangularTemplate` instance returned
            by this method.

        Arguments:
            top_left_basis: basis of the top-left-most stabilizer.
            is_reversed: flag indicating if the plaquette schedule should be
                reversed or not. Useful to limit the loss of code distance when
                hook errors are not correctly oriented by alternating regular
                and reversed plaquettes.
            reset: basis of the reset operation performed on **internal**
                data-qubits. Defaults to ``None`` that translates to no reset
                being applied on data-qubits.
            measurement: basis of the measurement operation performed on
                **internal** data-qubits. Defaults to ``None`` that translates
                to no measurement being applied on data-qubits.

        Returns:
            the plaquettes needed to implement a spatial Hadamard in the extended stabiliser row above a spatial junction which is either
            double-armed, or has a left arm.
        """
        return self._mapper(self.get_spatial_above_left_arm_and_double_armed_extended_stabiliser_hadamard_rpng_descriptions)(
            top_left_basis, is_reversed, reset, measurement)

    def get_spatial_below_right_arm_and_double_armed_extended_stabiliser_hadamard_raw_template(self) -> RectangularTemplate:
        """Returns the :class:`~tqec.templates.base.RectangularTemplate` instance needed to
        implement a spatial Hadamard in the extended stabiliser row below a spatial junction which is either
        double-armed, or has a right arm.
        """
        return QubitHorizontalBorders()

    def get_spatial_below_right_arm_and_double_armed_extended_stabiliser_hadamard_rpng_descriptions(
        self,
        top_left_basis: Basis,
        is_reversed: bool,
        reset: Basis | None = None,
        measurement: Basis | None = None,
        ) -> FrozenDefaultDict[int, RPNGDescription]:
        """Returns a description of the plaquettes needed to implement a
        spatial Hadamard in the extended stabiliser row below a spatial junction which is either
        double-armed, or has a right arm.

        The Hadamard transition basically exchanges the ``X`` and ``Z`` logical
        observables between two neighbouring logical qubits aligned on the ``Y``
        axis.

        Note:
            By convention, the hadamard-like transition is performed at the
            top-most plaquettes.

        Warning:
            This method is tightly coupled with
            :meth:`FixedBoundaryConventionGenerator.get_spatial_below_right_arm_and_double_armed_extended_stabiliser_hadamard_raw_template`
            and the returned ``RPNG`` descriptions should only be considered
            valid when used in conjunction with the
            :class:`~tqec.templates.base.RectangularTemplate` instance returned
            by this method.

        Arguments:
            top_left_basis: basis of the top-left-most stabilizer.
            is_reversed: flag indicating if the plaquette schedule should be
                reversed or not. Useful to limit the loss of code distance when
                hook errors are not correctly oriented by alternating regular
                and reversed plaquettes.
            reset: basis of the reset operation performed on **internal**
                data-qubits. Defaults to ``None`` that translates to no reset
                being applied on data-qubits.
            measurement: basis of the measurement operation performed on
                **internal** data-qubits. Defaults to ``None`` that translates
                to no measurement being applied on data-qubits.

        Returns:
            a description of the plaquettes needed to implement a
            spatial Hadamard in the extended stabiliser row below a spatial junction which is either
            double-armed, or has a right arm.

        """
        # tlb: top-left basis, otb: other basis.
        tlb, otb = top_left_basis, top_left_basis.flipped()
        # Generating plaquette descriptions we will need later.
        extended_plaquette_collection = self.get_extended_plaquettes(is_reversed, reset, measurement)
        bulk=dict()
        bulk[tlb]= extended_plaquette_collection[tlb]["bulk"]
        bulk[otb] = extended_plaquette_collection[otb]["bulk"]
        top_triangle = dict()
        top_triangle[tlb] = extended_plaquette_collection[tlb]["right_with_arm"]
        top_triangle[otb] = extended_plaquette_collection[otb]["right_with_arm"]

        return FrozenDefaultDict(
            {
                1: bulk[tlb]["top"],
                2: top_triangle[otb]["top"],
                3: bulk[otb]["bottom"],
                4: top_triangle[tlb]["down"],
                5: bulk[otb]["top"],
                6: bulk[tlb]["top"],
                7: bulk[tlb]["bottom"],
                8: bulk[otb]["bottom"],
            },
            default_value=RPNGDescription.empty(),
        )

    def get_spatial_below_right_arm_and_double_armed_extended_stabiliser_hadamard_plaquettes(
        self,
        top_left_basis: Basis,
        is_reversed: bool,
        reset: Basis | None = None,
        measurement: Basis | None = None,
        ) -> Plaquettes:
        """Returns the plaquettes needed to implement a spatial Hadamard in the extended stabiliser row below a spatial junction which is either
        double-armed, or has a right arm.

        The Hadamard transition basically exchanges the ``X`` and ``Z`` logical
        observables between two neighbouring logical qubits aligned on the ``Y``
        axis.

        Note:
            By convention, the hadamard-like transition is performed at the
            top-most plaquettes.

        Warning:
            This method is tightly coupled with
            :meth:`FixedBoundaryConventionGenerator.get_spatial_below_right_arm_and_both_extended_stabiliser_hadamard_raw_template`
            and the returned ``RPNG`` descriptions should only be considered
            valid when used in conjunction with the
            :class:`~tqec.templates.base.RectangularTemplate` instance returned
            by this method.

        Arguments:
            top_left_basis: basis of the top-left-most stabilizer.
            is_reversed: flag indicating if the plaquette schedule should be
                reversed or not. Useful to limit the loss of code distance when
                hook errors are not correctly oriented by alternating regular
                and reversed plaquettes.
            reset: basis of the reset operation performed on **internal**
                data-qubits. Defaults to ``None`` that translates to no reset
                being applied on data-qubits.
            measurement: basis of the measurement operation performed on
                **internal** data-qubits. Defaults to ``None`` that translates
                to no measurement being applied on data-qubits.

        Returns:
            the plaquettes needed to implement a spatial Hadamard in the extended stabiliser row below a spatial junction which is either
            double-armed, or has a right arm.
        """
        return self._mapper(self.get_spatial_below_right_arm_and_double_armed_extended_stabiliser_hadamard_rpng_descriptions)(
            top_left_basis, is_reversed, reset, measurement
            )


    def get_spatial_above_right_arm_extended_stabiliser_hadamard_raw_template(self) -> RectangularTemplate:
        """Returns the :class:`~tqec.templates.base.RectangularTemplate` instance needed to
        implement a spatial Hadamard in the extended stabiliser row above a spatial junction which only has a right arm.
        """
        return QubitHorizontalBorders()


    def get_spatial_above_right_arm_extended_stabiliser_hadamard_rpng_descriptions(
        self,
        top_left_basis: Basis,
        is_reversed: bool,
        reset: Basis | None = None,
        measurement: Basis | None = None,
        ) -> FrozenDefaultDict[int, RPNGDescription]:
        """Returns a description of the plaquettes needed to implement a
        spatial Hadamard in the extended stabiliser row above a spatial junction which only
        has a right arm.

        The Hadamard transition basically exchanges the ``X`` and ``Z`` logical
        observables between two neighbouring logical qubits aligned on the ``Y``
        axis.

        Note:
            By convention, the hadamard-like transition is performed at the
            top-most plaquettes.

        Warning:
            This method is tightly coupled with
            :meth:`FixedBoundaryConventionGenerator.get_spatial_above_left_arm_and_double_armed_extended_stabiliser_hadamard_raw_template`
            and the returned ``RPNG`` descriptions should only be considered
            valid when used in conjunction with the
            :class:`~tqec.templates.base.RectangularTemplate` instance returned
            by this method.

        Arguments:
            top_left_basis: basis of the top-left-most stabilizer.
            is_reversed: flag indicating if the plaquette schedule should be
                reversed or not. Useful to limit the loss of code distance when
                hook errors are not correctly oriented by alternating regular
                and reversed plaquettes.
            reset: basis of the reset operation performed on **internal**
                data-qubits. Defaults to ``None`` that translates to no reset
                being applied on data-qubits.
            measurement: basis of the measurement operation performed on
                **internal** data-qubits. Defaults to ``None`` that translates
                to no measurement being applied on data-qubits.

        Returns:
            a description of the plaquettes needed to implement a
            spatial Hadamard in the extended stabiliser row above a spatial junction which is
            only has a right arm.

        """
        # tlb: top-left basis, otb: other basis.
        tlb, otb = top_left_basis, top_left_basis.flipped()
        # Generating plaquette descriptions we will need later.
        extended_plaquette_collection = self.get_extended_plaquettes(is_reversed, reset, measurement)
        bulk = dict()
        bulk[tlb] = extended_plaquette_collection[tlb]["bulk"]
        bulk[otb] = extended_plaquette_collection[otb]["bulk"]
        right_rectangle = dict() # ie it is the right half of a 'normal' plaquette
        right_rectangle[tlb] = extended_plaquette_collection[tlb]["left_without_arm"]
        right_rectangle[otb] = extended_plaquette_collection[otb]["left_without_arm"]

        return FrozenDefaultDict(
            {
                1: right_rectangle[tlb]["top"],
                2: bulk[otb]["top"],
                3: right_rectangle[otb]["down"],
                4: bulk[tlb]["bottom"],
                5: bulk[otb]["top"],
                6: bulk[tlb]["top"],
                7: bulk[tlb]["bottom"],
                8: bulk[otb]["bottom"],
            },
            default_value=RPNGDescription.empty(),
        )


    def get_spatial_above_right_arm_extended_stabiliser_hadamard_plaquettes(
        self,
        top_left_basis: Basis,
        is_reversed: bool,
        reset: Basis | None = None,
        measurement: Basis | None = None,
        ) -> Plaquettes:
        """Returns the plaquettes needed to implement a spatial Hadamard in the extended stabiliser row above a spatial
            junction which only has a right arm.

        The Hadamard transition basically exchanges the ``X`` and ``Z`` logical
        observables between two neighbouring logical qubits aligned on the ``Y``
        axis.

        Note:
            By convention, the hadamard-like transition is performed at the
            top-most plaquettes.

        Warning:
            This method is tightly coupled with
            :meth:`FixedBoundaryConventionGenerator.get_spatial_above_right_arm_extended_stabiliser_hadamard_raw_template`
            and the returned ``RPNG`` descriptions should only be considered
            valid when used in conjunction with the
            :class:`~tqec.templates.base.RectangularTemplate` instance returned
            by this method.

        Arguments:
            top_left_basis: basis of the top-left-most stabilizer.
            is_reversed: flag indicating if the plaquette schedule should be
                reversed or not. Useful to limit the loss of code distance when
                hook errors are not correctly oriented by alternating regular
                and reversed plaquettes.
            reset: basis of the reset operation performed on **internal**
                data-qubits. Defaults to ``None`` that translates to no reset
                being applied on data-qubits.
            measurement: basis of the measurement operation performed on
                **internal** data-qubits. Defaults to ``None`` that translates
                to no measurement being applied on data-qubits.

        Returns:
            the plaquettes needed to implement a spatial Hadamard in the extended stabiliser row above a spatial junction which
            only has a right arm.
        """


        return self._mapper(self.get_spatial_above_right_arm_extended_stabiliser_hadamard_rpng_descriptions)(
            top_left_basis, is_reversed, reset, measurement
            )

    def get_spatial_below_left_arm_extended_stabiliser_hadamard_raw_template(self) -> RectangularTemplate:
        """Returns the :class:`~tqec.templates.base.RectangularTemplate` instance needed to
        implement a spatial Hadamard in the extended stabiliser row above a spatial junction which
        only has a left arm.
        """
        return QubitHorizontalBorders()

    def get_spatial_below_left_arm_extended_stabiliser_hadamard_rpng_descriptions(
        self,
        top_left_basis: Basis,
        is_reversed: bool,
        reset: Basis | None = None,
        measurement: Basis | None = None,
        ) -> FrozenDefaultDict[int, RPNGDescription]:
        """Returns a description of the plaquettes needed to implement a
        spatial Hadamard in the extended stabiliser row below a spatial junction which
        only has a left arm.

        The Hadamard transition basically exchanges the ``X`` and ``Z`` logical
        observables between two neighbouring logical qubits aligned on the ``Y``
        axis.

        Note:
            By convention, the hadamard-like transition is performed at the
            top-most plaquettes.

        Warning:
            This method is tightly coupled with
            :meth:`FixedBoundaryConventionGenerator.get_spatial_below_left_arm_extended_stabiliser_hadamard_raw_template`
            and the returned ``RPNG`` descriptions should only be considered
            valid when used in conjunction with the
            :class:`~tqec.templates.base.RectangularTemplate` instance returned
            by this method.

        Arguments:
            top_left_basis: basis of the top-left-most stabilizer.
            is_reversed: flag indicating if the plaquette schedule should be
                reversed or not. Useful to limit the loss of code distance when
                hook errors are not correctly oriented by alternating regular
                and reversed plaquettes.
            reset: basis of the reset operation performed on **internal**
                data-qubits. Defaults to ``None`` that translates to no reset
                being applied on data-qubits.
            measurement: basis of the measurement operation performed on
                **internal** data-qubits. Defaults to ``None`` that translates
                to no measurement being applied on data-qubits.

        Returns:
            a description of the plaquettes needed to implement a
            spatial Hadamard in the extended stabiliser row below a spatial junction which
            only has a left arm.

        """
        # tlb: top-left basis, otb: other basis.
        tlb, otb = top_left_basis, top_left_basis.flipped()
        # Generating plaquette descriptions we will need later.
        extended_plaquette_collection = self.get_extended_plaquettes(is_reversed, reset, measurement)
        bulk=dict()
        bulk[tlb]= extended_plaquette_collection[tlb]["bulk"]
        bulk[otb] = extended_plaquette_collection[otb]["bulk"]
        left_rectangle = dict() #ie only the left hand side of a normal plaquette
        left_rectangle[tlb] = extended_plaquette_collection[tlb]["right_without_arm"]
        left_rectangle[otb] = extended_plaquette_collection[otb]["right_without_arm"]

        return FrozenDefaultDict(
            {
                1: bulk[tlb]["top"],
                2: left_rectangle[otb]["top"],
                3: bulk[otb]["down"],
                4: left_rectangle[tlb]["bottom"],
                5: bulk[otb]["top"],
                6: bulk[tlb]["top"],
                7: bulk[tlb]["bottom"],
                8: bulk[otb]["bottom"],
            },
            default_value=RPNGDescription.empty(),
        )

    def get_spatial_below_left_arm_extended_stabiliser_hadamard_plaquettes(
        self,
        top_left_basis: Basis,
        is_reversed: bool,
        reset: Basis | None = None,
        measurement: Basis | None = None,
        ) -> Plaquettes:
        """Returns the plaquettes needed to implement a spatial Hadamard in the extended stabiliser row below a spatial junction which
        only has a left arm.

        The Hadamard transition basically exchanges the ``X`` and ``Z`` logical
        observables between two neighbouring logical qubits aligned on the ``Y``
        axis.

        Note:
            By convention, the hadamard-like transition is performed at the
            top-most plaquettes.

        Warning:
            This method is tightly coupled with
            :meth:`FixedBoundaryConventionGenerator.get_spatial_below_left_arm_extended_stabiliser_hadamard_raw_template`
            and the returned ``RPNG`` descriptions should only be considered
            valid when used in conjunction with the
            :class:`~tqec.templates.base.RectangularTemplate` instance returned
            by this method.

        Arguments:
            top_left_basis: basis of the top-left-most stabilizer.
            is_reversed: flag indicating if the plaquette schedule should be
                reversed or not. Useful to limit the loss of code distance when
                hook errors are not correctly oriented by alternating regular
                and reversed plaquettes.
            reset: basis of the reset operation performed on **internal**
                data-qubits. Defaults to ``None`` that translates to no reset
                being applied on data-qubits.
            measurement: basis of the measurement operation performed on
                **internal** data-qubits. Defaults to ``None`` that translates
                to no measurement being applied on data-qubits.

        Returns:
            the plaquettes needed to implement a spatial Hadamard in the extended stabiliser row below a spatial junction which
            only has a left arm.
        """
        return self._mapper(self.get_spatial_below_left_arm_extended_stabiliser_hadamard_rpng_descriptions)(
            top_left_basis, is_reversed, reset, measurement)<|MERGE_RESOLUTION|>--- conflicted
+++ resolved
@@ -8,8 +8,6 @@
 from __future__ import annotations
 
 from typing import Final, Literal
-
-from pyzx.hrules import is_hadamard
 
 from tqec.compile.specs.base import CubeSpec
 from tqec.compile.specs.enums import SpatialArms
@@ -1075,7 +1073,7 @@
         is_reversed: bool,
         reset: Basis | None = None,
         measurement: Basis | None = None,
-        is_hadamard
+        is_hadamard: bool = False,
     ) -> Plaquettes:
         """Return the plaquettes needed to implement **one** pipe connecting to a spatial cube.
 
@@ -1112,6 +1110,8 @@
             measurement: basis of the measurement operation performed on
                 **internal** data-qubits. Defaults to ``None`` that translates
                 to no measurement being applied on data-qubits.
+            is_hadamard: whether these are meant to implement a hadamard or not.
+                Defaults to False
 
         Raises:
             TQECError: if ``arm`` does not contain exactly 1 or 2 flags (i.e.,
@@ -1184,7 +1184,8 @@
         measurement: Basis | None = None,
     ) -> Plaquettes:
         # This is a regular memory arm, except that we should make sure that one
-        # of the boundary does not override the extended stabilizer (in the 'corner' between the arms).
+        # of the boundary does not override the extended stabilizer (in the 'corner'
+        # between the arms).
         z_orientation = (
             Orientation.VERTICAL if spatial_boundary_basis == Basis.Z else Orientation.HORIZONTAL
         )
@@ -1199,16 +1200,17 @@
         return regular_memory
 
     def _get_left_right_spatial_hadamard_cube_arm_plaquettes(
-            self,
-            spatial_boundary_basis: Basis,
-            arms: SpatialArms,
-            linked_cubes: tuple[CubeSpec, CubeSpec],
-            is_reversed: bool,
-            reset: Basis | None = None,
-            measurement: Basis | None = None,
-        ) -> Plaquettes:
+        self,
+        spatial_boundary_basis: Basis,
+        arms: SpatialArms,
+        linked_cubes: tuple[CubeSpec, CubeSpec],
+        is_reversed: bool,
+        reset: Basis | None = None,
+        measurement: Basis | None = None,
+    ) -> Plaquettes:
         # This is a regular hadamard arm, except that we should make sure that one
-        # of the boundary does not override the extended stabilizer (in the 'corner' between the arms).
+        # of the boundary does not override the extended stabilizer (in the 'corner'
+        # between the arms).
         z_orientation = (
             Orientation.VERTICAL if spatial_boundary_basis == Basis.Z else Orientation.HORIZONTAL
         )
@@ -1223,15 +1225,9 @@
         return regular_hadamard
 
     @staticmethod
-<<<<<<< HEAD
     def pipe_needs_extended_stabilizers(linked_cubes: tuple[CubeSpec, CubeSpec]) -> bool:
         """Check if the pipe represented by the given ``arms`` and
         ``linked_cubes`` requires extended stabilizers.
-=======
-    def pipe_needs_extended_stablizers(linked_cubes: tuple[CubeSpec, CubeSpec]) -> bool:
-        """Check if the pipe represented by the given ``arms`` and ``linked_cubes`` requires
-        extended stablizers.
->>>>>>> a23f1d09
 
         In fixed boundary convention, spatial cubes change the boundary parity.
         That is why we need stretched stabilizers. By convention, TQEC inserts
@@ -1333,12 +1329,12 @@
         )
 
     def _get_up_down_spatial_hadamard_cube_arm_plaquettes(
-            self,
-            spatial_boundary_basis: Basis,
-            linked_cubes: tuple[CubeSpec, CubeSpec],
-            is_reversed: bool,
-            reset: Basis | None = None,
-            measurement: Basis | None = None,
+        self,
+        spatial_boundary_basis: Basis,
+        linked_cubes: tuple[CubeSpec, CubeSpec],
+        is_reversed: bool,
+        reset: Basis | None = None,
+        measurement: Basis | None = None,
     ) -> Plaquettes:
         if not FixedBoundaryConventionGenerator.pipe_needs_extended_stabilizers(linked_cubes):
             # Special case, a little bit simpler, not using extended stabilizers.
@@ -1466,6 +1462,7 @@
             },
             default_value=RPNGDescription.empty(),
         )
+
     def _get_up_and_down_spatial_hadamard_cube_arm_plaquettes(
         self,
         spatial_boundary_basis: Basis,
@@ -1896,10 +1893,12 @@
     #                Extended stabiliser Hadamards                #
     ###############################################################
 
-    def get_spatial_above_left_arm_and_double_armed_extended_stabiliser_hadamard_raw_template(self) -> RectangularTemplate:
-        """Returns the :class:`~tqec.templates.base.RectangularTemplate` instance needed to
-        implement a spatial Hadamard in the extended stabiliser row above a spatial junction which is either
-        double-armed, or has a left arm.
+    def get_spatial_above_left_arm_and_double_armed_extended_stabiliser_hadamard_raw_template(
+        self,
+    ) -> RectangularTemplate:
+        """Return the :class:`~tqec.templates.base.RectangularTemplate` instance needed to
+        implement a spatial Hadamard in the extended stabiliser row above a spatial junction
+        which is either double-armed, or has a left arm.
         """
         return QubitHorizontalBorders()
 
@@ -1909,8 +1908,8 @@
         is_reversed: bool,
         reset: Basis | None = None,
         measurement: Basis | None = None,
-        ) -> FrozenDefaultDict[int, RPNGDescription]:
-        """Returns a description of the plaquettes needed to implement a
+    ) -> FrozenDefaultDict[int, RPNGDescription]:
+        """Return a description of the plaquettes needed to implement a
         spatial Hadamard in the extended stabiliser row above a spatial junction which is either
         double-armed, or has a left arm.
 
@@ -1952,9 +1951,11 @@
         # tlb: top-left basis, otb: other basis.
         tlb, otb = top_left_basis, top_left_basis.flipped()
         # Generating plaquette descriptions we will need later.
-        extended_plaquette_collection = self.get_extended_plaquettes(is_reversed, reset, measurement)
-        bulk=dict()
-        bulk[tlb]= extended_plaquette_collection[tlb]["bulk"]
+        extended_plaquette_collection = self.get_extended_plaquettes(
+            is_reversed, reset, measurement
+        )
+        bulk = dict()
+        bulk[tlb] = extended_plaquette_collection[tlb]["bulk"]
         bulk[otb] = extended_plaquette_collection[otb]["bulk"]
         bottom_triangle = dict()
         bottom_triangle[tlb] = extended_plaquette_collection[tlb]["left_with_arm"]
@@ -1980,9 +1981,9 @@
         is_reversed: bool,
         reset: Basis | None = None,
         measurement: Basis | None = None,
-        ) -> Plaquettes:
-        """Returns the plaquettes needed to implement a spatial Hadamard in the extended stabiliser row above a spatial junction which is either
-            double-armed, or has a left arm.
+    ) -> Plaquettes:
+        """Return the plaquettes needed to implement a spatial Hadamard in the extended stabiliser
+            row above a spatial junction which is either double-armed, or has a left arm.
 
         The Hadamard transition basically exchanges the ``X`` and ``Z`` logical
         observables between two neighbouring logical qubits aligned on the ``Y``
@@ -2014,16 +2015,20 @@
                 to no measurement being applied on data-qubits.
 
         Returns:
-            the plaquettes needed to implement a spatial Hadamard in the extended stabiliser row above a spatial junction which is either
-            double-armed, or has a left arm.
-        """
-        return self._mapper(self.get_spatial_above_left_arm_and_double_armed_extended_stabiliser_hadamard_rpng_descriptions)(
-            top_left_basis, is_reversed, reset, measurement)
-
-    def get_spatial_below_right_arm_and_double_armed_extended_stabiliser_hadamard_raw_template(self) -> RectangularTemplate:
-        """Returns the :class:`~tqec.templates.base.RectangularTemplate` instance needed to
-        implement a spatial Hadamard in the extended stabiliser row below a spatial junction which is either
-        double-armed, or has a right arm.
+            the plaquettes needed to implement a spatial Hadamard in the extended stabiliser
+             row above a spatial junction which is either double-armed, or has a left arm.
+
+        """
+        return self._mapper(
+            self.get_spatial_above_left_arm_and_double_armed_extended_stabiliser_hadamard_rpng_descriptions
+        )(top_left_basis, is_reversed, reset, measurement)
+
+    def get_spatial_below_right_arm_and_double_armed_extended_stabiliser_hadamard_raw_template(
+        self,
+    ) -> RectangularTemplate:
+        """Return the :class:`~tqec.templates.base.RectangularTemplate` instance needed to
+        implement a spatial Hadamard in the extended stabiliser row below a spatial junction
+        which is either double-armed, or has a right arm.
         """
         return QubitHorizontalBorders()
 
@@ -2033,10 +2038,10 @@
         is_reversed: bool,
         reset: Basis | None = None,
         measurement: Basis | None = None,
-        ) -> FrozenDefaultDict[int, RPNGDescription]:
-        """Returns a description of the plaquettes needed to implement a
-        spatial Hadamard in the extended stabiliser row below a spatial junction which is either
-        double-armed, or has a right arm.
+    ) -> FrozenDefaultDict[int, RPNGDescription]:
+        """Return a description of the plaquettes needed to implement a
+        spatial Hadamard in the extended stabiliser row below a spatial junction
+        which is either double-armed, or has a right arm.
 
         The Hadamard transition basically exchanges the ``X`` and ``Z`` logical
         observables between two neighbouring logical qubits aligned on the ``Y``
@@ -2076,9 +2081,11 @@
         # tlb: top-left basis, otb: other basis.
         tlb, otb = top_left_basis, top_left_basis.flipped()
         # Generating plaquette descriptions we will need later.
-        extended_plaquette_collection = self.get_extended_plaquettes(is_reversed, reset, measurement)
-        bulk=dict()
-        bulk[tlb]= extended_plaquette_collection[tlb]["bulk"]
+        extended_plaquette_collection = self.get_extended_plaquettes(
+            is_reversed, reset, measurement
+        )
+        bulk = dict()
+        bulk[tlb] = extended_plaquette_collection[tlb]["bulk"]
         bulk[otb] = extended_plaquette_collection[otb]["bulk"]
         top_triangle = dict()
         top_triangle[tlb] = extended_plaquette_collection[tlb]["right_with_arm"]
@@ -2104,9 +2111,9 @@
         is_reversed: bool,
         reset: Basis | None = None,
         measurement: Basis | None = None,
-        ) -> Plaquettes:
-        """Returns the plaquettes needed to implement a spatial Hadamard in the extended stabiliser row below a spatial junction which is either
-        double-armed, or has a right arm.
+    ) -> Plaquettes:
+        """Return the plaquettes needed to implement a spatial Hadamard in the extended stabiliser
+        row below a spatial junction which is either double-armed, or has a right arm.
 
         The Hadamard transition basically exchanges the ``X`` and ``Z`` logical
         observables between two neighbouring logical qubits aligned on the ``Y``
@@ -2138,31 +2145,33 @@
                 to no measurement being applied on data-qubits.
 
         Returns:
-            the plaquettes needed to implement a spatial Hadamard in the extended stabiliser row below a spatial junction which is either
-            double-armed, or has a right arm.
-        """
-        return self._mapper(self.get_spatial_below_right_arm_and_double_armed_extended_stabiliser_hadamard_rpng_descriptions)(
-            top_left_basis, is_reversed, reset, measurement
-            )
-
-
-    def get_spatial_above_right_arm_extended_stabiliser_hadamard_raw_template(self) -> RectangularTemplate:
-        """Returns the :class:`~tqec.templates.base.RectangularTemplate` instance needed to
-        implement a spatial Hadamard in the extended stabiliser row above a spatial junction which only has a right arm.
+            the plaquettes needed to implement a spatial Hadamard in the extended stabiliser
+            row below a spatial junction which is either double-armed, or has a right arm.
+
+        """
+        return self._mapper(
+            self.get_spatial_below_right_arm_and_double_armed_extended_stabiliser_hadamard_rpng_descriptions
+        )(top_left_basis, is_reversed, reset, measurement)
+
+    def get_spatial_above_right_arm_extended_stabiliser_hadamard_raw_template(
+        self,
+    ) -> RectangularTemplate:
+        """Return the :class:`~tqec.templates.base.RectangularTemplate` instance needed to
+        implement a spatial Hadamard in the extended stabiliser row above a spatial junction
+        which only has a right arm.
         """
         return QubitHorizontalBorders()
 
-
     def get_spatial_above_right_arm_extended_stabiliser_hadamard_rpng_descriptions(
         self,
         top_left_basis: Basis,
         is_reversed: bool,
         reset: Basis | None = None,
         measurement: Basis | None = None,
-        ) -> FrozenDefaultDict[int, RPNGDescription]:
-        """Returns a description of the plaquettes needed to implement a
-        spatial Hadamard in the extended stabiliser row above a spatial junction which only
-        has a right arm.
+    ) -> FrozenDefaultDict[int, RPNGDescription]:
+        """Return a description of the plaquettes needed to implement a
+        spatial Hadamard in the extended stabiliser row above a spatial
+        junction which only has a right arm.
 
         The Hadamard transition basically exchanges the ``X`` and ``Z`` logical
         observables between two neighbouring logical qubits aligned on the ``Y``
@@ -2195,18 +2204,20 @@
 
         Returns:
             a description of the plaquettes needed to implement a
-            spatial Hadamard in the extended stabiliser row above a spatial junction which is
-            only has a right arm.
+            spatial Hadamard in the extended stabiliser row above a spatial junction
+            which is only has a right arm.
 
         """
         # tlb: top-left basis, otb: other basis.
         tlb, otb = top_left_basis, top_left_basis.flipped()
         # Generating plaquette descriptions we will need later.
-        extended_plaquette_collection = self.get_extended_plaquettes(is_reversed, reset, measurement)
+        extended_plaquette_collection = self.get_extended_plaquettes(
+            is_reversed, reset, measurement
+        )
         bulk = dict()
         bulk[tlb] = extended_plaquette_collection[tlb]["bulk"]
         bulk[otb] = extended_plaquette_collection[otb]["bulk"]
-        right_rectangle = dict() # ie it is the right half of a 'normal' plaquette
+        right_rectangle = dict()  # ie it is the right half of a 'normal' plaquette
         right_rectangle[tlb] = extended_plaquette_collection[tlb]["left_without_arm"]
         right_rectangle[otb] = extended_plaquette_collection[otb]["left_without_arm"]
 
@@ -2224,16 +2235,15 @@
             default_value=RPNGDescription.empty(),
         )
 
-
     def get_spatial_above_right_arm_extended_stabiliser_hadamard_plaquettes(
         self,
         top_left_basis: Basis,
         is_reversed: bool,
         reset: Basis | None = None,
         measurement: Basis | None = None,
-        ) -> Plaquettes:
-        """Returns the plaquettes needed to implement a spatial Hadamard in the extended stabiliser row above a spatial
-            junction which only has a right arm.
+    ) -> Plaquettes:
+        """Return the plaquettes needed to implement a spatial Hadamard in the extended stabiliser
+        row above a spatial junction which only has a right arm.
 
         The Hadamard transition basically exchanges the ``X`` and ``Z`` logical
         observables between two neighbouring logical qubits aligned on the ``Y``
@@ -2265,17 +2275,18 @@
                 to no measurement being applied on data-qubits.
 
         Returns:
-            the plaquettes needed to implement a spatial Hadamard in the extended stabiliser row above a spatial junction which
-            only has a right arm.
-        """
-
-
-        return self._mapper(self.get_spatial_above_right_arm_extended_stabiliser_hadamard_rpng_descriptions)(
-            top_left_basis, is_reversed, reset, measurement
-            )
-
-    def get_spatial_below_left_arm_extended_stabiliser_hadamard_raw_template(self) -> RectangularTemplate:
-        """Returns the :class:`~tqec.templates.base.RectangularTemplate` instance needed to
+            the plaquettes needed to implement a spatial Hadamard in the extended stabiliser
+            row above a spatial junction which only has a right arm.
+
+        """
+        return self._mapper(
+            self.get_spatial_above_right_arm_extended_stabiliser_hadamard_rpng_descriptions
+        )(top_left_basis, is_reversed, reset, measurement)
+
+    def get_spatial_below_left_arm_extended_stabiliser_hadamard_raw_template(
+        self,
+    ) -> RectangularTemplate:
+        """Return the :class:`~tqec.templates.base.RectangularTemplate` instance needed to
         implement a spatial Hadamard in the extended stabiliser row above a spatial junction which
         only has a left arm.
         """
@@ -2287,8 +2298,8 @@
         is_reversed: bool,
         reset: Basis | None = None,
         measurement: Basis | None = None,
-        ) -> FrozenDefaultDict[int, RPNGDescription]:
-        """Returns a description of the plaquettes needed to implement a
+    ) -> FrozenDefaultDict[int, RPNGDescription]:
+        """Return a description of the plaquettes needed to implement a
         spatial Hadamard in the extended stabiliser row below a spatial junction which
         only has a left arm.
 
@@ -2330,11 +2341,13 @@
         # tlb: top-left basis, otb: other basis.
         tlb, otb = top_left_basis, top_left_basis.flipped()
         # Generating plaquette descriptions we will need later.
-        extended_plaquette_collection = self.get_extended_plaquettes(is_reversed, reset, measurement)
-        bulk=dict()
-        bulk[tlb]= extended_plaquette_collection[tlb]["bulk"]
+        extended_plaquette_collection = self.get_extended_plaquettes(
+            is_reversed, reset, measurement
+        )
+        bulk = dict()
+        bulk[tlb] = extended_plaquette_collection[tlb]["bulk"]
         bulk[otb] = extended_plaquette_collection[otb]["bulk"]
-        left_rectangle = dict() #ie only the left hand side of a normal plaquette
+        left_rectangle = dict()  # ie only the left hand side of a normal plaquette
         left_rectangle[tlb] = extended_plaquette_collection[tlb]["right_without_arm"]
         left_rectangle[otb] = extended_plaquette_collection[otb]["right_without_arm"]
 
@@ -2358,9 +2371,9 @@
         is_reversed: bool,
         reset: Basis | None = None,
         measurement: Basis | None = None,
-        ) -> Plaquettes:
-        """Returns the plaquettes needed to implement a spatial Hadamard in the extended stabiliser row below a spatial junction which
-        only has a left arm.
+    ) -> Plaquettes:
+        """Return the plaquettes needed to implement a spatial Hadamard in the extended stabiliser
+        row below a spatial junction which only has a left arm.
 
         The Hadamard transition basically exchanges the ``X`` and ``Z`` logical
         observables between two neighbouring logical qubits aligned on the ``Y``
@@ -2392,8 +2405,10 @@
                 to no measurement being applied on data-qubits.
 
         Returns:
-            the plaquettes needed to implement a spatial Hadamard in the extended stabiliser row below a spatial junction which
-            only has a left arm.
-        """
-        return self._mapper(self.get_spatial_below_left_arm_extended_stabiliser_hadamard_rpng_descriptions)(
-            top_left_basis, is_reversed, reset, measurement)+            the plaquettes needed to implement a spatial Hadamard in the extended stabiliser row
+            below a spatial junction which only has a left arm.
+
+        """
+        return self._mapper(
+            self.get_spatial_below_left_arm_extended_stabiliser_hadamard_rpng_descriptions
+        )(top_left_basis, is_reversed, reset, measurement)