"""Implements the fixed boundary convention.

This module is intended to be the only module through which instances of :class:`.Plaquette` can be
obtained for the fixed boundary convention.

"""

from __future__ import annotations

import inspect
from typing import Final, Literal

from tqec.compile.specs.base import CubeSpec
from tqec.compile.specs.enums import SpatialArms
from tqec.compile.specs.library.generators.constants import (
    HORIZONTAL_HOOK_SCHEDULES,
    VERTICAL_HOOK_SCHEDULES,
)
from tqec.compile.specs.library.generators.extended_stabilizers import ExtendedPlaquetteCollection
from tqec.compile.specs.library.generators.utils import PlaquetteMapper
from tqec.plaquette.compilation.base import PlaquetteCompiler
from tqec.plaquette.enums import PlaquetteOrientation
from tqec.plaquette.plaquette import Plaquette, Plaquettes
from tqec.plaquette.rpng.rpng import RPNGDescription
from tqec.plaquette.rpng.translators.base import RPNGTranslator
from tqec.templates.base import RectangularTemplate
from tqec.templates.qubit import (
    QubitHorizontalBorders,
    QubitSpatialCubeTemplate,
    QubitTemplate,
    QubitVerticalBorders,
)
from tqec.utils.enums import Basis, Orientation
from tqec.utils.exceptions import TQECError
from tqec.utils.frozendefaultdict import FrozenDefaultDict
from tqec.utils.position import Direction3D


class FixedBoundaryConventionGenerator:
    def __init__(self, translator: RPNGTranslator, compiler: PlaquetteCompiler):
        """Low-level helper class centralising all the plaquette creation for the fixed boundary
        convention.

        This class provides all the methods needed to return the appropriate templates and
        plaquettes needed to implement low-level QEC layers using the fixed boundary convention.

        """
        self._mapper = PlaquetteMapper(translator, compiler)

    def _not_implemented_exception(self) -> NotImplementedError:
        calling_method_name = inspect.stack(context=0)[1].function
        class_name = type(self).__name__
        return NotImplementedError(
            f"The method '{class_name}.{calling_method_name}' has not been "
            "implemented but is required to continue. Please implement it."
        )

    def get_bulk_rpng_descriptions(
        self,
        is_reversed: bool,
        reset: Basis | None = None,
        measurement: Basis | None = None,
        reset_and_measured_indices: tuple[Literal[0, 1, 2, 3], ...] = (0, 1, 2, 3),
    ) -> dict[Basis, dict[Orientation, RPNGDescription]]:
        """Get plaquettes that are supposed to be used in the bulk.

        This function returns the four 4-body stabilizer measurement plaquettes
        containing 5 rounds that can be arbitrarily tiled without any gate schedule
        clash. These plaquettes are organised by basis and hook orientation.

        Args:
            is_reversed: flag indicating if the plaquette schedule should be
                reversed or not. Useful to limit the loss of code distance when
                hook errors are not correctly oriented by alternating regular
                and reversed plaquettes.
            reset: basis of the reset operation performed on data-qubits. Defaults
                to ``None`` that translates to no reset being applied on data-qubits.
            measurement: basis of the measurement operation performed on data-qubits.
                Defaults to ``None`` that translates to no measurement being applied
                on data-qubits.
            reset_and_measured_indices: data-qubit indices that should be impacted
                by the provided ``reset`` and ``measurement`` values.

        Returns:
            a mapping with 4 plaquettes: one for each basis (either ``X`` or ``Z``)
            and for each hook orientation (either ``HORIZONTAL`` or ``VERTICAL``).

        """
        # r/m: reset/measurement basis applied to each data-qubit in ``reset_and_measured_indices``
        r = reset.value.lower() if reset is not None else "-"
        m = measurement.value.lower() if measurement is not None else "-"
        # rs/ms: resets/measurements basis applied for each data-qubit
        rs = [r if i in reset_and_measured_indices else "-" for i in range(4)]
        ms = [m if i in reset_and_measured_indices else "-" for i in range(4)]
        # 2-qubit gate schedules
        vsched = VERTICAL_HOOK_SCHEDULES[is_reversed]
        hsched = HORIZONTAL_HOOK_SCHEDULES[is_reversed]
        return {
            basis: {
                Orientation.VERTICAL: RPNGDescription.from_string(
                    " ".join(f"{r}{basis.value.lower()}{s}{m}" for r, s, m in zip(rs, vsched, ms))
                ),
                Orientation.HORIZONTAL: RPNGDescription.from_string(
                    " ".join(f"{r}{basis.value.lower()}{s}{m}" for r, s, m in zip(rs, hsched, ms))
                ),
            }
            for basis in Basis
        }

    def get_3_body_rpng_descriptions(
        self,
        basis: Basis,
        is_reversed: bool,
        reset: Basis | None = None,
        measurement: Basis | None = None,
    ) -> tuple[RPNGDescription, RPNGDescription, RPNGDescription, RPNGDescription]:
        """Return the four 3-body stabilizer measurement plaquettes.

        Args:
            basis: basis of the 3-body stabilizer that should be measured by the returned
                plaquettes.
            is_reversed: flag indicating if the plaquette schedule should be
                reversed or not. Useful to limit the loss of code distance when
                hook errors are not correctly oriented by alternating regular
                and reversed plaquettes.
            reset: basis of the reset operation performed on data-qubits. Defaults
                to ``None`` that translates to no reset being applied on data-qubits.
            measurement: basis of the measurement operation performed on data-qubits.
                Defaults to ``None`` that translates to no measurement being applied
                on data-qubits.

        Returns:
            the four 3-body stabilizer measurement plaquettes. Their order follow the usual
            convention: ``(top_left, top_right, bottom_left, bottom_right)``.

        """
        b = basis.value.lower()
        # r/m: reset/measurement basis applied to each data-qubit
        r = reset.value.lower() if reset is not None else "-"
        m = measurement.value.lower() if measurement is not None else "-"
        # Note: the schedule of CNOT gates in corner plaquettes is less important
        # because hook errors do not exist on 3-body stabilizers. We arbitrarily
        # pick the vertical schedule.
        s = VERTICAL_HOOK_SCHEDULES[is_reversed]
        # Note that we include resets and measurements on all the used data-qubits.
        # That should be fine because this plaquette only touches cubes and pipes
        # that are related to the spatial junction being implemented, and it is not
        # valid to have a temporal pipe coming from below a spatial junction, hence
        # the data-qubits cannot be already initialised to a value we would like to
        # keep and that would be destroyed by reset/measurement.
        return (
            RPNGDescription.from_string(f"---- {r}{b}{s[1]}{m} {r}{b}{s[2]}{m} {r}{b}{s[3]}{m}"),
            RPNGDescription.from_string(f"{r}{b}{s[0]}{m} ---- {r}{b}{s[2]}{m} {r}{b}{s[3]}{m}"),
            RPNGDescription.from_string(f"{r}{b}{s[0]}{m} {r}{b}{s[1]}{m} ---- {r}{b}{s[3]}{m}"),
            RPNGDescription.from_string(f"{r}{b}{s[0]}{m} {r}{b}{s[1]}{m} {r}{b}{s[2]}{m} ----"),
        )

    def get_2_body_rpng_descriptions(
        self, is_reversed: bool, hadamard: bool = False
    ) -> dict[Basis, dict[PlaquetteOrientation, RPNGDescription]]:
        """Get plaquettes that are supposed to be used on the boundaries.

        This function returns the eight 2-body stabilizer measurement plaquettes
        that can be used on the 5-round plaquettes returned by
        :meth:`get_bulk_rpng_descriptions`.

        Args:
            is_reversed: flag indicating if the plaquette schedule should be
                reversed or not. Useful to limit the loss of code distance when
                hook errors are not correctly oriented by alternating regular
                and reversed plaquettes.
            hadamard: ``True`` if the plaquette should contain a Hadamard gate.

        Note:
            The 2-body stabilizer measurement plaquettes returned by this function
            all follow the same schedule: ``1-2-3-5``.

        Warning:
            By convention, the 2-body stabilizers never reset/measure any
            data-qubit. This is done because it is way simpler to reset the correct
            data-qubits in 4-body stabilizers, and the resets/measurements in 2-body
            stabilizers would be redundant.

        Warning:
            This function uses the :class:`~tqec.plaquette.enums.PlaquetteOrientation`
            class. For a 2-body stabilizer measurement plaquette, the "orientation"
            corresponds to the direction in which the rounded side is pointing.
            So a plaquette with the orientation ``PlaquetteOrientation.DOWN`` has the
            following properties:
            - it measures the 2 data-qubits on the **top** side of the usual 4-body
            stabilizer measurement plaquette,
            - it can be used for a bottom boundary,
            - its rounded side points downwards.

        Returns:
            a mapping with 8 plaquettes: one for each basis (either ``X`` or ``Z``)
            and for each plaquette orientation (``UP``, ``DOWN``, ``LEFT`` or
            ``RIGHT``).

        """
        _po = PlaquetteOrientation
        h = "h" if hadamard else "-"
        ret: dict[Basis, dict[PlaquetteOrientation, RPNGDescription]] = {}
        # Note: the schedule of CNOT gates in weight-2 plaquettes is less
        # important because hook errors do not exist. We arbitrarily chose the
        # vertical schedule.
        s = VERTICAL_HOOK_SCHEDULES[is_reversed]
        for basis in Basis:
            b = basis.value.lower()
            ret[basis] = {
                _po.DOWN: RPNGDescription.from_string(f"-{b}{s[0]}{h} -{b}{s[1]}{h} ---- ----"),
                _po.LEFT: RPNGDescription.from_string(f"---- -{b}{s[1]}{h} ---- -{b}{s[3]}{h}"),
                _po.UP: RPNGDescription.from_string(f"---- ---- -{b}{s[2]}{h} -{b}{s[3]}{h}"),
                _po.RIGHT: RPNGDescription.from_string(f"-{b}{s[0]}{h} ---- -{b}{s[2]}{h} ----"),
            }
        return ret

    def get_extended_plaquettes(
        self, reset: Basis | None, measurement: Basis | None, is_reversed: bool
    ) -> dict[Basis, ExtendedPlaquetteCollection]:
        """Get plaquettes that are supposed to be used to implement ``UP`` or ``DOWN`` spatial
        pipes.

        Returns:
            a map from stabilizer basis to :class:`ExtendedPlaquetteCollection`.

        """
        return {
            b: (ExtendedPlaquetteCollection.from_args(b, reset, measurement, is_reversed))
            for b in Basis
        }

    def get_bulk_hadamard_rpng_descriptions(
        self, is_reversed: bool
    ) -> dict[Basis, dict[Orientation, RPNGDescription]]:
        """Get plaquettes that are supposed to be used to implement a temporal Hadamard pipe.

        Returns:
            a mapping with 4 plaquettes: one for each basis (either ``X`` or ``Z``)
            and for each hook orientation (either ``HORIZONTAL`` or ``VERTICAL``).

        """
        # 2-qubit gate schedules
        vsched = VERTICAL_HOOK_SCHEDULES[is_reversed]
        hsched = HORIZONTAL_HOOK_SCHEDULES[is_reversed]
        return {
            basis: {
                Orientation.VERTICAL: RPNGDescription.from_string(
                    " ".join(f"-{basis.value.lower()}{s}h" for s in vsched)
                ),
                Orientation.HORIZONTAL: RPNGDescription.from_string(
                    " ".join(f"-{basis.value.lower()}{s}h" for s in hsched)
                ),
            }
            for basis in Basis
        }

    def get_spatial_x_hadamard_rpng_descriptions(
        self,
        top_left_basis: Basis,
        is_reversed: bool,
        reset: Basis | None = None,
        measurement: Basis | None = None,
    ) -> tuple[RPNGDescription, RPNGDescription, RPNGDescription]:
<<<<<<< HEAD
        """Return a description of the 3 different plaquettes needed to perform a spatial hadamard
=======
        """Returns a description of the 3 different plaquettes needed to perform a spatial hadamard
>>>>>>> 276982bb
        transformation between two qubits aligned on the X axis.

        Args:
            top_left_basis: basis of the stabilizer measured by the top-left
                data-qubit.
            is_reversed: flag indicating if the plaquette schedule should be
                reversed or not. Useful to limit the loss of code distance when
                hook errors are not correctly oriented by alternating regular
                and reversed plaquettes.
            reset: basis of the reset operation performed on data-qubits. Defaults
                to ``None`` that translates to no reset being applied on data-qubits.
            measurement: basis of the measurement operation performed on data-qubits.
                Defaults to ``None`` that translates to no measurement being applied
                on data-qubits.

        Returns:
            a tuple ``(bulk1, bulk2, bottom)`` containing:

            - ``bulk1``, a square plaquette with its two left-most data-qubits
              measuring ``top_left_basis`` stabilizer.
            - ``bulk2``, a square plaquette with its two left-most data-qubits
              measuring ``top_left_basis.flipped()`` stabilizer.
            - ``bottom``, a plaquette measuring a weight 2 stabilizer with its
              left-most data-qubit measuring ``top_left_basis`` stabilizer and
              right-most data-qubit measuring ``top_left_basis.flipped()``
              stabilizer.

        """
        b = top_left_basis.value.lower()
        o = top_left_basis.flipped().value.lower()
        r = reset.value.lower() if reset is not None else "-"
        m = measurement.value.lower() if measurement is not None else "-"
        # 2-qubit gate schedules
        vs = VERTICAL_HOOK_SCHEDULES[is_reversed]
        hs = HORIZONTAL_HOOK_SCHEDULES[is_reversed]
        return (
            RPNGDescription.from_string(
                f"-{b}{hs[0]}- {r}{o}{hs[1]}{m} -{b}{hs[2]}- {r}{o}{hs[3]}{m}"
            ),
            RPNGDescription.from_string(
                f"-{o}{vs[0]}- {r}{b}{vs[1]}{m} -{o}{vs[2]}- {r}{b}{vs[3]}{m}"
            ),
            RPNGDescription.from_string(f"-{b}{hs[0]}- {r}{o}{hs[1]}{m} ---- ----"),
        )

    def get_spatial_y_hadamard_rpng_descriptions(
        self,
        top_left_basis: Basis,
        is_reversed: bool,
        reset: Basis | None = None,
        measurement: Basis | None = None,
    ) -> tuple[RPNGDescription, RPNGDescription, RPNGDescription]:
<<<<<<< HEAD
        """Return a description of the 3 different plaquettes needed to perform a spatial hadamard
=======
        """Returns a description of the 3 different plaquettes needed to perform a spatial hadamard
>>>>>>> 276982bb
        transformation between two qubits aligned on the Y axis.

        Args:
            top_left_basis: basis of the top-left-most stabilizer (top
                stabilizer of a 2-qubit plaquette).
            is_reversed: flag indicating if the plaquette schedule should be
                reversed or not. Useful to limit the loss of code distance when
                hook errors are not correctly oriented by alternating regular
                and reversed plaquettes.
            reset: basis of the reset operation performed on data-qubits. Defaults
                to ``None`` that translates to no reset being applied on data-qubits.
            measurement: basis of the measurement operation performed on data-qubits.
                Defaults to ``None`` that translates to no measurement being applied
                on data-qubits.

        Returns:
            a tuple ``(bulk1, bulk2, left)`` containing:

            - ``bulk1``, a square plaquette with its two top-most data-qubits
              measuring ``top_left_basis`` stabilizer.
            - ``bulk2``, a square plaquette with its two left-most data-qubits
              measuring ``top_left_basis.flipped()`` stabilizer.
            - ``left``, a plaquette measuring a weight 2 stabilizer with its
              top-most data-qubit measuring ``top_left_basis`` stabilizer and
              bottom-most data-qubit measuring ``top_left_basis.flipped()``
              stabilizer.

        Warning:
            When seen visually, the plaquettes returned by this method are not
            in reading order. Visually, the order is::

                left  |  bulk1  |  bulk2

            but this method returns ``(bulk1, bulk2, left)``.

        """
        b = top_left_basis.value.lower()
        o = top_left_basis.flipped().value.lower()
        r = reset.value.lower() if reset is not None else "-"
        m = measurement.value.lower() if measurement is not None else "-"
        # 2-qubit gate schedules
        vs = VERTICAL_HOOK_SCHEDULES[is_reversed]
        hs = HORIZONTAL_HOOK_SCHEDULES[is_reversed]
        return (
            RPNGDescription.from_string(
                f"-{o}{hs[0]}- -{o}{hs[1]}- {r}{b}{hs[2]}{m} {r}{b}{hs[3]}{m}"
            ),
            RPNGDescription.from_string(
                f"-{b}{vs[0]}- -{b}{vs[1]}- {r}{o}{vs[2]}{m} {r}{o}{vs[3]}{m}"
            ),
            RPNGDescription.from_string(f"---- -{b}{vs[1]}- ---- {r}{o}{vs[3]}{m}"),
        )

    ############################################################
    #                          Memory                          #
    ############################################################

    ########################################
    #             Regular qubit            #
    ########################################
    def get_memory_qubit_raw_template(self) -> RectangularTemplate:
<<<<<<< HEAD
        """Return the :class:`~tqec.templates.base.RectangularTemplate` instance needed to
=======
        """Returns the :class:`~tqec.templates.base.RectangularTemplate` instance needed to
>>>>>>> 276982bb
        implement a single logical qubit.
        """
        return QubitTemplate()

    def get_memory_qubit_rpng_descriptions(
        self,
        is_reversed: bool,
        z_orientation: Orientation = Orientation.HORIZONTAL,
        reset: Basis | None = None,
        measurement: Basis | None = None,
    ) -> FrozenDefaultDict[int, RPNGDescription]:
<<<<<<< HEAD
        """Return a description of the plaquettes needed to implement a standard memory operation
=======
        """Returns a description of the plaquettes needed to implement a standard memory operation
>>>>>>> 276982bb
        on a logical qubit.

        Warning:
            This method is tightly coupled with
            :meth:`FixedBoundaryConventionGenerator.get_memory_qubit_raw_template`
            and the returned ``RPNG`` descriptions should only be considered
            valid when used in conjunction with the
            :class:`~tqec.templates.base.RectangularTemplate` instance returned
            by this method.

        Arguments:
            is_reversed: flag indicating if the plaquette schedule should be
                reversed or not. Useful to limit the loss of code distance when
                hook errors are not correctly oriented by alternating regular
                and reversed plaquettes.
            z_orientation: orientation of the ``Z`` observable. Used to compute
                the stabilizers that should be measured on the boundaries and in
                the bulk of the returned logical qubit description.
            reset: basis of the reset operation performed on data-qubits.
                Defaults to ``None`` that translates to no reset being applied
                on data-qubits.
            measurement: basis of the measurement operation performed on
                data-qubits. Defaults to ``None`` that translates to no
                measurement being applied on data-qubits.

        Returns:
            a description of the plaquettes needed to implement a standard
            memory operation on a logical qubit, optionally with resets or
            measurements on the data-qubits too.

        """
        # Basis for top/bottom and left/right boundary plaquettes
        hbasis = Basis.Z if z_orientation == Orientation.HORIZONTAL else Basis.X
        vbasis = hbasis.flipped()
        # Generating plaquette descriptions we will need later
        bulk_descriptions = self.get_bulk_rpng_descriptions(is_reversed, reset, measurement)
        two_body_descriptions = self.get_2_body_rpng_descriptions(is_reversed)
        return FrozenDefaultDict(
            {
                6: two_body_descriptions[vbasis][PlaquetteOrientation.UP],
                7: two_body_descriptions[hbasis][PlaquetteOrientation.LEFT],
                # Bulk
                9: bulk_descriptions[vbasis][Orientation.HORIZONTAL],
                10: bulk_descriptions[hbasis][Orientation.VERTICAL],
                12: two_body_descriptions[hbasis][PlaquetteOrientation.RIGHT],
                13: two_body_descriptions[vbasis][PlaquetteOrientation.DOWN],
            },
            default_value=RPNGDescription.empty(),
        )

    def get_memory_qubit_plaquettes(
        self,
        is_reversed: bool,
        z_orientation: Orientation = Orientation.HORIZONTAL,
        reset: Basis | None = None,
        measurement: Basis | None = None,
    ) -> Plaquettes:
<<<<<<< HEAD
        """Return the plaquettes needed to implement a standard memory operation on a logical
=======
        """Returns the plaquettes needed to implement a standard memory operation on a logical
>>>>>>> 276982bb
        qubit.

        Warning:
            This method is tightly coupled with
            :meth:`FixedBoundaryConventionGenerator.get_memory_qubit_raw_template`
            and the returned ``RPNG`` descriptions should only be considered
            valid when used in conjunction with the
            :class:`~tqec.templates.base.RectangularTemplate` instance returned
            by this method.

        Arguments:
            is_reversed: flag indicating if the plaquette schedule should be
                reversed or not. Useful to limit the loss of code distance when
                hook errors are not correctly oriented by alternating regular
                and reversed plaquettes.
            z_orientation: orientation of the ``Z`` observable. Used to compute
                the stabilizers that should be measured on the boundaries and in
                the bulk of the returned logical qubit description.
            reset: basis of the reset operation performed on data-qubits.
                Defaults to ``None`` that translates to no reset being applied
                on data-qubits.
            measurement: basis of the measurement operation performed on
                data-qubits. Defaults to ``None`` that translates to no
                measurement being applied on data-qubits.

        Returns:
            a description of the plaquettes needed to implement a standard
            memory operation on a logical qubit, optionally with resets or
            measurements on the data-qubits too.

        """
        return self._mapper(self.get_memory_qubit_rpng_descriptions)(
            is_reversed, z_orientation, reset, measurement
        )

    ########################################
    #                X pipe                #
    ########################################
    def get_memory_vertical_boundary_raw_template(self) -> RectangularTemplate:
<<<<<<< HEAD
        """Return the :class:`~tqec.templates.base.RectangularTemplate` instance needed to
=======
        """Returns the :class:`~tqec.templates.base.RectangularTemplate` instance needed to
>>>>>>> 276982bb
        implement a regular spatial pipe between two logical qubits aligned on the ``X`` axis.
        """
        return QubitVerticalBorders()

    def get_memory_vertical_boundary_rpng_descriptions(
        self,
        is_reversed: bool,
        z_orientation: Orientation = Orientation.HORIZONTAL,
        reset: Basis | None = None,
        measurement: Basis | None = None,
    ) -> FrozenDefaultDict[int, RPNGDescription]:
<<<<<<< HEAD
        """Return a description of the plaquettes needed to implement a standard memory operation
=======
        """Returns a description of the plaquettes needed to implement a standard memory operation
>>>>>>> 276982bb
        on a pipe between two neighbouring logical qubits aligned on the ``X``-axis.

        Note:
            if ``reset`` (resp. ``measurement``) is not ``None``, a reset (resp.
            measurement) operation in the provided basis will be inserted **only
            on internal data-qubits**. Here, internal data-qubits are all the
            qubits that are in the middle of the template.

        Warning:
            This method is tightly coupled with
            :meth:`FixedBoundaryConventionGenerator.get_memory_vertical_boundary_raw_template`
            and the returned ``RPNG`` descriptions should only be considered
            valid when used in conjunction with the
            :class:`~tqec.templates.base.RectangularTemplate` instance returned
            by this method.

        Arguments:
            is_reversed: flag indicating if the plaquette schedule should be
                reversed or not. Useful to limit the loss of code distance when
                hook errors are not correctly oriented by alternating regular
                and reversed plaquettes.
            z_orientation: orientation of the ``Z`` observable. Used to compute
                the stabilizers that should be measured on the boundaries and in
                the bulk of the returned memory description.
            reset: basis of the reset operation performed on **internal**
                data-qubits. Defaults to ``None`` that translates to no reset
                being applied on data-qubits.
            measurement: basis of the measurement operation performed on
                **internal** data-qubits. Defaults to ``None`` that translates
                to no measurement being applied on data-qubits.

        Returns:
            a description of the plaquettes needed to implement a standard memory
            operation on a pipe between two neighbouring logical qubits aligned on
            the ``X``-axis, optionally with resets or measurements on the
            data-qubits too.

        """
        # Basis for top/bottom boundary plaquettes
        vbasis = Basis.Z if z_orientation == Orientation.VERTICAL else Basis.X
        hbasis = vbasis.flipped()
        # Generating plaquette descriptions we will need
        left_bulk_descriptions = self.get_bulk_rpng_descriptions(
            is_reversed, reset, measurement, (1, 3)
        )
        right_bulk_descriptions = self.get_bulk_rpng_descriptions(
            is_reversed, reset, measurement, (0, 2)
        )
        two_body_descriptions = self.get_2_body_rpng_descriptions(is_reversed)

        return FrozenDefaultDict(
            {
                2: two_body_descriptions[vbasis][PlaquetteOrientation.UP],
                3: two_body_descriptions[vbasis][PlaquetteOrientation.DOWN],
                # LEFT bulk
                5: left_bulk_descriptions[vbasis][Orientation.HORIZONTAL],
                6: left_bulk_descriptions[hbasis][Orientation.VERTICAL],
                # RIGHT bulk
                7: right_bulk_descriptions[hbasis][Orientation.VERTICAL],
                8: right_bulk_descriptions[vbasis][Orientation.HORIZONTAL],
            },
            default_value=RPNGDescription.empty(),
        )

    def get_memory_vertical_boundary_plaquettes(
        self,
        is_reversed: bool,
        z_orientation: Orientation = Orientation.HORIZONTAL,
        reset: Basis | None = None,
        measurement: Basis | None = None,
    ) -> Plaquettes:
<<<<<<< HEAD
        """Return the plaquettes needed to implement a standard memory operation on a pipe between
=======
        """Returns the plaquettes needed to implement a standard memory operation on a pipe between
>>>>>>> 276982bb
        two neighbouring logical qubits aligned on the ``X``-axis.

        Note:
            if ``reset`` (resp. ``measurement``) is not ``None``, a reset (resp.
            measurement) operation in the provided basis will be inserted **only
            on internal data-qubits**. Here, internal data-qubits are all the
            qubits that are in the middle of the template.

        Warning:
            This method is tightly coupled with
            :meth:`FixedBoundaryConventionGenerator.get_memory_vertical_boundary_raw_template`
            and the returned ``RPNG`` descriptions should only be considered
            valid when used in conjunction with the
            :class:`~tqec.templates.base.RectangularTemplate` instance returned
            by this method.

        Arguments:
            is_reversed: flag indicating if the plaquette schedule should be
                reversed or not. Useful to limit the loss of code distance when
                hook errors are not correctly oriented by alternating regular
                and reversed plaquettes.
            z_orientation: orientation of the ``Z`` observable. Used to compute
                the stabilizers that should be measured on the boundaries and in
                the bulk of the returned memory description.
            reset: basis of the reset operation performed on **internal**
                data-qubits. Defaults to ``None`` that translates to no reset
                being applied on data-qubits.
            measurement: basis of the measurement operation performed on
                **internal** data-qubits. Defaults to ``None`` that translates
                to no measurement being applied on data-qubits.

        Returns:
            the plaquettes needed to implement a standard memory operation on a
            pipe between two neighbouring logical qubits aligned on the
            ``X``-axis, optionally with resets or measurements on the
            data-qubits too.

        """
        return self._mapper(self.get_memory_vertical_boundary_rpng_descriptions)(
            is_reversed, z_orientation, reset, measurement
        )

    ########################################
    #                Y pipe                #
    ########################################
    def get_memory_horizontal_boundary_raw_template(self) -> RectangularTemplate:
<<<<<<< HEAD
        """Return the :class:`~tqec.templates.base.RectangularTemplate` instance needed to
=======
        """Returns the :class:`~tqec.templates.base.RectangularTemplate` instance needed to
>>>>>>> 276982bb
        implement a regular spatial pipe between two logical qubits aligned on the ``Y`` axis.
        """
        return QubitHorizontalBorders()

    def get_memory_horizontal_boundary_rpng_descriptions(
        self,
        is_reversed: bool,
        z_orientation: Orientation = Orientation.HORIZONTAL,
        reset: Basis | None = None,
        measurement: Basis | None = None,
    ) -> FrozenDefaultDict[int, RPNGDescription]:
<<<<<<< HEAD
        """Return a description of the plaquettes needed to implement a standard memory operation
=======
        """Returns a description of the plaquettes needed to implement a standard memory operation
>>>>>>> 276982bb
        on a pipe between two neighbouring logical qubits aligned on the ``Y``-axis.

        Note:
            if ``reset`` (resp. ``measurement``) is not ``None``, a reset (resp.
            measurement) operation in the provided basis will be inserted **only
            on internal data-qubits**. Here, internal data-qubits are all the
            qubits that are in the middle of the template.

        Warning:
            This method is tightly coupled with
            :meth:`FixedBoundaryConventionGenerator.get_memory_horizontal_boundary_raw_template`
            and the returned ``RPNG`` descriptions should only be considered
            valid when used in conjunction with the
            :class:`~tqec.templates.base.RectangularTemplate` instance returned
            by this method.

        Arguments:
            is_reversed: flag indicating if the plaquette schedule should be
                reversed or not. Useful to limit the loss of code distance when
                hook errors are not correctly oriented by alternating regular
                and reversed plaquettes.
            z_orientation: orientation of the ``Z`` observable. Used to compute
                the stabilizers that should be measured on the boundaries and in
                the bulk of the returned memory description.
            reset: basis of the reset operation performed on **internal**
                data-qubits. Defaults to ``None`` that translates to no reset
                being applied on data-qubits.
            measurement: basis of the measurement operation performed on
                **internal** data-qubits. Defaults to ``None`` that translates
                to no measurement being applied on data-qubits.

        Returns:
            a description of the plaquettes needed to implement a standard memory
            operation on a pipe between two neighbouring logical qubits aligned on
            the ``Y``-axis, optionally with resets or measurements on the
            data-qubits too.

        """
        # Basis for left/right boundary plaquettes
        hbasis = Basis.Z if z_orientation == Orientation.HORIZONTAL else Basis.X
        vbasis = hbasis.flipped()
        # Generating plaquette descriptions we will need later
        up_bulk_descriptions = self.get_bulk_rpng_descriptions(
            is_reversed, reset, measurement, (2, 3)
        )
        down_bulk_descriptions = self.get_bulk_rpng_descriptions(
            is_reversed, reset, measurement, (0, 1)
        )
        two_body_descriptions = self.get_2_body_rpng_descriptions(is_reversed)

        return FrozenDefaultDict(
            {
                1: two_body_descriptions[hbasis][PlaquetteOrientation.LEFT],
                4: two_body_descriptions[hbasis][PlaquetteOrientation.RIGHT],
                # TOP bulk
                5: up_bulk_descriptions[vbasis][Orientation.HORIZONTAL],
                6: up_bulk_descriptions[hbasis][Orientation.VERTICAL],
                # BOTTOM bulk
                7: down_bulk_descriptions[hbasis][Orientation.VERTICAL],
                8: down_bulk_descriptions[vbasis][Orientation.HORIZONTAL],
            },
            default_value=RPNGDescription.empty(),
        )

    def get_memory_horizontal_boundary_plaquettes(
        self,
        is_reversed: bool,
        z_orientation: Orientation = Orientation.HORIZONTAL,
        reset: Basis | None = None,
        measurement: Basis | None = None,
    ) -> Plaquettes:
<<<<<<< HEAD
        """Return the plaquettes needed to implement a standard memory operation on a pipe between
=======
        """Returns the plaquettes needed to implement a standard memory operation on a pipe between
>>>>>>> 276982bb
        two neighbouring logical qubits aligned on the ``Y``-axis.

        Note:
            if ``reset`` (resp. ``measurement``) is not ``None``, a reset (resp.
            measurement) operation in the provided basis will be inserted **only
            on internal data-qubits**. Here, internal data-qubits are all the
            qubits that are in the middle of the template.

        Warning:
            This method is tightly coupled with
            :meth:`FixedBoundaryConventionGenerator.get_memory_horizontal_boundary_raw_template`
            and the returned ``RPNG`` descriptions should only be considered
            valid when used in conjunction with the
            :class:`~tqec.templates.base.RectangularTemplate` instance returned
            by this method.

        Arguments:
            is_reversed: flag indicating if the plaquette schedule should be
                reversed or not. Useful to limit the loss of code distance when
                hook errors are not correctly oriented by alternating regular
                and reversed plaquettes.
            z_orientation: orientation of the ``Z`` observable. Used to compute
                the stabilizers that should be measured on the boundaries and in
                the bulk of the returned memory description.
            reset: basis of the reset operation performed on **internal**
                data-qubits. Defaults to ``None`` that translates to no reset
                being applied on data-qubits.
            measurement: basis of the measurement operation performed on
                **internal** data-qubits. Defaults to ``None`` that translates
                to no measurement being applied on data-qubits.

        Returns:
            the plaquettes needed to implement a standard memory operation on a
            pipe between two neighbouring logical qubits aligned on the
            ``Y``-axis, optionally with resets or measurements on the
            data-qubits too.

        """
        return self._mapper(self.get_memory_horizontal_boundary_rpng_descriptions)(
            is_reversed, z_orientation, reset, measurement
        )

    ############################################################
    #                          Spatial                         #
    ############################################################
    def get_spatial_cube_qubit_raw_template(self) -> RectangularTemplate:
<<<<<<< HEAD
        """Return the :class:`~tqec.templates.base.RectangularTemplate` instance needed to
=======
        """Returns the :class:`~tqec.templates.base.RectangularTemplate` instance needed to
>>>>>>> 276982bb
        implement a spatial cube.

        Note:
            A spatial cube is defined as a cube with all its spatial boundaries
            in the same basis.
            Such a cube might appear in stability experiments (e.g.,
            http://arxiv.org/abs/2204.13834), in spatial junctions (i.e., a cube
            with more than one pipe in the spatial plane) or in other QEC gadgets
            such as the lattice surgery implementation of a ``CZ`` gate.

        """
        return QubitSpatialCubeTemplate()

    def get_spatial_cube_qubit_rpng_descriptions(
        self,
        spatial_boundary_basis: Basis,
        arms: SpatialArms,
        is_reversed: bool,
        reset: Basis | None = None,
        measurement: Basis | None = None,
    ) -> FrozenDefaultDict[int, RPNGDescription]:
<<<<<<< HEAD
        """Return a description of the plaquettes needed to implement a spatial cube.
=======
        """Returns a description of the plaquettes needed to implement a spatial cube.
>>>>>>> 276982bb

        Note:
            A spatial cube is defined as a cube with all its spatial boundaries
            in the same basis.
            Such a cube might appear in stability experiments (e.g.,
            http://arxiv.org/abs/2204.13834), in spatial junctions (i.e., a cube
            with more than one pipe in the spatial plane) or in other QEC
            gadgets such as the lattice surgery implementation of a ``CZ`` gate.

        Warning:
            This method is tightly coupled with
            :meth:`FixedBoundaryConventionGenerator.get_spatial_cube_qubit_raw_template`
            and the returned ``RPNG`` descriptions should only be considered
            valid when used in conjunction with the
            :class:`~tqec.templates.base.RectangularTemplate` instance returned
            by this method.

        Arguments:
            spatial_boundary_basis: stabilizers that are measured at each
                boundaries of the spatial cube.
            arms: flag-like enumeration listing the arms that are used around
                the logical qubit. The returned template will be adapted to be
                compatible with such a layout.
            is_reversed: flag indicating if the plaquette schedule should be
                reversed or not. Useful to limit the loss of code distance when
                hook errors are not correctly oriented by alternating regular
                and reversed plaquettes.
            reset: basis of the reset operation performed on data-qubits.
                Defaults to ``None`` that translates to no reset being applied
                on data-qubits.
            measurement: basis of the measurement operation performed on
                data-qubits. Defaults to ``None`` that translates to no
                measurement being applied on data-qubits.

        Raises:
            TQECError: if ``arms`` describes an I-shaped junction (TOP/DOWN
                or LEFT/RIGHT).

        Returns:
            a description of the plaquettes needed to implement a spatial cube.

        """
        # In this function implementation, all the indices used are referring to the
        # indices returned by the QubitSpatialCubeTemplate template. They are
        # copied below for convenience, but the only source of truth is in the
        # QubitSpatialCubeTemplate docstring!
        #      1   9  10   9  10   9  10   9  10   2
        #     11   5  17  13  17  13  17  13   6  21
        #     12  20  13  17  13  17  13  17  14  22
        #     11  16  20  13  17  13  17  14  18  21
        #     12  20  16  20  13  17  14  18  14  22
        #     11  16  20  16  19  15  18  14  18  21
        #     12  20  16  19  15  19  15  18  14  22
        #     11  16  19  15  19  15  19  15  18  21
        #     12   7  15  19  15  19  15  19   8  22
        #      3  23  24  23  24  23  24  23  24   4
        if arms in SpatialArms.I_shaped_arms():
            raise TQECError(
                "I-shaped spatial junctions (i.e., spatial junctions with only two "
                "arms that are the opposite of each other: LEFT/RIGHT or UP/DOWN) "
                "should not use get_spatial_cube_qubit_template but rather use "
                "a conventional memory logical qubit with get_memory_qubit_template."
            )
        # _sbb: Spatial Boundary Basis.
        _sbb = spatial_boundary_basis
        # Pre-define some collection of plaquette descriptions
        corner_descriptions = self.get_3_body_rpng_descriptions(
            _sbb, is_reversed, reset, measurement
        )
        bulk_descriptions = self.get_bulk_rpng_descriptions(is_reversed, reset, measurement)
        two_body_descriptions = self.get_2_body_rpng_descriptions(is_reversed)

        if arms == SpatialArms.NONE:
            # Stability experiment
            return FrozenDefaultDict(
                {
                    5: corner_descriptions[0],
                    6: bulk_descriptions[_sbb.flipped()][Orientation.VERTICAL],
                    7: bulk_descriptions[_sbb.flipped()][Orientation.VERTICAL],
                    8: corner_descriptions[3],
                    10: two_body_descriptions[_sbb][PlaquetteOrientation.UP],
                    12: two_body_descriptions[_sbb][PlaquetteOrientation.LEFT],
                    13: bulk_descriptions[_sbb][Orientation.HORIZONTAL],
                    14: bulk_descriptions[_sbb][Orientation.VERTICAL],
                    15: bulk_descriptions[_sbb][Orientation.HORIZONTAL],
                    16: bulk_descriptions[_sbb][Orientation.VERTICAL],
                    17: bulk_descriptions[_sbb.flipped()][Orientation.VERTICAL],
                    18: bulk_descriptions[_sbb.flipped()][Orientation.HORIZONTAL],
                    19: bulk_descriptions[_sbb.flipped()][Orientation.VERTICAL],
                    20: bulk_descriptions[_sbb.flipped()][Orientation.HORIZONTAL],
                    21: two_body_descriptions[_sbb][PlaquetteOrientation.RIGHT],
                    23: two_body_descriptions[_sbb][PlaquetteOrientation.DOWN],
                },
                default_value=RPNGDescription.empty(),
            )
        # Note about the fixed boundary convention: in order to work as expected,
        # spatial cubes need to have one dimension that does not respect the
        # boundary convention. By convention, we only use stretched stabilizers in
        # the vertical (Y) dimension (i.e., between two cubes that are aligned
        # on the Y axis), and so only the boundaries on the X axis (left and
        # right) need to not follow the fixed boundary convention.
        # For spatial cubes, the only exception to the above rule is when the
        # cube is a "dead-end" (i.e., only one spatial arm: ``len(arms) == 1``).
        # In that case, the dimension that should not follow the fixed boundary
        # convention is the one "closing" the pipe, i.e., the dimension in which
        # the only arm is positioned.
        # For dead-end cubes, a dead-end in the X dimension still follows the
        # general rule (the boundaries in the X axis do not follow the
        # convention), so we only have to test if we have a dead-end in the Y
        # dimension.
        odd_boundary_dimension: Final[Literal[Direction3D.X, Direction3D.Y]] = (
            Direction3D.Y if arms in [SpatialArms.UP, SpatialArms.DOWN] else Direction3D.X
        )

        mapping: dict[int, RPNGDescription] = {}

        ####################
        #    Boundaries    #
        ####################
        # Fill the boundaries that should be filled in the returned template
        # because they have no arms, and so will not be filled later.
        top, bottom, left, right = (
            (10, 23, 12, 21) if odd_boundary_dimension == Direction3D.X else (9, 24, 11, 22)
        )
        if SpatialArms.UP not in arms:
            mapping[top] = two_body_descriptions[_sbb][PlaquetteOrientation.UP]
        if SpatialArms.RIGHT not in arms:
            mapping[right] = two_body_descriptions[_sbb][PlaquetteOrientation.RIGHT]
        if SpatialArms.DOWN not in arms:
            mapping[bottom] = two_body_descriptions[_sbb][PlaquetteOrientation.DOWN]
        if SpatialArms.LEFT not in arms:
            mapping[left] = two_body_descriptions[_sbb][PlaquetteOrientation.LEFT]

        ####################
        #       Bulk       #
        ####################
        # Bulk plaquettes basis might change according to the odd boundary
        # dimension to avoid having 2 plaquettes measuring the same basis side
        # by side.
        # tlb, otb: Top-Left (plaquette) Basis, Other Basis (for the bulk)
        tlb = _sbb if odd_boundary_dimension == Direction3D.X else _sbb.flipped()
        otb = tlb.flipped()
        # Assigning plaquette description to the bulk, considering that the bulk
        # corners (i.e. indices {5, 6, 7, 8}) should be assigned "regular" plaquettes
        # (i.e. 6 is assigned the same plaquette as 17, 7 -> 19, 5 -> 13, 8 -> 15).
        # If these need to be changed, it will be done afterwards.
        # Setting the orientations for SBB plaquettes for each of the four
        # portions of the template bulk.
        sbb_up = sbb_down = Orientation.VERTICAL
        sbb_right = sbb_left = Orientation.HORIZONTAL
        # If the corresponding arm is missing, the SBB plaquette hook error
        # orientation should flip to avoid shortcuts due to hook errors.
        sbb_up = sbb_up if SpatialArms.UP in arms else sbb_up.flip()
        sbb_down = sbb_down if SpatialArms.DOWN in arms else sbb_down.flip()
        sbb_right = sbb_right if SpatialArms.RIGHT in arms else sbb_right.flip()
        sbb_left = sbb_left if SpatialArms.LEFT in arms else sbb_left.flip()
        # The OTH (other basis) orientations are the opposite of the SBB
        # orientation.
        oth_up, oth_down = sbb_up.flip(), sbb_down.flip()
        oth_right, oth_left = sbb_right.flip(), sbb_left.flip()

        # Setting the SBB plaquettes
        mapping[5] = mapping[13] = bulk_descriptions[tlb][sbb_up]
        mapping[8] = mapping[15] = bulk_descriptions[tlb][sbb_down]
        mapping[14] = bulk_descriptions[tlb][sbb_right]
        mapping[16] = bulk_descriptions[tlb][sbb_left]
        # Setting the OTH plaquettes
        mapping[6] = mapping[17] = bulk_descriptions[otb][oth_up]
        mapping[7] = mapping[19] = bulk_descriptions[otb][oth_down]
        mapping[18] = bulk_descriptions[otb][oth_right]
        mapping[20] = bulk_descriptions[otb][oth_left]

        # For the in-bulk corners, if the two arms around the corner are not
        # present, the corner plaquette has been removed from the mapping. The
        # corner **within the bulk** should be overwritten to become a 3-body
        # stabilizer measurement.
        if arms == SpatialArms.RIGHT:
            mapping[5] = corner_descriptions[0]
        elif arms == SpatialArms.DOWN:
            mapping[6] = corner_descriptions[1]
        elif arms == SpatialArms.UP:
            mapping[7] = corner_descriptions[2]
        elif arms == SpatialArms.LEFT:
            mapping[8] = corner_descriptions[3]
        # At this point, we are sure that len(arms) >= 2. The only cases left
        # where a 3-body stabilizer is needed are the following:
        if arms == SpatialArms.RIGHT | SpatialArms.DOWN:
            mapping[5] = corner_descriptions[0]
        if arms == SpatialArms.LEFT | SpatialArms.UP:
            mapping[8] = corner_descriptions[3]

        ####################
        #  Sanity checks   #
        ####################
        # All the plaquettes in the bulk should be set.
        bulk_plaquette_indices = set(range(5, 9)) | set(range(13, 21))
        missing_bulk_plaquette_indices = bulk_plaquette_indices - mapping.keys()
        assert not missing_bulk_plaquette_indices, (
            "Some plaquette(s) in the bulk were not correctly assigned to a "
            f"RPNGDescription. Missing indices: {missing_bulk_plaquette_indices}."
        )
        return FrozenDefaultDict(mapping, default_value=RPNGDescription.empty())

    def get_spatial_cube_qubit_plaquettes(
        self,
        spatial_boundary_basis: Basis,
        arms: SpatialArms,
        is_reversed: bool,
        reset: Basis | None = None,
        measurement: Basis | None = None,
    ) -> Plaquettes:
        """Return the plaquettes needed to implement a spatial cube.

        Note:
            A spatial cube is defined as a cube with all its spatial boundaries
            in the same basis.
            Such a cube might appear in stability experiments (e.g.,
            http://arxiv.org/abs/2204.13834), in spatial junctions (i.e., a cube
            with more than one pipe in the spatial plane) or in other QEC
            gadgets such as the lattice surgery implementation of a ``CZ`` gate.

        Warning:
            This method is tightly coupled with
            :meth:`FixedBoundaryConventionGenerator.get_spatial_cube_qubit_raw_template`
            and the returned ``RPNG`` descriptions should only be considered
            valid when used in conjunction with the
            :class:`~tqec.templates.base.RectangularTemplate` instance returned
            by this method.

        Arguments:
            spatial_boundary_basis: stabilizers that are measured at each
                boundaries of the spatial cube.
            arms: flag-like enumeration listing the arms that are used around
                the logical qubit. The returned template will be adapted to be
                compatible with such a layout.
            is_reversed: flag indicating if the plaquette schedule should be
                reversed or not. Useful to limit the loss of code distance when
                hook errors are not correctly oriented by alternating regular
                and reversed plaquettes.
            reset: basis of the reset operation performed on data-qubits.
                Defaults to ``None`` that translates to no reset being applied
                on data-qubits.
            measurement: basis of the measurement operation performed on
                data-qubits. Defaults to ``None`` that translates to no
                measurement being applied on data-qubits.

        Raises:
            TQECError: if ``arms`` only contains 0 or 1 flag.
            TQECError: if ``arms`` describes an I-shaped junction (TOP/DOWN
                or LEFT/RIGHT).

        Returns:
            the plaquettes needed to implement a spatial cube.

        """
        return self._mapper(self.get_spatial_cube_qubit_rpng_descriptions)(
            spatial_boundary_basis, arms, is_reversed, reset, measurement
        )

    ########################################
    #              Spatial arm             #
    ########################################
    def get_spatial_cube_arm_raw_template(self, arms: SpatialArms) -> RectangularTemplate:
<<<<<<< HEAD
        """Return the :class:`~tqec.templates.base.RectangularTemplate` instance needed to
=======
        """Returns the :class:`~tqec.templates.base.RectangularTemplate` instance needed to
>>>>>>> 276982bb
        implement the given spatial ``arms``.

        Args:
            arms: specification of the spatial arm(s) we want a template for.
                Needs to contain either one arm, or 2 arms that form a line
                (e.g., ``SpatialArms.UP | SpatialArms.DOWN``).
                If the arm that should be built has one spatial cube on top,
                this should be ``SpatialArm.DOWN`` because it is the bottom arm
                of a spatial cube.
                If the arm links 2 spatial cubes, the ``arms`` parameter should
                be the union of the arms (and so can only be
                ``SpatialArms.UP | SpatialArms.DOWN`` or
                ``SpatialArms.LEFT | SpatialArms.RIGHT`` because any other
                combination cannot be formed by a single arm).

        Raises:
            TQECError: if the provided ``arms`` value does not check the
                documented pre-conditions.

        """
        if (
            len(arms) == 0
            or len(arms) > 2
            or (len(arms) == 2 and arms not in SpatialArms.I_shaped_arms())
        ):
            raise TQECError(
                f"The two provided arms cannot form a spatial pipe. Got {arms} but "
                f"expected either a single {SpatialArms.__name__} or two but in a "
                f"line (e.g., {SpatialArms.I_shaped_arms()})."
            )
        if SpatialArms.LEFT in arms or SpatialArms.RIGHT in arms:
            return QubitVerticalBorders()
        elif SpatialArms.UP is arms or SpatialArms.DOWN in arms:
            return QubitHorizontalBorders()
        else:
            raise TQECError(f"Unrecognized spatial arm(s): {arms}.")

    def get_spatial_cube_arm_plaquettes(
        self,
        spatial_boundary_basis: Basis,
        arms: SpatialArms,
        linked_cubes: tuple[CubeSpec, CubeSpec],
        is_reversed: bool,
        reset: Basis | None = None,
        measurement: Basis | None = None,
    ) -> Plaquettes:
<<<<<<< HEAD
        """Return the plaquettes needed to implement **one** pipe connecting to a spatial cube.
=======
        """Returns the plaquettes needed to implement **one** pipe connecting to a spatial cube.
>>>>>>> 276982bb

        Note:
            A spatial cube is defined as a cube with all its spatial boundaries
            in the same basis.
            Such a cube might appear in stability experiments (e.g.,
            http://arxiv.org/abs/2204.13834), in spatial junctions (i.e., a cube
            with more than one pipe in the spatial plane) or in other QEC gadgets
            such as the lattice surgery implementation of a ``CZ`` gate.

        Warning:
            This method is tightly coupled with
            :meth:`FixedBoundaryConventionGenerator.get_spatial_cube_arm_raw_template`
            and the returned ``RPNG`` descriptions should only be considered
            valid when used in conjunction with the
            :class:`~tqec.templates.base.RectangularTemplate` instance returned
            by this method.

        Arguments:
            spatial_boundary_basis: stabilizers that are measured at each
                boundaries of the spatial cube.
            arms: arm(s) of the spatial cube(s) linked by the pipe.
            linked_cubes: a tuple ``(u, v)`` where ``u`` and ``v`` are the
                specifications of the two ends of the pipe to generate RPNG
                descriptions for.
            is_reversed: flag indicating if the plaquette schedule should be
                reversed or not. Useful to limit the loss of code distance when
                hook errors are not correctly oriented by alternating regular
                and reversed plaquettes.
            reset: basis of the reset operation performed on **internal**
                data-qubits. Defaults to ``None`` that translates to no reset
                being applied on data-qubits.
            measurement: basis of the measurement operation performed on
                **internal** data-qubits. Defaults to ``None`` that translates
                to no measurement being applied on data-qubits.

        Raises:
            TQECError: if ``arm`` does not contain exactly 1 or 2 flags (i.e.,
                if it contains 0 or 3+ flags).

        Returns:
            the plaquettes needed to implement **one** pipe connecting to a
            spatial cube.

        """
        if len(arms) == 2 and arms not in SpatialArms.I_shaped_arms():
            raise TQECError(
                f"The two provided arms cannot form a spatial pipe. Got {arms} but "
                f"expected either a single {SpatialArms.__name__} or two but in a "
                f"line (e.g., {SpatialArms.I_shaped_arms()})."
            )
        if arms in [
            SpatialArms.LEFT,
            SpatialArms.RIGHT,
            SpatialArms.LEFT | SpatialArms.RIGHT,
        ]:
            return self._get_left_right_spatial_cube_arm_plaquettes(
                spatial_boundary_basis,
                arms,
                linked_cubes,
                is_reversed,
                reset,
                measurement,
            )
        if arms in [
            SpatialArms.UP,
            SpatialArms.DOWN,
            SpatialArms.UP | SpatialArms.DOWN,
        ]:
            return self._get_up_down_spatial_cube_arm_plaquettes(
                spatial_boundary_basis,
                linked_cubes,
                is_reversed,
                reset,
                measurement,
            )
        raise TQECError(f"Got an invalid arm: {arms}.")

    def _get_left_right_spatial_cube_arm_plaquettes(
        self,
        spatial_boundary_basis: Basis,
        arms: SpatialArms,
        linked_cubes: tuple[CubeSpec, CubeSpec],
        is_reversed: bool,
        reset: Basis | None = None,
        measurement: Basis | None = None,
    ) -> Plaquettes:
        # This is a regular memory arm, except that we should make sure that one
        # of the boundary does not override the extended stabilizer.
        z_orientation = (
            Orientation.VERTICAL if spatial_boundary_basis == Basis.Z else Orientation.HORIZONTAL
        )
        regular_memory = self.get_memory_vertical_boundary_plaquettes(
            is_reversed, z_orientation, reset, measurement
        )
        u, v = linked_cubes
        if SpatialArms.LEFT in arms and SpatialArms.UP in v.spatial_arms:
            regular_memory = regular_memory.without_plaquettes([2])
        if SpatialArms.RIGHT in arms and SpatialArms.DOWN in u.spatial_arms:
            regular_memory = regular_memory.without_plaquettes([3])
        return regular_memory

    @staticmethod
    def pipe_needs_extended_stablizers(linked_cubes: tuple[CubeSpec, CubeSpec]) -> bool:
        """Check if the pipe represented by the given ``arms`` and ``linked_cubes`` requires
        extended stablizers.

        In fixed boundary convention, spatial cubes change the boundary parity.
        That is why we need stretched stabilizers. By convention, TQEC inserts
        stretched stabilizers only in the UP/DOWN pipes (i.e., in the Y spatial dimension).

        But if 2 spatial cubes are linked by a pipe in the Y dimension, we
        *might* not need to fix the parity with extended stabilizers. We only
        need to use stretched stabilizers when the parity would be wrong, and
        that is only when exactly 1 of the 2 cubes linked by the pipe has pipes
        in both spatial dimensions

        Args:
            linked_cubes: a tuple ``(u, v)`` where ``u`` and ``v`` are the
                specifications of the two ends of the pipe.

        Returns:
            ``True`` if extended stablizers should be used, ``False`` otherwise.

        """
        return (
            linked_cubes[0].has_spatial_pipe_in_both_dimensions
            ^ linked_cubes[1].has_spatial_pipe_in_both_dimensions
        )

    @staticmethod
    def pipe_has_boundary_extended_stabilizer_at_left(
        linked_cubes: tuple[CubeSpec, CubeSpec],
    ) -> bool:
        """Check if the pipe represented by the given ``linked_cubes`` has an extended stabilizer at
        the left boundary.

        Assuming a pipe needs to be implemented with extended stabilizer, it has
        an extended stabilizer at the left boundary iff. the bottom cube of the
        pipe has arms in both spatial directions and the top cube does not.

        Args:
            linked_cubes: a tuple ``(u, v)`` where ``u`` and ``v`` are the
                specifications of the two ends of the pipe.

        Returns:
            ``True`` if an extended stabilizer should be used at the left
            boundary, ``False`` otherwise.

        """
        assert FixedBoundaryConventionGenerator.pipe_needs_extended_stablizers(linked_cubes)
        return linked_cubes[1].has_spatial_pipe_in_both_dimensions

    def _get_up_down_spatial_cube_arm_plaquettes(
        self,
        spatial_boundary_basis: Basis,
        linked_cubes: tuple[CubeSpec, CubeSpec],
        is_reversed: bool,
        reset: Basis | None = None,
        measurement: Basis | None = None,
    ) -> Plaquettes:
        if not FixedBoundaryConventionGenerator.pipe_needs_extended_stablizers(linked_cubes):
            # Special case, a little bit simpler, not using extended stabilizers.
            return self._get_up_and_down_spatial_cube_arm_plaquettes(
                spatial_boundary_basis, linked_cubes, is_reversed, reset, measurement
            )
        # General case, need extended stabilizers.
        sbb, otb = spatial_boundary_basis, spatial_boundary_basis.flipped()
        # EPs: extended plaquettes
        extended_plaquettes = self.get_extended_plaquettes(reset, measurement, is_reversed)
        # Dictionary that will be filled with plaquettes
        plaquettes: dict[int, Plaquette] = {}
        # Getting the extended plaquettes for the bulk and filling the dictionary
        has_left_boundary = (
            FixedBoundaryConventionGenerator.pipe_has_boundary_extended_stabilizer_at_left(
                linked_cubes
            )
        )
        bulk1 = extended_plaquettes[otb if has_left_boundary else sbb].bulk
        bulk2 = extended_plaquettes[sbb if has_left_boundary else otb].bulk
        plaquettes |= {5: bulk1.top, 6: bulk2.top, 7: bulk1.bottom, 8: bulk2.bottom}
        # Getting the extended plaquette, either for the left or the right
        # boundary depending on the spatial arm that is being asked for.
        boundary_collection = extended_plaquettes[sbb]
        u, v = linked_cubes
        if has_left_boundary:
            boundary = (
                boundary_collection.left_with_arm
                if SpatialArms.LEFT in v.spatial_arms
                else boundary_collection.left_without_arm
            )
            plaquettes |= {1: boundary.top, 3: boundary.bottom}
        else:
            boundary = (
                boundary_collection.right_with_arm
                if SpatialArms.RIGHT in u.spatial_arms
                else boundary_collection.right_without_arm
            )
            plaquettes |= {2: boundary.top, 4: boundary.bottom}
        return Plaquettes(
            FrozenDefaultDict(
                plaquettes,
                default_value=self._mapper.get_plaquette(RPNGDescription.empty()),
            )
        )

    def _get_up_and_down_spatial_cube_arm_plaquettes(
        self,
        spatial_boundary_basis: Basis,
        linked_cubes: tuple[CubeSpec, CubeSpec],
        is_reversed: bool,
        reset: Basis | None = None,
        measurement: Basis | None = None,
    ) -> Plaquettes:
        return self._mapper(self._get_up_and_down_spatial_cube_arm_rpng_descriptions)(
            spatial_boundary_basis, linked_cubes, is_reversed, reset, measurement
        )

    def _get_up_and_down_spatial_cube_arm_rpng_descriptions(
        self,
        spatial_boundary_basis: Basis,
        linked_cubes: tuple[CubeSpec, CubeSpec],
        is_reversed: bool,
        reset: Basis | None = None,
        measurement: Basis | None = None,
    ) -> FrozenDefaultDict[int, RPNGDescription]:
        """Return the RPNG descriptions to implement a pipe connecting at least one spatial cube.

        The pipe implemented by this method links two cubes such as:

        - at least one of the two cube is a spatial cube (both can be),
        - either none of both of the two linked cubes have pipes in both spatial
          dimensions.

        In particular, the following situations can be encountered (list is not
        exhaustive):

        - a straight line ending on a spatial cube, meaning that the pipe links
          a spatial cube with a single arm and a regular cube (case where none
          of the 2 linked cubes have pipes in both spatial dimensions),
        - a "rotated-H" shape (case where both of the 2 linked cubes have pipes
          in both spatial dimensions),
        - ...

        These pipes have in common the fact that they do not require extended
        stabilizers to be implemented.

        """
        # Aliases to shorten line length.
        r, m = reset, measurement
        _sbb = spatial_boundary_basis
        # Generating the plaquette descriptions we will need later
        up_bulk_plaquettes = self.get_bulk_rpng_descriptions(is_reversed, r, m, (2, 3))
        down_bulk_plaquettes = self.get_bulk_rpng_descriptions(is_reversed, r, m, (0, 1))
        corner_descriptions = self.get_3_body_rpng_descriptions(_sbb, is_reversed, r, m)
        two_body_descriptions = self.get_2_body_rpng_descriptions(is_reversed)
        # Here, depending on the linked cubes, we might insert regular two-body
        # plaquettes or three-body plaquettes.
        u, v = linked_cubes
        both_cubes_have_spatial_pipes_in_both_dimensions = (
            u.has_spatial_pipe_in_both_dimensions and v.has_spatial_pipe_in_both_dimensions
        )
        right_plaquette = (
            corner_descriptions[3]
            if SpatialArms.RIGHT in u.spatial_arms
            else two_body_descriptions[_sbb][PlaquetteOrientation.RIGHT]
        )
        left_plaquette = (
            corner_descriptions[0]
            if SpatialArms.LEFT in v.spatial_arms
            else two_body_descriptions[_sbb][PlaquetteOrientation.LEFT]
        )
        # tlb, otb: Top-Left Basis, Other Basis
        tlb = _sbb if both_cubes_have_spatial_pipes_in_both_dimensions else _sbb.flipped()
        otb = tlb.flipped()
        left, right = (3, 2) if both_cubes_have_spatial_pipes_in_both_dimensions else (1, 4)
        return FrozenDefaultDict(
            {
                right: right_plaquette,
                left: left_plaquette,
                5: up_bulk_plaquettes[tlb][Orientation.VERTICAL],
                6: up_bulk_plaquettes[otb][Orientation.HORIZONTAL],
                7: down_bulk_plaquettes[otb][Orientation.HORIZONTAL],
                8: down_bulk_plaquettes[tlb][Orientation.VERTICAL],
            },
            default_value=RPNGDescription.empty(),
        )

    ############################################################
    #                         Hadamard                         #
    ############################################################

    ########################################
    #           Regular junction           #
    ########################################
    def get_temporal_hadamard_raw_template(self) -> RectangularTemplate:
<<<<<<< HEAD
        """Return the :class:`~tqec.templates.base.Template` instance needed to implement a
=======
        """Returns the :class:`~tqec.templates.base.Template` instance needed to implement a
>>>>>>> 276982bb
        transversal Hadamard gate applied on one logical qubit.
        """
        return QubitTemplate()

    def get_temporal_hadamard_rpng_descriptions(
        self, is_reversed: bool, z_orientation: Orientation = Orientation.HORIZONTAL
    ) -> FrozenDefaultDict[int, RPNGDescription]:
<<<<<<< HEAD
        """Return a description of the plaquettes needed to implement a transversal Hadamard gate
=======
        """Returns a description of the plaquettes needed to implement a transversal Hadamard gate
>>>>>>> 276982bb
        applied on one logical qubit.

        Warning:
            This method is tightly coupled with
            :meth:`FixedBoundaryConventionGenerator.get_temporal_hadamard_raw_template`
            and the returned ``RPNG`` descriptions should only be considered
            valid when used in conjunction with the
            :class:`~tqec.templates.base.Template` instance returned by this
            method.

        Arguments:
            is_reversed: flag indicating if the plaquette schedule should be
                reversed or not. Useful to limit the loss of code distance when
                hook errors are not correctly oriented by alternating regular
                and reversed plaquettes.
            z_orientation: orientation of the ``Z`` observable at the beginning
                of the generated circuit description. The ``Z`` observable
                orientation will be flipped at the end of the returned circuit
                description, which is exactly the expected behaviour for a
                Hadamard transition.
                Used to compute the stabilizers that should be measured on the
                boundaries and in the bulk of the returned logical qubit
                description.

        Returns:
            a description of the plaquettes needed to implement a transversal
            Hadamard gate applied on one logical qubit.

        """
        # Generating plaquette descriptions we will need later.
        bulk_descriptions = self.get_bulk_hadamard_rpng_descriptions(is_reversed)
        two_body_descriptions = self.get_2_body_rpng_descriptions(is_reversed, hadamard=True)
        hbasis = Basis.Z if z_orientation == Orientation.HORIZONTAL else Basis.X
        vbasis = hbasis.flipped()
        return FrozenDefaultDict(
            {
                6: two_body_descriptions[vbasis][PlaquetteOrientation.UP],
                7: two_body_descriptions[hbasis][PlaquetteOrientation.LEFT],
                9: bulk_descriptions[vbasis][Orientation.HORIZONTAL],
                10: bulk_descriptions[hbasis][Orientation.VERTICAL],
                12: two_body_descriptions[hbasis][PlaquetteOrientation.RIGHT],
                13: two_body_descriptions[vbasis][PlaquetteOrientation.DOWN],
            },
            default_value=RPNGDescription.empty(),
        )

    def get_temporal_hadamard_plaquettes(
        self, is_reversed: bool, z_orientation: Orientation = Orientation.HORIZONTAL
    ) -> Plaquettes:
        """Return the plaquettes needed to implement a transversal Hadamard gate applied on one
        logical qubit.

        Warning:
            This method is tightly coupled with
            :meth:`FixedBoundaryConventionGenerator.get_temporal_hadamard_raw_template`
            and the returned ``RPNG`` descriptions should only be considered
            valid when used in conjunction with the
            :class:`~tqec.templates.base.Template` instance returned by this
            method.

        Arguments:
            is_reversed: flag indicating if the plaquette schedule should be
                reversed or not. Useful to limit the loss of code distance when
                hook errors are not correctly oriented by alternating regular
                and reversed plaquettes.
            z_orientation: orientation of the ``Z`` observable at the beginning
                of the generated circuit description. The ``Z`` observable
                orientation will be flipped at the end of the returned circuit
                description, which is exactly the expected behaviour for a
                Hadamard transition.
                Used to compute the stabilizers that should be measured on the
                boundaries and in the bulk of the returned logical qubit
                description.

        Returns:
            the plaquettes needed to implement a transversal Hadamard gate applied on one logical
            qubit.

        """
        return self._mapper(self.get_temporal_hadamard_rpng_descriptions)(
            is_reversed, z_orientation
        )

    ########################################
    #                X pipe                #
    ########################################
    def get_spatial_vertical_hadamard_raw_template(self) -> RectangularTemplate:
<<<<<<< HEAD
        """Return the :class:`~tqec.templates.base.RectangularTemplate` instance needed to
=======
        """Returns the :class:`~tqec.templates.base.RectangularTemplate` instance needed to
>>>>>>> 276982bb
        implement a spatial Hadamard pipe between two logical qubits aligned on the ``X`` axis.
        """
        return QubitVerticalBorders()

    def get_spatial_vertical_hadamard_rpng_descriptions(
        self,
        top_left_basis: Basis,
        is_reversed: bool,
        reset: Basis | None = None,
        measurement: Basis | None = None,
    ) -> FrozenDefaultDict[int, RPNGDescription]:
<<<<<<< HEAD
        """Return a description of the plaquettes needed to implement a Hadamard spatial transition
=======
        """Returns a description of the plaquettes needed to implement a Hadamard spatial transition
>>>>>>> 276982bb
        between two neighbouring logical qubits aligned on the ``X`` axis.

        The Hadamard transition basically exchanges the ``X`` and ``Z`` logical
        observables between two neighbouring logical qubits aligned on the ``X``
        axis.

        Note:
            By convention, the hadamard-like transition is performed at the
            top-most plaquettes.

        Warning:
            This method is tightly coupled with
            :meth:`FixedBoundaryConventionGenerator.get_spatial_vertical_hadamard_raw_template`
            and the returned ``RPNG`` descriptions should only be considered
            valid when used in conjunction with the
            :class:`~tqec.templates.base.RectangularTemplate` instance returned
            by this method.

        Arguments:
            top_left_basis: basis of the top-left-most stabilizer.
            is_reversed: flag indicating if the plaquette schedule should be
                reversed or not. Useful to limit the loss of code distance when
                hook errors are not correctly oriented by alternating regular
                and reversed plaquettes.
            reset: basis of the reset operation performed on **internal**
                data-qubits. Defaults to ``None`` that translates to no reset
                being applied on data-qubits.
            measurement: basis of the measurement operation performed on
                **internal** data-qubits. Defaults to ``None`` that translates
                to no measurement being applied on data-qubits.

        Returns:
            a description of the plaquettes needed to implement a Hadamard
            spatial transition between two neighbouring logical qubits aligned
            on the ``X`` axis.

        """
        # Generating plaquette descriptions we will need later.
        bulk_descriptions = self.get_bulk_rpng_descriptions(is_reversed, reset, measurement)
        two_body_descriptions = self.get_2_body_rpng_descriptions(is_reversed)
        bulk1, bulk2, bottom = self.get_spatial_x_hadamard_rpng_descriptions(
            top_left_basis, is_reversed, reset, measurement
        )
        # tlb: top-left basis, otb: other basis.
        tlb, otb = top_left_basis, top_left_basis.flipped()
        return FrozenDefaultDict(
            {
                2: two_body_descriptions[otb][PlaquetteOrientation.UP],
                3: bottom,
                5: bulk1,
                6: bulk2,
                7: bulk_descriptions[tlb][Orientation.VERTICAL],
                8: bulk_descriptions[otb][Orientation.HORIZONTAL],
            },
            default_value=RPNGDescription.empty(),
        )

    def get_spatial_vertical_hadamard_plaquettes(
        self,
        top_left_basis: Basis,
        is_reversed: bool,
        reset: Basis | None = None,
        measurement: Basis | None = None,
    ) -> Plaquettes:
        """Return the plaquettes needed to implement a Hadamard spatial transition between two
        neighbouring logical qubits aligned on the ``X`` axis.

        The Hadamard transition basically exchanges the ``X`` and ``Z`` logical
        observables between two neighbouring logical qubits aligned on the ``X``
        axis.

        Note:
            By convention, the hadamard-like transition is performed at the
            top-most plaquettes.

        Warning:
            This method is tightly coupled with
            :meth:`FixedBoundaryConventionGenerator.get_spatial_vertical_hadamard_raw_template`
            and the returned ``RPNG`` descriptions should only be considered
            valid when used in conjunction with the
            :class:`~tqec.templates.base.RectangularTemplate` instance returned
            by this method.

        Arguments:
            top_left_basis: basis of the top-left-most stabilizer.
            is_reversed: flag indicating if the plaquette schedule should be
                reversed or not. Useful to limit the loss of code distance when
                hook errors are not correctly oriented by alternating regular
                and reversed plaquettes.
            reset: basis of the reset operation performed on **internal**
                data-qubits. Defaults to ``None`` that translates to no reset
                being applied on data-qubits.
            measurement: basis of the measurement operation performed on
                **internal** data-qubits. Defaults to ``None`` that translates
                to no measurement being applied on data-qubits.

        Returns:
            the plaquettes needed to implement a Hadamard spatial transition between two
            neighbouring logical qubits aligned on the ``X`` axis.

        """
        return self._mapper(self.get_spatial_vertical_hadamard_rpng_descriptions)(
            top_left_basis, is_reversed, reset, measurement
        )

    ########################################
    #                Y pipe                #
    ########################################
    def get_spatial_horizontal_hadamard_raw_template(self) -> RectangularTemplate:
<<<<<<< HEAD
        """Return the :class:`~tqec.templates.base.RectangularTemplate` instance needed to
=======
        """Returns the :class:`~tqec.templates.base.RectangularTemplate` instance needed to
>>>>>>> 276982bb
        implement a spatial Hadamard pipe between two logical qubits aligned on the ``Y`` axis.
        """
        return QubitHorizontalBorders()

    def get_spatial_horizontal_hadamard_rpng_descriptions(
        self,
        top_left_basis: Basis,
        is_reversed: bool,
        reset: Basis | None = None,
        measurement: Basis | None = None,
    ) -> FrozenDefaultDict[int, RPNGDescription]:
<<<<<<< HEAD
        """Return a description of the plaquettes needed to implement a Hadamard spatial transition
=======
        """Returns a description of the plaquettes needed to implement a Hadamard spatial transition
>>>>>>> 276982bb
        between two neighbouring logical qubits aligned on the ``Y`` axis.

        The Hadamard transition basically exchanges the ``X`` and ``Z`` logical
        observables between two neighbouring logical qubits aligned on the ``Y``
        axis.

        Note:
            By convention, the hadamard-like transition is performed at the
            top-most plaquettes.

        Warning:
            This method is tightly coupled with
            :meth:`FixedBoundaryConventionGenerator.get_spatial_horizontal_hadamard_raw_template`
            and the returned ``RPNG`` descriptions should only be considered
            valid when used in conjunction with the
            :class:`~tqec.templates.base.RectangularTemplate` instance returned
            by this method.

        Arguments:
            top_left_basis: basis of the top-left-most stabilizer.
            is_reversed: flag indicating if the plaquette schedule should be
                reversed or not. Useful to limit the loss of code distance when
                hook errors are not correctly oriented by alternating regular
                and reversed plaquettes.
            reset: basis of the reset operation performed on **internal**
                data-qubits. Defaults to ``None`` that translates to no reset
                being applied on data-qubits.
            measurement: basis of the measurement operation performed on
                **internal** data-qubits. Defaults to ``None`` that translates
                to no measurement being applied on data-qubits.

        Returns:
            a description of the plaquettes needed to implement a Hadamard
            spatial transition between two neighbouring logical qubits aligned
            on the ``Y`` axis.

        """
        # Generating plaquette descriptions we will need later.
        bulk_descriptions = self.get_bulk_rpng_descriptions(is_reversed, reset, measurement)
        two_body_descriptions = self.get_2_body_rpng_descriptions(is_reversed)
        bulk1, bulk2, left = self.get_spatial_y_hadamard_rpng_descriptions(
            top_left_basis, is_reversed, reset, measurement
        )
        # tlb: top-left basis, otb: other basis.
        tlb, otb = top_left_basis, top_left_basis.flipped()
        return FrozenDefaultDict(
            {
                1: left,
                4: two_body_descriptions[otb][PlaquetteOrientation.RIGHT],
                5: bulk1,
                6: bulk2,
                7: bulk_descriptions[otb][Orientation.VERTICAL],
                8: bulk_descriptions[tlb][Orientation.HORIZONTAL],
            },
            default_value=RPNGDescription.empty(),
        )

    def get_spatial_horizontal_hadamard_plaquettes(
        self,
        top_left_basis: Basis,
        is_reversed: bool,
        reset: Basis | None = None,
        measurement: Basis | None = None,
    ) -> Plaquettes:
        """Return the plaquettes needed to implement a Hadamard spatial transition between two
        neighbouring logical qubits aligned on the ``Y`` axis.

        The Hadamard transition basically exchanges the ``X`` and ``Z`` logical
        observables between two neighbouring logical qubits aligned on the ``Y``
        axis.

        Note:
            By convention, the hadamard-like transition is performed at the
            top-most plaquettes.

        Warning:
            This method is tightly coupled with
            :meth:`FixedBoundaryConventionGenerator.get_spatial_horizontal_hadamard_raw_template`
            and the returned ``RPNG`` descriptions should only be considered
            valid when used in conjunction with the
            :class:`~tqec.templates.base.RectangularTemplate` instance returned
            by this method.

        Arguments:
            top_left_basis: basis of the top-left-most stabilizer.
            is_reversed: flag indicating if the plaquette schedule should be
                reversed or not. Useful to limit the loss of code distance when
                hook errors are not correctly oriented by alternating regular
                and reversed plaquettes.
            reset: basis of the reset operation performed on **internal**
                data-qubits. Defaults to ``None`` that translates to no reset
                being applied on data-qubits.
            measurement: basis of the measurement operation performed on
                **internal** data-qubits. Defaults to ``None`` that translates
                to no measurement being applied on data-qubits.

        Returns:
            the plaquettes needed to implement a Hadamard spatial transition between two
            neighbouring logical qubits aligned on the ``Y`` axis.

        """
        return self._mapper(self.get_spatial_horizontal_hadamard_rpng_descriptions)(
            top_left_basis, is_reversed, reset, measurement
        )<|MERGE_RESOLUTION|>--- conflicted
+++ resolved
@@ -262,11 +262,7 @@
         reset: Basis | None = None,
         measurement: Basis | None = None,
     ) -> tuple[RPNGDescription, RPNGDescription, RPNGDescription]:
-<<<<<<< HEAD
-        """Return a description of the 3 different plaquettes needed to perform a spatial hadamard
-=======
         """Returns a description of the 3 different plaquettes needed to perform a spatial hadamard
->>>>>>> 276982bb
         transformation between two qubits aligned on the X axis.
 
         Args:
@@ -319,11 +315,7 @@
         reset: Basis | None = None,
         measurement: Basis | None = None,
     ) -> tuple[RPNGDescription, RPNGDescription, RPNGDescription]:
-<<<<<<< HEAD
-        """Return a description of the 3 different plaquettes needed to perform a spatial hadamard
-=======
         """Returns a description of the 3 different plaquettes needed to perform a spatial hadamard
->>>>>>> 276982bb
         transformation between two qubits aligned on the Y axis.
 
         Args:
@@ -385,11 +377,7 @@
     #             Regular qubit            #
     ########################################
     def get_memory_qubit_raw_template(self) -> RectangularTemplate:
-<<<<<<< HEAD
-        """Return the :class:`~tqec.templates.base.RectangularTemplate` instance needed to
-=======
         """Returns the :class:`~tqec.templates.base.RectangularTemplate` instance needed to
->>>>>>> 276982bb
         implement a single logical qubit.
         """
         return QubitTemplate()
@@ -401,11 +389,7 @@
         reset: Basis | None = None,
         measurement: Basis | None = None,
     ) -> FrozenDefaultDict[int, RPNGDescription]:
-<<<<<<< HEAD
-        """Return a description of the plaquettes needed to implement a standard memory operation
-=======
         """Returns a description of the plaquettes needed to implement a standard memory operation
->>>>>>> 276982bb
         on a logical qubit.
 
         Warning:
@@ -463,11 +447,7 @@
         reset: Basis | None = None,
         measurement: Basis | None = None,
     ) -> Plaquettes:
-<<<<<<< HEAD
-        """Return the plaquettes needed to implement a standard memory operation on a logical
-=======
         """Returns the plaquettes needed to implement a standard memory operation on a logical
->>>>>>> 276982bb
         qubit.
 
         Warning:
@@ -507,11 +487,7 @@
     #                X pipe                #
     ########################################
     def get_memory_vertical_boundary_raw_template(self) -> RectangularTemplate:
-<<<<<<< HEAD
-        """Return the :class:`~tqec.templates.base.RectangularTemplate` instance needed to
-=======
         """Returns the :class:`~tqec.templates.base.RectangularTemplate` instance needed to
->>>>>>> 276982bb
         implement a regular spatial pipe between two logical qubits aligned on the ``X`` axis.
         """
         return QubitVerticalBorders()
@@ -523,11 +499,7 @@
         reset: Basis | None = None,
         measurement: Basis | None = None,
     ) -> FrozenDefaultDict[int, RPNGDescription]:
-<<<<<<< HEAD
-        """Return a description of the plaquettes needed to implement a standard memory operation
-=======
         """Returns a description of the plaquettes needed to implement a standard memory operation
->>>>>>> 276982bb
         on a pipe between two neighbouring logical qubits aligned on the ``X``-axis.
 
         Note:
@@ -599,11 +571,7 @@
         reset: Basis | None = None,
         measurement: Basis | None = None,
     ) -> Plaquettes:
-<<<<<<< HEAD
-        """Return the plaquettes needed to implement a standard memory operation on a pipe between
-=======
         """Returns the plaquettes needed to implement a standard memory operation on a pipe between
->>>>>>> 276982bb
         two neighbouring logical qubits aligned on the ``X``-axis.
 
         Note:
@@ -650,11 +618,7 @@
     #                Y pipe                #
     ########################################
     def get_memory_horizontal_boundary_raw_template(self) -> RectangularTemplate:
-<<<<<<< HEAD
-        """Return the :class:`~tqec.templates.base.RectangularTemplate` instance needed to
-=======
         """Returns the :class:`~tqec.templates.base.RectangularTemplate` instance needed to
->>>>>>> 276982bb
         implement a regular spatial pipe between two logical qubits aligned on the ``Y`` axis.
         """
         return QubitHorizontalBorders()
@@ -666,11 +630,7 @@
         reset: Basis | None = None,
         measurement: Basis | None = None,
     ) -> FrozenDefaultDict[int, RPNGDescription]:
-<<<<<<< HEAD
-        """Return a description of the plaquettes needed to implement a standard memory operation
-=======
         """Returns a description of the plaquettes needed to implement a standard memory operation
->>>>>>> 276982bb
         on a pipe between two neighbouring logical qubits aligned on the ``Y``-axis.
 
         Note:
@@ -742,11 +702,7 @@
         reset: Basis | None = None,
         measurement: Basis | None = None,
     ) -> Plaquettes:
-<<<<<<< HEAD
-        """Return the plaquettes needed to implement a standard memory operation on a pipe between
-=======
         """Returns the plaquettes needed to implement a standard memory operation on a pipe between
->>>>>>> 276982bb
         two neighbouring logical qubits aligned on the ``Y``-axis.
 
         Note:
@@ -793,11 +749,7 @@
     #                          Spatial                         #
     ############################################################
     def get_spatial_cube_qubit_raw_template(self) -> RectangularTemplate:
-<<<<<<< HEAD
-        """Return the :class:`~tqec.templates.base.RectangularTemplate` instance needed to
-=======
         """Returns the :class:`~tqec.templates.base.RectangularTemplate` instance needed to
->>>>>>> 276982bb
         implement a spatial cube.
 
         Note:
@@ -819,11 +771,7 @@
         reset: Basis | None = None,
         measurement: Basis | None = None,
     ) -> FrozenDefaultDict[int, RPNGDescription]:
-<<<<<<< HEAD
-        """Return a description of the plaquettes needed to implement a spatial cube.
-=======
         """Returns a description of the plaquettes needed to implement a spatial cube.
->>>>>>> 276982bb
 
         Note:
             A spatial cube is defined as a cube with all its spatial boundaries
@@ -1087,11 +1035,7 @@
     #              Spatial arm             #
     ########################################
     def get_spatial_cube_arm_raw_template(self, arms: SpatialArms) -> RectangularTemplate:
-<<<<<<< HEAD
-        """Return the :class:`~tqec.templates.base.RectangularTemplate` instance needed to
-=======
         """Returns the :class:`~tqec.templates.base.RectangularTemplate` instance needed to
->>>>>>> 276982bb
         implement the given spatial ``arms``.
 
         Args:
@@ -1138,11 +1082,7 @@
         reset: Basis | None = None,
         measurement: Basis | None = None,
     ) -> Plaquettes:
-<<<<<<< HEAD
-        """Return the plaquettes needed to implement **one** pipe connecting to a spatial cube.
-=======
         """Returns the plaquettes needed to implement **one** pipe connecting to a spatial cube.
->>>>>>> 276982bb
 
         Note:
             A spatial cube is defined as a cube with all its spatial boundaries
@@ -1438,11 +1378,7 @@
     #           Regular junction           #
     ########################################
     def get_temporal_hadamard_raw_template(self) -> RectangularTemplate:
-<<<<<<< HEAD
-        """Return the :class:`~tqec.templates.base.Template` instance needed to implement a
-=======
         """Returns the :class:`~tqec.templates.base.Template` instance needed to implement a
->>>>>>> 276982bb
         transversal Hadamard gate applied on one logical qubit.
         """
         return QubitTemplate()
@@ -1450,11 +1386,7 @@
     def get_temporal_hadamard_rpng_descriptions(
         self, is_reversed: bool, z_orientation: Orientation = Orientation.HORIZONTAL
     ) -> FrozenDefaultDict[int, RPNGDescription]:
-<<<<<<< HEAD
-        """Return a description of the plaquettes needed to implement a transversal Hadamard gate
-=======
         """Returns a description of the plaquettes needed to implement a transversal Hadamard gate
->>>>>>> 276982bb
         applied on one logical qubit.
 
         Warning:
@@ -1542,11 +1474,7 @@
     #                X pipe                #
     ########################################
     def get_spatial_vertical_hadamard_raw_template(self) -> RectangularTemplate:
-<<<<<<< HEAD
-        """Return the :class:`~tqec.templates.base.RectangularTemplate` instance needed to
-=======
         """Returns the :class:`~tqec.templates.base.RectangularTemplate` instance needed to
->>>>>>> 276982bb
         implement a spatial Hadamard pipe between two logical qubits aligned on the ``X`` axis.
         """
         return QubitVerticalBorders()
@@ -1558,11 +1486,7 @@
         reset: Basis | None = None,
         measurement: Basis | None = None,
     ) -> FrozenDefaultDict[int, RPNGDescription]:
-<<<<<<< HEAD
-        """Return a description of the plaquettes needed to implement a Hadamard spatial transition
-=======
         """Returns a description of the plaquettes needed to implement a Hadamard spatial transition
->>>>>>> 276982bb
         between two neighbouring logical qubits aligned on the ``X`` axis.
 
         The Hadamard transition basically exchanges the ``X`` and ``Z`` logical
@@ -1672,11 +1596,7 @@
     #                Y pipe                #
     ########################################
     def get_spatial_horizontal_hadamard_raw_template(self) -> RectangularTemplate:
-<<<<<<< HEAD
-        """Return the :class:`~tqec.templates.base.RectangularTemplate` instance needed to
-=======
         """Returns the :class:`~tqec.templates.base.RectangularTemplate` instance needed to
->>>>>>> 276982bb
         implement a spatial Hadamard pipe between two logical qubits aligned on the ``Y`` axis.
         """
         return QubitHorizontalBorders()
@@ -1688,11 +1608,7 @@
         reset: Basis | None = None,
         measurement: Basis | None = None,
     ) -> FrozenDefaultDict[int, RPNGDescription]:
-<<<<<<< HEAD
-        """Return a description of the plaquettes needed to implement a Hadamard spatial transition
-=======
         """Returns a description of the plaquettes needed to implement a Hadamard spatial transition
->>>>>>> 276982bb
         between two neighbouring logical qubits aligned on the ``Y`` axis.
 
         The Hadamard transition basically exchanges the ``X`` and ``Z`` logical
