--- conflicted
+++ resolved
@@ -194,11 +194,7 @@
         """
         self._generator = FixedBoundaryConventionGenerator(translator, compiler)
 
-<<<<<<< HEAD
-    def __call__(self, spec: PipeSpec) -> LayeredBlock:
-=======
-    def __call__(self, spec: PipeSpec, block_temporal_height: LinearFunction) -> Block:
->>>>>>> ec96ff27
+    def __call__(self, spec: PipeSpec, block_temporal_height: LinearFunction) -> LayeredBlock:
         """Instantiate a :class:`.Block` instance implementing the provided ``spec``."""
         if spec.pipe_kind.is_temporal:
             return self.get_temporal_pipe_block(spec)
@@ -283,13 +279,9 @@
             arms |= SpatialArms.LEFT if pipedir == Direction3D.X else SpatialArms.UP
         return arms
 
-<<<<<<< HEAD
-    def _get_spatial_cube_pipe_block(self, spec: PipeSpec) -> LayeredBlock:
-=======
     def _get_spatial_cube_pipe_block(
         self, spec: PipeSpec, block_temporal_height: LinearFunction
-    ) -> Block:
->>>>>>> ec96ff27
+    ) -> LayeredBlock:
         x, y, z = spec.pipe_kind.x, spec.pipe_kind.y, spec.pipe_kind.z
         assert x is not None or y is not None
         spatial_boundary_basis: Basis = x if x is not None else y  # type: ignore
@@ -376,13 +368,9 @@
             )
         )
 
-<<<<<<< HEAD
-    def _get_spatial_regular_pipe_block(self, spec: PipeSpec) -> LayeredBlock:
-=======
     def _get_spatial_regular_pipe_block(
         self, spec: PipeSpec, block_temporal_height: LinearFunction
-    ) -> Block:
->>>>>>> ec96ff27
+    ) -> LayeredBlock:
         assert all(not spec.is_spatial for spec in spec.cube_specs)
         plaquettes_factory = self._get_spatial_regular_pipe_plaquettes_factory(spec)
         template = self._get_spatial_regular_pipe_template(spec)
@@ -396,13 +384,9 @@
             block_temporal_height,
         )
 
-<<<<<<< HEAD
-    def get_spatial_pipe_block(self, spec: PipeSpec) -> LayeredBlock:
-=======
     def get_spatial_pipe_block(
         self, spec: PipeSpec, block_temporal_height: LinearFunction
-    ) -> Block:
->>>>>>> ec96ff27
+    ) -> LayeredBlock:
         """Return a :class:`.Block` instance implementing the provided ``spec``."""
         assert spec.pipe_kind.is_spatial
         cube_specs = spec.cube_specs
