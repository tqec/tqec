--- conflicted
+++ resolved
@@ -26,14 +26,11 @@
         spatial_arms: Flag indicating the spatial directions the cube connects to the
             adjacent cubes. This is useful for spatial cubes (XXZ and ZZX) where
             the arms can determine the template used to implement the cube.
-<<<<<<< HEAD
         has_spatial_up_or_down_pipe_in_timeslice: a flag indicating if a spatial
             pipe at the top or bottom of a spatial cube is executed on the same
             timeslice as this cube. This information is needed for the fixed
             parity convention.
-=======
 
->>>>>>> faa7ebdd
     """
 
     kind: CubeKind
@@ -71,17 +68,12 @@
         for flag, shift in SpatialArms.get_map_from_arm_to_shift().items():
             if graph.has_pipe_between(pos, pos.shift_by(*shift)):
                 spatial_arms |= flag
-        return CubeSpec(
-            cube.kind, spatial_arms, has_spatial_up_or_down_pipe_in_timeslice
-        )
+        return CubeSpec(cube.kind, spatial_arms, has_spatial_up_or_down_pipe_in_timeslice)
 
     @property
     def pipe_dimensions(self) -> frozenset[Literal[Direction3D.X, Direction3D.Y]]:
         dimensions: list[Literal[Direction3D.X, Direction3D.Y]] = []
-        if (
-            SpatialArms.LEFT in self.spatial_arms
-            or SpatialArms.RIGHT in self.spatial_arms
-        ):
+        if SpatialArms.LEFT in self.spatial_arms or SpatialArms.RIGHT in self.spatial_arms:
             dimensions.append(Direction3D.X)
         if SpatialArms.UP in self.spatial_arms or SpatialArms.DOWN in self.spatial_arms:
             dimensions.append(Direction3D.Y)
@@ -89,11 +81,8 @@
 
     @property
     def has_spatial_pipe_in_both_dimensions(self) -> bool:
-        return (
-            SpatialArms.DOWN in self.spatial_arms or SpatialArms.UP in self.spatial_arms
-        ) and (
-            SpatialArms.LEFT in self.spatial_arms
-            or SpatialArms.RIGHT in self.spatial_arms
+        return (SpatialArms.DOWN in self.spatial_arms or SpatialArms.UP in self.spatial_arms) and (
+            SpatialArms.LEFT in self.spatial_arms or SpatialArms.RIGHT in self.spatial_arms
         )
 
 
