--- conflicted
+++ resolved
@@ -166,21 +166,13 @@
 class PipeBuilder(Protocol):
     """Protocol for building a `Block` based on a `PipeSpec`."""
 
-<<<<<<< HEAD
-    def __call__(self, spec: PipeSpec) -> LayeredBlock:
+    def __call__(self, spec: PipeSpec, block_temporal_height: LinearFunction) -> LayeredBlock:
         """Build a ``LayeredBlock`` instance from a ``PipeSpec``.
 
         Args:
             spec: Specification of the pipe in the block graph.
-=======
-    def __call__(self, spec: PipeSpec, block_temporal_height: LinearFunction) -> Block:
-        """Build a `CompiledBlock` instance from a `PipeSpec`.
-
-        Args:
-            spec: Specification of the cube in the block graph.
             block_temporal_height: the number of rounds of stabilizer measurements
             (ignoring one layer for initialization and another for final measurement).
->>>>>>> ec96ff27
 
         Returns:
             a ``LayeredBlock`` based on the provided `PipeSpec`.
