--- conflicted
+++ resolved
@@ -641,7 +641,6 @@
 
 
 @pytest.mark.parametrize(
-<<<<<<< HEAD
     ("k", "convention", "pipe_kind"),
     generate_inputs(CONVENTIONS, ("ZXO", "XZO")),
 )
@@ -650,7 +649,37 @@
     n1 = g.add_cube(Position3D(0, 0, 0), "Y")
     n2 = g.add_cube(Position3D(0, 0, 1), "Y")
     g.add_pipe(n1, n2, pipe_kind)
-=======
+
+    d = 2 * k + 1
+    generate_circuit_and_assert(
+        g,
+        k,
+        convention,
+        expected_distance=d,
+        expected_num_observables=1,
+    )
+
+
+@pytest.mark.slow
+@pytest.mark.parametrize(
+    ("k", "convention", "in_obs_basis"),
+    generate_inputs(CONVENTIONS, (PauliBasis.X, PauliBasis.Z, PauliBasis.Y)),
+)
+def test_compile_s_gate_teleportation(
+    convention: Convention, in_obs_basis: PauliBasis, k: int
+) -> None:
+    g = s_gate_teleportation(in_obs_basis)
+
+    generate_circuit_and_assert(
+        g,
+        k,
+        convention,
+        expected_distance=2 * k + 1,
+        expected_num_observables=1,
+    )
+
+
+@pytest.mark.parametrize(
     ("k", "convention", "kind", "block_temporal_height"),
     generate_inputs(
         CONVENTIONS,
@@ -668,38 +697,14 @@
 ) -> None:
     g = BlockGraph("Memory Experiment")
     g.add_cube(Position3D(0, 0, 0), kind)
->>>>>>> ec96ff27
-
-    d = 2 * k + 1
-    generate_circuit_and_assert(
-        g,
-        k,
-        convention,
-        expected_distance=d,
-<<<<<<< HEAD
-        expected_num_observables=1,
-    )
-
-
-@pytest.mark.slow
-@pytest.mark.parametrize(
-    ("k", "convention", "in_obs_basis"),
-    generate_inputs(CONVENTIONS, (PauliBasis.X, PauliBasis.Z, PauliBasis.Y)),
-)
-def test_compile_s_gate_teleportation(
-    convention: Convention, in_obs_basis: PauliBasis, k: int
-) -> None:
-    g = s_gate_teleportation(in_obs_basis)
-
-    generate_circuit_and_assert(
-        g,
-        k,
-        convention,
-        expected_distance=2 * k + 1,
-        expected_num_observables=1,
-=======
+
+    d = 2 * k + 1
+    generate_circuit_and_assert(
+        g,
+        k,
+        convention,
+        expected_distance=d,
         expected_num_detectors=(d**2 - 1) * int(block_temporal_height(k) + 2),
         expected_num_observables=1,
         block_temporal_height=block_temporal_height,
->>>>>>> ec96ff27
     )