--- conflicted
+++ resolved
@@ -1,20 +1,11 @@
-<<<<<<< HEAD
-from enum import Flag, auto
 from functools import partial
-from typing import Protocol, Literal, cast
-from dataclasses import dataclass
-=======
->>>>>>> 79bfd0cb
 from collections import defaultdict
 from dataclasses import dataclass
 from enum import Flag, auto
-from typing import Literal, Protocol
+from typing import Protocol, Literal, cast
 
-<<<<<<< HEAD
 from tqec.plaquette.library.css import make_css_surface_code_plaquette
 from tqec.plaquette.plaquette import Plaquettes, RepeatedPlaquettes
-=======
->>>>>>> 79bfd0cb
 from tqec.compile.block import CompiledBlock
 from tqec.exceptions import TQECException
 from tqec.plaquette.enums import (
@@ -22,13 +13,8 @@
     ResetBasis,
     MeasurementBasis,
 )
-<<<<<<< HEAD
 from tqec.plaquette.library.empty import empty_square_plaquette
-=======
-from tqec.plaquette.library.pauli import MeasurementBasis, ResetBasis
-from tqec.plaquette.plaquette import Plaquettes, RepeatedPlaquettes
 from tqec.scale import LinearFunction
->>>>>>> 79bfd0cb
 from tqec.sketchup.block_graph import BlockGraph, Cube, CubeType
 from tqec.templates.qubit import QubitTemplate
 
