--- conflicted
+++ resolved
@@ -35,11 +35,7 @@
     """Get a mapping from measurement offsets to a :class:`.Measurement` instance.
 
     The measurement offsets used as keys in the returned mapping are in accordance with the
-<<<<<<< HEAD
-    `tqecd.detectors` external package.
-=======
     ``tqecd.detectors`` external package.
->>>>>>> 56a87086
 
     This function returns the mapping from negative offsets that are
     supposed to each represent a unique measurement in the circuit to
@@ -200,17 +196,10 @@
     """Filter detectors using a best-effort strategy.
 
     This function filters out detectors that do not involve at least one measurement on a syndrome
-<<<<<<< HEAD
-    qubit of the central plaquette in the last round. Such a filtering is voluntarily not too strict
-    as the goal is to reduce the amount of detectors that should be considered but a more robust
-    filter will be applied later in the pipeline. So this function implements a good-enough
-    filtering that is not perfect but that is at least guaranteed to not remove detectors that
-=======
     qubit of the central plaquette in the last round. Such a filtering is voluntarily not too
     strict, as the goal is to reduce the number of detectors that should be considered, but a more
     robust filter will be applied later in the pipeline. So this function implements a good-enough
     filtering that is not perfect, but that is at least guaranteed not to remove detectors that
->>>>>>> 56a87086
     should not be removed.
 
     Warning:
@@ -468,11 +457,7 @@
 def _get_or_default(
     array: npt.NDArray[numpy.int_], slices: Sequence[tuple[int, int]], default: int = 0
 ) -> npt.NDArray[numpy.int_]:
-<<<<<<< HEAD
-    """Get slices of an array, returning the provided `default` value for out-of-bound accesses.
-=======
     """Get slices of an array, returning the provided ``default`` value for out-of-bound accesses.
->>>>>>> 56a87086
 
     Args:
         array: `numpy` array to recover values from.
@@ -558,11 +543,7 @@
 def _compute_superimposed_template_instantiations(
     templates: Sequence[Template], k: int
 ) -> list[npt.NDArray[numpy.int_]]:
-<<<<<<< HEAD
-    """Compute the instantiation of all the provided `templates`, taking care of alignment.
-=======
     """Compute the instantiation of all the provided ``templates``, taking care of alignment.
->>>>>>> 56a87086
 
     When instantiating multiple templates that are supposed to be stacked up on
     top of each other (i.e., executed one after the other) we might be
