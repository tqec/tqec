--- conflicted
+++ resolved
@@ -1,10 +1,7 @@
 import json
-<<<<<<< HEAD
 from typing import Sequence
 from multiprocessing import Pool, cpu_count
-=======
 from collections.abc import Sequence
->>>>>>> fefc1684
 
 import numpy
 import numpy.typing as npt
