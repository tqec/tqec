--- conflicted
+++ resolved
@@ -123,15 +123,7 @@
     assert (
         _center_plaquette_syndrome_qubits(
             empty_center_plaquette_subtemplate,
-<<<<<<< HEAD
-            Plaquettes(
-                FrozenDefaultDict(
-                    {}, default_value=make_surface_code_plaquette(Basis.X)
-                )
-            ),
-=======
-            Plaquettes(FrozenDefaultDict({}, default_value=make_css_surface_code_plaquette("X"))),
->>>>>>> faa7ebdd
+            Plaquettes(FrozenDefaultDict({}, default_value=make_surface_code_plaquette(Basis.X))),
             Shift2D(2, 2),
         )
         == []
@@ -139,15 +131,7 @@
     assert (
         _center_plaquette_syndrome_qubits(
             empty_center_plaquette_subtemplate,
-<<<<<<< HEAD
-            Plaquettes(
-                FrozenDefaultDict(
-                    {}, default_value=make_surface_code_plaquette(Basis.X)
-                )
-            ),
-=======
-            Plaquettes(FrozenDefaultDict({}, default_value=make_css_surface_code_plaquette("X"))),
->>>>>>> faa7ebdd
+            Plaquettes(FrozenDefaultDict({}, default_value=make_surface_code_plaquette(Basis.X))),
             Shift2D(4, 2),
         )
         == []
