from __future__ import annotations

import hashlib
import json
import pickle
from collections.abc import Sequence
from dataclasses import dataclass
from functools import cached_property
from pathlib import Path
from typing import Any, Final, Literal

import numpy
import semver

from tqec.circuit.measurement_map import MeasurementRecordsMap
from tqec.circuit.moment import Moment
from tqec.circuit.schedule import (
    Schedule,
    ScheduledCircuit,
    relabel_circuits_qubit_indices,
)
from tqec.compile.detectors.detector import Detector
from tqec.compile.generation import generate_circuit_from_instantiation
from tqec.plaquette.plaquette import Plaquette, Plaquettes
from tqec.templates.subtemplates import SubTemplateType
from tqec.utils.exceptions import TQECError
from tqec.utils.position import Shift2D

CURRENT_DATABASE_VERSION: Final[semver.Version] = semver.Version(1, 0, 0)


@dataclass(frozen=True)
class _DetectorDatabaseKey:
    """Immutable type used as a key in the database of detectors.

    This class represents a "situation" for which we might be able to compute
    several detectors. Its purpose of existence is to provide sensible
    `__hash__` and `__eq__` operations in order to be able to use a "situation"
    as a `dict` key.

    Attributes:
        subtemplates: a sequence of 2-dimensional arrays of integers representing
            the sub-template(s). Each entry corresponds to one QEC round.
        plaquettes_by_timestep: a list of :class:`Plaquettes`, each
            :class:`Plaquettes` entry storing enough :class:`Plaquette`
            instances to generate a circuit from corresponding entry in
            `self.subtemplates` and corresponding to one QEC round.

    ## Implementation details

    This class uses a surjective representation to compare (`__eq__`) and hash
    (`__hash__`) its instances. This representation is computed and cached using
    the :meth:`_DetectorDatabaseKey.plaquette_names` property that basically
    uses the provided subtemplates to build a nested tuple data-structure with
    the same shape as `self.subtemplates` (3 dimensions, the first one being the
    number of time steps, the next 2 ones being of odd and equal size and
    depending on the radius used to build subtemplates) storing in each of its
    entries the corresponding plaquette name.

    This intermediate data-structure is not the most memory efficient one, but
    it has the advantage of being easy to construct, trivially invariant to
    plaquette re-indexing and easy to hash (with some care to NOT use Python's
    default `hash` due to its absence of stability across different runs).

    """

    subtemplates: Sequence[SubTemplateType]
    plaquettes_by_timestep: Sequence[Plaquettes]

    def __post_init__(self) -> None:
        if len(self.subtemplates) != len(self.plaquettes_by_timestep):
            raise TQECError(
                "DetectorDatabaseKey can only store an equal number of "
                f"subtemplates and plaquettes. Got {len(self.subtemplates)} "
                f"subtemplates and {len(self.plaquettes_by_timestep)} plaquettes."
            )

    @property
    def num_timeslices(self) -> int:
        return len(self.subtemplates)

    @cached_property
    def plaquette_names(self) -> tuple[tuple[tuple[str, ...], ...], ...]:
        """Cached property returning a representation of the current situation with plaquette names.

        Returns:
            Nested tuples such that
            ``ret[t][y][x] == self.plaquettes_by_timestep[t][self.subtemplates[t][y, x]].name``.

            The returned object can be iterated on using:

            .. code:: python

                for t, names in enumerate(self.plaquette_names):
                    subtemplate = self.subtemplates[t]
                    plaquettes = self.plaquettes_by_timestep[t]
                    for y, names_row in enumerate(names):
                        for x, name in enumerate(names_row):
                            plaquette: Plaquette = plaquettes[subtemplate[y, x]]
                            assert name == plaquette.name

        """
        return tuple(
            tuple(tuple(plaquettes[pi].name for pi in row) for row in st)
            for st, plaquettes in zip(self.subtemplates, self.plaquettes_by_timestep)
        )

    @cached_property
    def reliable_hash(self) -> int:
        """Returns a hash of ``self`` that is guaranteed to be constant.

        Python's ``hash`` is not guaranteed to be constant across Python versions, OSes and
        executions. In particular, strings hash will not be repeatable across different Python
        executable calls. The following line should return different values at each call:

        .. code:: bash

            python -c 'print(hash("Hello world"))'

        For example, here are the results obtained after calling that line 3 times on my machine:

        - ``2656127643635015930``
        - ``1413792191058799258``
        - ``8731178165517315210``

        This is an issue for the detector database as we would like it to be reproducible. Else,
<<<<<<< HEAD
        re-using an existing database will always fail because keys will have a different hash,
        hence re-computing detectors at each calls and growing indefinitely the database.
=======
        reusing an existing database will always fail because keys will have a different hash,
        hence re-computing detectors at each call and growing the database indefinitely.
>>>>>>> 419ed5d4

        This method implements a reliable hash that should be constant no matter the context
        (different Python calls, different OS, different version of Python, ...).
        """
        hasher = hashlib.md5()
        for timeslice in self.plaquette_names:
            for row in timeslice:
                for name in row:
                    hasher.update(name.encode())
        return int(hasher.hexdigest(), 16)

    def __hash__(self) -> int:
        return self.reliable_hash

    def __eq__(self, rhs: object) -> bool:
        return isinstance(rhs, _DetectorDatabaseKey) and self.plaquette_names == rhs.plaquette_names

    def circuit(self, plaquette_increments: Shift2D) -> ScheduledCircuit:
        """Get the `stim.Circuit` instance represented by `self`.

        Args:
            plaquette_increments: displacement between each plaquette origin.

        Returns:
            `stim.Circuit` instance represented by `self`.

        """
        circuits, qubit_map = relabel_circuits_qubit_indices(
            [
                generate_circuit_from_instantiation(subtemplate, plaquettes, plaquette_increments)
                for subtemplate, plaquettes in zip(self.subtemplates, self.plaquettes_by_timestep)
            ]
        )
        moments: list[Moment] = list(circuits[0].moments)
        schedule: Schedule = circuits[0].schedule
        for circuit in circuits[1:]:
            moments.extend(circuit.moments)
            schedule.append_schedule(circuit.schedule)
        return ScheduledCircuit(moments, schedule, qubit_map)

    def to_dict(self, plaquettes_to_indices: dict[Plaquette, int]) -> dict[str, Any]:
        """Return a dictionary representation of the key.

        Args:
            plaquettes_to_indices: mapping from each :class:`Plaquette` to its
                index in the list of unique plaquettes. Each plaquette is
                represented by its index in the list of unique
                plaquettes to save space.

        Returns:
            a dictionary with the keys ``subtemplates`` and
            ``plaquettes_by_timestep`` and their corresponding values.

        """
        return {
            "subtemplates": [st.tolist() for st in self.subtemplates],
            "plaquettes_by_timestep": [
                p.to_dict(plaquettes_to_indices) for p in self.plaquettes_by_timestep
            ],
        }

    @staticmethod
    def from_dict(
        data: dict[str, Any],
        plaquettes: Sequence[Plaquette],
    ) -> _DetectorDatabaseKey:
        """Return a key from its dictionary representation.

        Args:
            data: dictionary with the keys ``subtemplates`` and
                ``plaquettes_by_timestep``.
            plaquettes: list of :class:`Plaquette` instances to use to build the
                :class:`Plaquettes` instances. Each plaquette is represented by
                its index in the list of unique plaquettes to save space.

        Returns:
            a new instance of :class:`_DetectorDatabaseKey` with the provided
            ``subtemplates`` and ``plaquettes_by_timestep``.

        """
        subtemplates = [numpy.array(st) for st in data["subtemplates"]]
        plaquettes_by_timestep = [
            Plaquettes.from_dict(p, plaquettes) for p in data["plaquettes_by_timestep"]
        ]
        return _DetectorDatabaseKey(subtemplates, plaquettes_by_timestep)


class DetectorDatabase:
    version: semver.Version = semver.Version(0, 0, 0)

    def __init__(
        self,
        mapping: dict[_DetectorDatabaseKey, frozenset[Detector]] | None = None,
        frozen: bool = False,
    ):
        """Store a mapping from "situations" to the corresponding detectors.

        This class aims at storing efficiently a set of "situations" in which the
        corresponding detectors are known and do not have to be re-computed.

        In this class, a "situation" is described by :class:`_DetectorDatabaseKey`
        and correspond to a spatially and temporally local piece of a larger
        computation.

        The version number should be manually updated when code is pushed which makes old
        instances of the database incompatible with newly generated instances.
        Guidance on when to change `a` (major) or `b` (minor) in the `a.b` version number:
        - MAJOR when the format of the file changes (i.e. when the attributes of
        ``DetectorDatabase`` change),
        - MINOR when the content of the database is invalidated (e.g. by changing a plaquette
        implementation without changing its name).

        Old databases generated prior to the introduction of a version attribute will be
        loaded with the default value of .version, without passing through __init__,
        ie (0,0,0).

        """
        if mapping is None:
            mapping = dict()
        self.mapping = mapping
        self.frozen = frozen
        self.version = CURRENT_DATABASE_VERSION

    def add_situation(
        self,
        subtemplates: Sequence[SubTemplateType],
        plaquettes_by_timestep: Sequence[Plaquettes],
        detectors: frozenset[Detector] | Detector,
    ) -> None:
        """Add a new situation to the database.

        Args:
            subtemplate: a sequence of 2-dimensional arrays of integers
                representing the sub-template(s). Each entry corresponds to one
                QEC round.
            plaquettes_by_timestep: a list of :class:`Plaquettes`, each
                :class:`Plaquettes` entry storing enough :class:`Plaquette`
                instances to generate a circuit from corresponding entry in
                `self.subtemplates` and corresponding to one QEC round.
            detectors: computed detectors that should be stored in the database.
                The coordinates used by the :class:`Measurement` instances stored
                in each entry should be relative to the top-left qubit of the
                top-left plaquette in the provided `subtemplates`.

        Raises:
            TQECError: if this method is called and `self.frozen`.

        """
        if self.frozen:
            raise TQECError("Cannot add a situation to a frozen database.")
        key = _DetectorDatabaseKey(subtemplates, plaquettes_by_timestep)
        self.mapping[key] = frozenset([detectors]) if isinstance(detectors, Detector) else detectors

    def remove_situation(
        self,
        subtemplates: Sequence[SubTemplateType],
        plaquettes_by_timestep: Sequence[Plaquettes],
    ) -> None:
        """Remove an existing situation from the database.

        Args:
            subtemplate: a sequence of 2-dimensional arrays of integers
                representing the sub-template(s). Each entry corresponds to one
                QEC round.
            plaquettes_by_timestep: a list of :class:`Plaquettes`, each
                :class:`Plaquettes` entry storing enough :class:`Plaquette`
                instances to generate a circuit from corresponding entry in
                `self.subtemplates` and corresponding to one QEC round.

        Raises:
            TQECError: if this method is called and `self.frozen`.

        """
        if self.frozen:
            raise TQECError("Cannot remove a situation to a frozen database.")
        key = _DetectorDatabaseKey(subtemplates, plaquettes_by_timestep)
        del self.mapping[key]

    def get_detectors(
        self,
        subtemplates: Sequence[SubTemplateType],
        plaquettes_by_timestep: Sequence[Plaquettes],
    ) -> frozenset[Detector] | None:
        """Return the detectors associated with the provided situation.

        Args:
            subtemplate: a sequence of 2-dimensional arrays of integers
                representing the sub-template(s). Each entry corresponds to one
                QEC round.
            plaquettes_by_timestep: a list of :class:`Plaquettes`, each
                :class:`Plaquettes` entry storing enough :class:`Plaquette`
                instances to generate a circuit from corresponding entry in
                `self.subtemplates` and corresponding to one QEC round.
            detectors: computed detectors that should be stored in the database.

        Returns:
            detectors associated with the provided situation or `None` if the
            situation is not in the database.

        """
        key = _DetectorDatabaseKey(subtemplates, plaquettes_by_timestep)
        return self.mapping.get(key)

    def freeze(self) -> None:
        """Make ``self`` read-only."""
        self.frozen = True

    def unfreeze(self) -> None:
        """Make ``self`` writable."""
        self.frozen = False

    def to_crumble_urls(self, plaquette_increments: Shift2D = Shift2D(2, 2)) -> list[str]:
        """Returns a URL pointing to https://algassert.com/crumble for each of the stored situations

        Args:
            plaquette_increments: increments between two :class:`Plaquette`
                origins. Default to `Displacement(2, 2)` which is the expected
                value for surface code.

        Returns:
            a list of Crumble URLs, each one representing a situation stored in
            `self`.

        """
        urls: list[str] = []
        for key, detectors in self.mapping.items():
            circuit = key.circuit(plaquette_increments)
            rec_map = MeasurementRecordsMap.from_scheduled_circuit(circuit)
            for detector in detectors:
                circuit.append_annotation(detector.to_instruction(rec_map))
            urls.append(circuit.get_circuit().to_crumble_url())
        return urls

    def __len__(self) -> int:
        return len(self.mapping)

    def to_dict(self) -> dict[str, Any]:
        """Return a dictionary representation of the database.

        Returns:
            a dictionary with the keys ``mapping`` and ``frozen`` and their
            corresponding values.

        """
        # First obtain the unique plaquettes
        plaquettes_set: set[Plaquette] = set()
        for key in self.mapping:
            for p in key.plaquettes_by_timestep:
                if p.collection.default_value is not None:
                    plaquettes_set.add(p.collection.default_value)
                plaquettes_set.update(p.collection.values())
        uniq_plaquettes: Sequence[Plaquette] = list(plaquettes_set)
        # Then create a mapping from each plaquette to its index
        plaquettes_to_indices = {p: i for i, p in enumerate(uniq_plaquettes)}
        return {
            "mapping": [
                [
                    key.to_dict(plaquettes_to_indices=plaquettes_to_indices),
                    [d.to_dict() for d in detectors],
                ]
                for key, detectors in self.mapping.items()
            ],
            "frozen": self.frozen,
            "uniq_plaquettes": [p.to_dict() for p in uniq_plaquettes],
        }

    @staticmethod
    def from_dict(data: dict[str, Any]) -> DetectorDatabase:
        """Return a database from its dictionary representation.

        Args:
            data: dictionary with the keys ``mapping`` and ``frozen``.

        Returns:
            a new instance of :class:`DetectorDatabase` with the provided
            ``mapping`` and ``frozen``.

        """
        uniq_plaquettes = [Plaquette.from_dict(p) for p in data["uniq_plaquettes"]]
        mapping = {
            _DetectorDatabaseKey.from_dict(key, plaquettes=uniq_plaquettes): frozenset(
                Detector.from_dict(d) for d in detectors
            )
            for key, detectors in data["mapping"]
        }
        return DetectorDatabase(mapping, data["frozen"])

    def to_file(self, filepath: Path, format: Literal["pickle", "json"] = "pickle") -> None:
        """Save the database to a file.

        Args:
            filepath: path to the file where the database should be saved.
            format: format to use to save the database. Currently only
                "pickle" and "json" are supported.

        """
        if not filepath.parent.exists():
            filepath.parent.mkdir(parents=True)
        if format == "pickle":
            with open(filepath, "wb") as f:
                pickle.dump(self, f)
        else:
            filepath = filepath.with_suffix(".json")
            with open(filepath, "w") as f:
                json.dump(self.to_dict(), f)

    @staticmethod
    def from_file(filepath: Path, format: Literal["pickle", "json"] = "pickle") -> DetectorDatabase:
        """Initialise a new instance from a file.

        Args:
            filepath: path to a file where a :class:`.DetectorDatabase` instance has been saved.
            format: how the database was saved in ``filepath``.

        Returns:
            a new :class:`.DetectorDatabase` instance read from the provided ``filepath``.

        """
        if format == "pickle":
            with open(filepath, "rb") as f:
                database = pickle.load(f)
        else:
            with open(filepath) as f:
                data = json.load(f)
                database = DetectorDatabase.from_dict(data)
        if not isinstance(database, DetectorDatabase):
            raise TQECError(
                f"Found the Python type {type(database).__name__} in the "
                f"provided file but {type(DetectorDatabase).__name__} was "
                "expected."
            )
        return database<|MERGE_RESOLUTION|>--- conflicted
+++ resolved
@@ -124,13 +124,8 @@
         - ``8731178165517315210``
 
         This is an issue for the detector database as we would like it to be reproducible. Else,
-<<<<<<< HEAD
-        re-using an existing database will always fail because keys will have a different hash,
-        hence re-computing detectors at each calls and growing indefinitely the database.
-=======
         reusing an existing database will always fail because keys will have a different hash,
         hence re-computing detectors at each call and growing the database indefinitely.
->>>>>>> 419ed5d4
 
         This method implements a reliable hash that should be constant no matter the context
         (different Python calls, different OS, different version of Python, ...).
