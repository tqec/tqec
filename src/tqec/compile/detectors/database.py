from __future__ import annotations

import hashlib
import json
import pickle
import warnings
from collections.abc import Callable, Mapping, Sequence
from dataclasses import dataclass
from functools import cached_property
from pathlib import Path
from typing import Any, ClassVar, Final, Literal

import numpy
import semver

from tqec.circuit.measurement_map import MeasurementRecordsMap
from tqec.circuit.moment import Moment
from tqec.circuit.schedule import (
    Schedule,
    ScheduledCircuit,
    relabel_circuits_qubit_indices,
)
from tqec.compile.detectors.detector import Detector
from tqec.compile.generation import generate_circuit_from_instantiation
from tqec.plaquette.plaquette import Plaquette, Plaquettes
from tqec.templates.subtemplates import SubTemplateType
from tqec.utils.exceptions import TQECError
from tqec.utils.position import Shift2D

CURRENT_DATABASE_VERSION: Final[semver.Version] = semver.Version(1, 0, 0)


@dataclass(frozen=True)
class _DetectorDatabaseKey:
    """Immutable type used as a key in the database of detectors.

    This class represents a "situation" for which we might be able to compute
    several detectors. Its purpose of existence is to provide sensible
    `__hash__` and `__eq__` operations in order to be able to use a "situation"
    as a `dict` key.

    Attributes:
        subtemplates: a sequence of 2-dimensional arrays of integers representing
            the sub-template(s). Each entry corresponds to one QEC round.
        plaquettes_by_timestep: a list of :class:`Plaquettes`, each
            :class:`Plaquettes` entry storing enough :class:`Plaquette`
            instances to generate a circuit from corresponding entry in
            `self.subtemplates` and corresponding to one QEC round.

    ## Implementation details

    This class uses a surjective representation to compare (`__eq__`) and hash
    (`__hash__`) its instances. This representation is computed and cached using
    the :meth:`_DetectorDatabaseKey.plaquette_names` property that basically
    uses the provided subtemplates to build a nested tuple data-structure with
    the same shape as `self.subtemplates` (3 dimensions, the first one being the
    number of time steps, the next 2 ones being of odd and equal size and
    depending on the radius used to build subtemplates) storing in each of its
    entries the corresponding plaquette name.

    This intermediate data-structure is not the most memory efficient one, but
    it has the advantage of being easy to construct, trivially invariant to
    plaquette re-indexing and easy to hash (with some care to NOT use Python's
    default `hash` due to its absence of stability across different runs).

    """

    subtemplates: Sequence[SubTemplateType]
    plaquettes_by_timestep: Sequence[Plaquettes]

    def __post_init__(self) -> None:
        if len(self.subtemplates) != len(self.plaquettes_by_timestep):
            raise TQECError(
                "DetectorDatabaseKey can only store an equal number of "
                f"subtemplates and plaquettes. Got {len(self.subtemplates)} "
                f"subtemplates and {len(self.plaquettes_by_timestep)} plaquettes."
            )

    @property
    def num_timeslices(self) -> int:
        return len(self.subtemplates)

    @cached_property
    def plaquette_names(self) -> tuple[tuple[tuple[str, ...], ...], ...]:
        """Cached property returning a representation of the current situation with plaquette names.

        Returns:
            Nested tuples such that
            ``ret[t][y][x] == self.plaquettes_by_timestep[t][self.subtemplates[t][y, x]].name``.

            The returned object can be iterated on using:

            .. code:: python

                for t, names in enumerate(self.plaquette_names):
                    subtemplate = self.subtemplates[t]
                    plaquettes = self.plaquettes_by_timestep[t]
                    for y, names_row in enumerate(names):
                        for x, name in enumerate(names_row):
                            plaquette: Plaquette = plaquettes[subtemplate[y, x]]
                            assert name == plaquette.name

        """
        return tuple(
            tuple(tuple(plaquettes[pi].name for pi in row) for row in st)
            for st, plaquettes in zip(self.subtemplates, self.plaquettes_by_timestep)
        )

    @cached_property
    def reliable_hash(self) -> int:
        """Returns a hash of ``self`` that is guaranteed to be constant.

        Python's ``hash`` is not guaranteed to be constant across Python versions, OSes and
        executions. In particular, strings hash will not be repeatable across different Python
        executable calls. The following line should return different values at each call:

        .. code:: bash

            python -c 'print(hash("Hello world"))'

        For example, here are the results obtained after calling that line 3 times on my machine:

        - ``2656127643635015930``
        - ``1413792191058799258``
        - ``8731178165517315210``

        This is an issue for the detector database as we would like it to be reproducible. Else,
        reusing an existing database will always fail because keys will have a different hash,
        hence re-computing detectors at each call and growing the database indefinitely.

        This method implements a reliable hash that should be constant no matter the context
        (different Python calls, different OS, different version of Python, ...).
        """
        hasher = hashlib.md5()
        for timeslice in self.plaquette_names:
            for row in timeslice:
                for name in row:
                    hasher.update(name.encode())
        return int(hasher.hexdigest(), 16)

    def __hash__(self) -> int:
        return self.reliable_hash

    def __eq__(self, rhs: object) -> bool:
        return isinstance(rhs, _DetectorDatabaseKey) and self.plaquette_names == rhs.plaquette_names

    def circuit(self, plaquette_increments: Shift2D) -> ScheduledCircuit:
        """Get the `stim.Circuit` instance represented by `self`.

        Args:
            plaquette_increments: displacement between each plaquette origin.

        Returns:
            `stim.Circuit` instance represented by `self`.

        """
        circuits, qubit_map = relabel_circuits_qubit_indices(
            [
                generate_circuit_from_instantiation(subtemplate, plaquettes, plaquette_increments)
                for subtemplate, plaquettes in zip(self.subtemplates, self.plaquettes_by_timestep)
            ]
        )
        moments: list[Moment] = list(circuits[0].moments)
        schedule: Schedule = circuits[0].schedule
        for circuit in circuits[1:]:
            moments.extend(circuit.moments)
            schedule.append_schedule(circuit.schedule)
        return ScheduledCircuit(moments, schedule, qubit_map)

    def to_dict(self, plaquettes_to_indices: dict[Plaquette, int]) -> dict[str, Any]:
        """Return a dictionary representation of the key.

        Args:
            plaquettes_to_indices: mapping from each :class:`Plaquette` to its
                index in the list of unique plaquettes. Each plaquette is
                represented by its index in the list of unique
                plaquettes to save space.

        Returns:
            a dictionary with the keys ``subtemplates`` and
            ``plaquettes_by_timestep`` and their corresponding values.

        """
        return {
            "subtemplates": [st.tolist() for st in self.subtemplates],
            "plaquettes_by_timestep": [
                p.to_dict(plaquettes_to_indices) for p in self.plaquettes_by_timestep
            ],
        }

    @staticmethod
    def from_dict(
        data: dict[str, Any],
        plaquettes: Sequence[Plaquette],
    ) -> _DetectorDatabaseKey:
        """Return a key from its dictionary representation.

        Args:
            data: dictionary with the keys ``subtemplates`` and
                ``plaquettes_by_timestep``.
            plaquettes: list of :class:`Plaquette` instances to use to build the
                :class:`Plaquettes` instances. Each plaquette is represented by
                its index in the list of unique plaquettes to save space.

        Returns:
            a new instance of :class:`_DetectorDatabaseKey` with the provided
            ``subtemplates`` and ``plaquettes_by_timestep``.

        """
        subtemplates = [numpy.array(st) for st in data["subtemplates"]]
        plaquettes_by_timestep = [
            Plaquettes.from_dict(p, plaquettes) for p in data["plaquettes_by_timestep"]
        ]
        return _DetectorDatabaseKey(subtemplates, plaquettes_by_timestep)


class _DetectorDatabaseIO:
    @staticmethod
    def from_pickle_file(filepath: Path) -> DetectorDatabase:
        try:
            with open(filepath, "rb") as f:
                database = pickle.load(f)
        except pickle.PickleError as e:
            moving_location = filepath.parent / f"faulty_database_{hash(e)}.pkl"
            warnings.warn(
                f"Error when reading the database at {filepath}: {e}. Moving the database to "
                f"{moving_location} and returning an empty database."
            )
            filepath.rename(moving_location)
            return DetectorDatabase()

        if not isinstance(database, DetectorDatabase):
            raise TQECError(
                f"Found the Python type {type(database).__name__} in the "
                f"provided file but {type(DetectorDatabase).__name__} was "
                "expected."
            )
        return database

    @staticmethod
    def from_json_file(filepath: Path) -> DetectorDatabase:
        with open(filepath) as f:
            data = json.load(f)
            return DetectorDatabase.from_dict(data)

    @staticmethod
    def to_pickle_file(filepath: Path, database: DetectorDatabase) -> None:
        with open(filepath, "wb") as f:
            pickle.dump(database, f)

    @staticmethod
    def to_json_file(filepath: Path, database: DetectorDatabase) -> None:
        with open(filepath, "w") as f:
            json.dump(database.to_dict(), f)


class DetectorDatabase:
    version: semver.Version = semver.Version(0, 0, 0)

    _READERS: ClassVar[Mapping[str, Callable[[Path], DetectorDatabase]]] = {
        "pickle": _DetectorDatabaseIO.from_pickle_file,
        "json": _DetectorDatabaseIO.from_json_file,
    }
    _WRITERS: ClassVar[Mapping[str, Callable[[Path, DetectorDatabase], None]]] = {
        "pickle": _DetectorDatabaseIO.to_pickle_file,
        "json": _DetectorDatabaseIO.to_json_file,
    }

    def __init__(
        self,
        mapping: dict[_DetectorDatabaseKey, frozenset[Detector]] | None = None,
        frozen: bool = False,
    ):
        """Store a mapping from "situations" to the corresponding detectors.

        This class aims at storing efficiently a set of "situations" in which the
        corresponding detectors are known and do not have to be re-computed.

        In this class, a "situation" is described by :class:`_DetectorDatabaseKey`
        and correspond to a spatially and temporally local piece of a larger
        computation.

        The version number should be manually updated when code is pushed which makes old
        instances of the database incompatible with newly generated instances.
        Guidance on when to change `a` (major) or `b` (minor) in the `a.b` version number:
        - MAJOR when the format of the file changes (i.e. when the attributes of
        ``DetectorDatabase`` change),
        - MINOR when the content of the database is invalidated (e.g. by changing a plaquette
        implementation without changing its name).

        Old databases generated prior to the introduction of a version attribute will be
        loaded with the default value of .version, without passing through __init__,
        ie (0,0,0).

        """
        if mapping is None:
            mapping = dict()
        self.mapping = mapping
        self.frozen = frozen
        self.version = CURRENT_DATABASE_VERSION

    def add_situation(
        self,
        subtemplates: Sequence[SubTemplateType],
        plaquettes_by_timestep: Sequence[Plaquettes],
        detectors: frozenset[Detector] | Detector,
    ) -> None:
        """Add a new situation to the database.

        Args:
            subtemplates: a sequence of 2-dimensional arrays of integers
                representing the sub-template(s). Each entry corresponds to one
                QEC round.
            plaquettes_by_timestep: a list of :class:`Plaquettes`, each
                :class:`Plaquettes` entry storing enough :class:`Plaquette`
                instances to generate a circuit from corresponding entry in
                `self.subtemplates` and corresponding to one QEC round.
            detectors: computed detectors that should be stored in the database.
                The coordinates used by the :class:`Measurement` instances stored
                in each entry should be relative to the top-left qubit of the
                top-left plaquette in the provided `subtemplates`.

        Raises:
            TQECError: if this method is called and `self.frozen`.

        """
        if self.frozen:
            raise TQECError("Cannot add a situation to a frozen database.")
        key = _DetectorDatabaseKey(subtemplates, plaquettes_by_timestep)
        self.mapping[key] = frozenset([detectors]) if isinstance(detectors, Detector) else detectors

    def remove_situation(
        self,
        subtemplates: Sequence[SubTemplateType],
        plaquettes_by_timestep: Sequence[Plaquettes],
    ) -> None:
        """Remove an existing situation from the database.

        Args:
            subtemplates: a sequence of 2-dimensional arrays of integers
                representing the sub-template(s). Each entry corresponds to one
                QEC round.
            plaquettes_by_timestep: a list of :class:`Plaquettes`, each
                :class:`Plaquettes` entry storing enough :class:`Plaquette`
                instances to generate a circuit from corresponding entry in
                `self.subtemplates` and corresponding to one QEC round.

        Raises:
            TQECError: if this method is called and `self.frozen`.

        """
        if self.frozen:
            raise TQECError("Cannot remove a situation to a frozen database.")
        key = _DetectorDatabaseKey(subtemplates, plaquettes_by_timestep)
        del self.mapping[key]

    def get_detectors(
        self,
        subtemplates: Sequence[SubTemplateType],
        plaquettes_by_timestep: Sequence[Plaquettes],
    ) -> frozenset[Detector] | None:
        """Return the detectors associated with the provided situation.

        Args:
            subtemplates: a sequence of 2-dimensional arrays of integers
                representing the sub-template(s). Each entry corresponds to one
                QEC round.
            plaquettes_by_timestep: a list of :class:`Plaquettes`, each
                :class:`Plaquettes` entry storing enough :class:`Plaquette`
                instances to generate a circuit from corresponding entry in
                `self.subtemplates` and corresponding to one QEC round.

        Returns:
            detectors associated with the provided situation or `None` if the
            situation is not in the database.

        """
        key = _DetectorDatabaseKey(subtemplates, plaquettes_by_timestep)
        return self.mapping.get(key)

    def freeze(self) -> None:
        """Make ``self`` read-only."""
        self.frozen = True

    def unfreeze(self) -> None:
        """Make ``self`` writable."""
        self.frozen = False

    def to_crumble_urls(self, plaquette_increments: Shift2D = Shift2D(2, 2)) -> list[str]:
        """Returns a URL pointing to https://algassert.com/crumble for each of the stored situations

        Args:
            plaquette_increments: increments between two :class:`Plaquette`
                origins. Default to `Displacement(2, 2)` which is the expected
                value for surface code.

        Returns:
            a list of Crumble URLs, each one representing a situation stored in
            `self`.

        """
        urls: list[str] = []
        for key, detectors in self.mapping.items():
            circuit = key.circuit(plaquette_increments)
            rec_map = MeasurementRecordsMap.from_scheduled_circuit(circuit)
            for detector in detectors:
                circuit.append_annotation(detector.to_instruction(rec_map))
            urls.append(circuit.get_circuit().to_crumble_url())
        return urls

    def __len__(self) -> int:
        return len(self.mapping)

    def to_dict(self) -> dict[str, Any]:
        """Return a dictionary representation of the database.

        Returns:
            a dictionary with the keys ``mapping`` and ``frozen`` and their
            corresponding values.

        """
        # First obtain the unique plaquettes
        plaquettes_set: set[Plaquette] = set()
        for key in self.mapping:
            for p in key.plaquettes_by_timestep:
                if p.collection.default_value is not None:
                    plaquettes_set.add(p.collection.default_value)
                plaquettes_set.update(p.collection.values())
        uniq_plaquettes: Sequence[Plaquette] = list(plaquettes_set)
        # Then create a mapping from each plaquette to its index
        plaquettes_to_indices = {p: i for i, p in enumerate(uniq_plaquettes)}
        return {
            "mapping": [
                [
                    key.to_dict(plaquettes_to_indices=plaquettes_to_indices),
                    [d.to_dict() for d in detectors],
                ]
                for key, detectors in self.mapping.items()
            ],
            "frozen": self.frozen,
            "uniq_plaquettes": [p.to_dict() for p in uniq_plaquettes],
        }

    @staticmethod
    def from_dict(data: dict[str, Any]) -> DetectorDatabase:
        """Return a database from its dictionary representation.

        Args:
            data: dictionary with the keys ``mapping`` and ``frozen``.

        Returns:
            a new instance of :class:`DetectorDatabase` with the provided
            ``mapping`` and ``frozen``.

        """
        uniq_plaquettes = [Plaquette.from_dict(p) for p in data["uniq_plaquettes"]]
        mapping = {
            _DetectorDatabaseKey.from_dict(key, plaquettes=uniq_plaquettes): frozenset(
                Detector.from_dict(d) for d in detectors
            )
            for key, detectors in data["mapping"]
        }
        return DetectorDatabase(mapping, data["frozen"])

    def to_file(self, filepath: Path, format: Literal["pickle", "json"] = "pickle") -> None:
        """Save the database to a file.

        Args:
            filepath: path to the file where the database should be saved.
            format: format to use to save the database. Currently only
                "pickle" and "json" are supported.

        """
        if not filepath.parent.exists():
<<<<<<< HEAD
            filepath.parent.mkdir(parents=True)  # pragma: no cover
        if format == "pickle":
            with open(filepath, "wb") as f:
                pickle.dump(self, f)
        else:
            filepath = filepath.with_suffix(".json")  # pragma: no cover
            with open(filepath, "w") as f:  # pragma: no cover
                json.dump(self.to_dict(), f)  # pragma: no cover
=======
            filepath.parent.mkdir(parents=True)
        if format not in DetectorDatabase._WRITERS:
            raise TQECError(
                f"Could not save the database: the provided format {format} is not supported. "
                + "Supported formats are:\n  -"
                + "\n  -".join(DetectorDatabase._WRITERS.keys())
            )
        DetectorDatabase._WRITERS[format](filepath, self)
>>>>>>> 0c953bc6

    @staticmethod
    def from_file(filepath: Path, format: Literal["pickle", "json"] = "pickle") -> DetectorDatabase:
        """Initialise a new instance from a file.

        Args:
            filepath: path to a file where a :class:`.DetectorDatabase` instance has been saved.
            format: how the database was saved in ``filepath``.

        Returns:
            a new :class:`.DetectorDatabase` instance read from the provided ``filepath``.

        """
<<<<<<< HEAD
        if format == "pickle":
            with open(filepath, "rb") as f:
                database = pickle.load(f)
        else:
            with open(filepath) as f:  # pragma: no cover
                data = json.load(f)  # pragma: no cover
                database = DetectorDatabase.from_dict(data)  # pragma: no cover
        if not isinstance(database, DetectorDatabase):
=======
        if not filepath.exists():
>>>>>>> 0c953bc6
            raise TQECError(
                f"Could not read the database: the provided filepath ('{filepath}') does not exist "
                "on disk."
            )
        if format not in DetectorDatabase._READERS:
            raise TQECError(
                f"Could not read the database: the provided format {format} is not supported. "
                + "Supported formats are:\n  -"
                + "\n  -".join(DetectorDatabase._READERS.keys())
            )
        return DetectorDatabase._READERS[format](filepath)<|MERGE_RESOLUTION|>--- conflicted
+++ resolved
@@ -472,16 +472,6 @@
 
         """
         if not filepath.parent.exists():
-<<<<<<< HEAD
-            filepath.parent.mkdir(parents=True)  # pragma: no cover
-        if format == "pickle":
-            with open(filepath, "wb") as f:
-                pickle.dump(self, f)
-        else:
-            filepath = filepath.with_suffix(".json")  # pragma: no cover
-            with open(filepath, "w") as f:  # pragma: no cover
-                json.dump(self.to_dict(), f)  # pragma: no cover
-=======
             filepath.parent.mkdir(parents=True)
         if format not in DetectorDatabase._WRITERS:
             raise TQECError(
@@ -490,7 +480,6 @@
                 + "\n  -".join(DetectorDatabase._WRITERS.keys())
             )
         DetectorDatabase._WRITERS[format](filepath, self)
->>>>>>> 0c953bc6
 
     @staticmethod
     def from_file(filepath: Path, format: Literal["pickle", "json"] = "pickle") -> DetectorDatabase:
@@ -504,18 +493,7 @@
             a new :class:`.DetectorDatabase` instance read from the provided ``filepath``.
 
         """
-<<<<<<< HEAD
-        if format == "pickle":
-            with open(filepath, "rb") as f:
-                database = pickle.load(f)
-        else:
-            with open(filepath) as f:  # pragma: no cover
-                data = json.load(f)  # pragma: no cover
-                database = DetectorDatabase.from_dict(data)  # pragma: no cover
-        if not isinstance(database, DetectorDatabase):
-=======
         if not filepath.exists():
->>>>>>> 0c953bc6
             raise TQECError(
                 f"Could not read the database: the provided filepath ('{filepath}') does not exist "
                 "on disk."
