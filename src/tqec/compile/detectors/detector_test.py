import pytest
import stim

from tqec.circuit.measurement import Measurement
from tqec.circuit.measurement_map import MeasurementRecordsMap
from tqec.circuit.qubit import GridQubit
from tqec.compile.detectors.detector import Detector
from tqec.utils.coordinates import StimCoordinates
from tqec.utils.exceptions import TQECException


@pytest.fixture(name="measurement")
def measurement_fixture() -> Measurement:
    return Measurement(GridQubit(0, 0), -1)


@pytest.fixture(name="mrecords_map")
def mrecords_map_fixture() -> MeasurementRecordsMap:
    return MeasurementRecordsMap({GridQubit(0, 0): [-1]})


def test_detector_creation(measurement: Measurement) -> None:
    with pytest.raises(TQECException, match="^Trying to create a detector without any measurement.$"):
        Detector(frozenset(), StimCoordinates(0, 0, 0))

    Detector(frozenset([measurement]), StimCoordinates(0, 3, 0))


def test_detector_to_instruction(measurement: Measurement, mrecords_map: MeasurementRecordsMap) -> None:
    detector = Detector(frozenset([measurement]), StimCoordinates(1, 1, 0))
    instruction = detector.to_instruction(mrecords_map)
    assert instruction.name == "DETECTOR"
    assert instruction.targets_copy() == [stim.target_rec(-1)]
    assert instruction.gate_args_copy() == [1, 1, 0]

    empty_mrecords_map = MeasurementRecordsMap()
    with pytest.raises(TQECException):
        detector.to_instruction(empty_mrecords_map)


def test_detector_offset_spatially_by(measurement: Measurement) -> None:
    detector = Detector(frozenset([measurement]), StimCoordinates(1, 1, 0))
    offset_detector = detector.offset_spatially_by(45, -2)
<<<<<<< HEAD
    assert offset_detector.measurements == frozenset([measurement.offset_spatially_by(45, -2)])
    assert offset_detector.coordinates.to_stim_coordinates() == (46, -1, 0)
=======
    assert offset_detector.measurements == frozenset(
        [measurement.offset_spatially_by(45, -2)]
    )
    assert offset_detector.coordinates.to_stim_coordinates() == (46, -1, 0)


def test_detector_dict(measurement: Measurement) -> None:
    detector = Detector(frozenset([measurement]), StimCoordinates(1, 1, 0))
    detector_dict = detector.to_dict()
    assert detector_dict["measurements"] == [measurement.to_dict()]
    assert detector_dict["coordinates"] == StimCoordinates(1, 1, 0).to_dict()

    new_detector = Detector.from_dict(detector_dict)
    assert new_detector.measurements == frozenset([measurement])
    assert new_detector.coordinates == StimCoordinates(1, 1, 0)
>>>>>>> 9a4891d9
<|MERGE_RESOLUTION|>--- conflicted
+++ resolved
@@ -41,13 +41,7 @@
 def test_detector_offset_spatially_by(measurement: Measurement) -> None:
     detector = Detector(frozenset([measurement]), StimCoordinates(1, 1, 0))
     offset_detector = detector.offset_spatially_by(45, -2)
-<<<<<<< HEAD
     assert offset_detector.measurements == frozenset([measurement.offset_spatially_by(45, -2)])
-    assert offset_detector.coordinates.to_stim_coordinates() == (46, -1, 0)
-=======
-    assert offset_detector.measurements == frozenset(
-        [measurement.offset_spatially_by(45, -2)]
-    )
     assert offset_detector.coordinates.to_stim_coordinates() == (46, -1, 0)
 
 
@@ -59,5 +53,4 @@
 
     new_detector = Detector.from_dict(detector_dict)
     assert new_detector.measurements == frozenset([measurement])
-    assert new_detector.coordinates == StimCoordinates(1, 1, 0)
->>>>>>> 9a4891d9
+    assert new_detector.coordinates == StimCoordinates(1, 1, 0)