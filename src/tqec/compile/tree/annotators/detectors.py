--- conflicted
+++ resolved
@@ -185,14 +185,11 @@
                 in the database is encountered. Default to ``False``.
             lookback_size: number of QEC rounds to consider to try to find
                 detectors. Including more rounds increases computation time.
-<<<<<<< HEAD
             parallel_process_count: number of processes to use for parallel processing.
                 1 for sequential processing, >1 for parallel processing using
                 ``parallel_process_count`` processes, and -1 for using all available
                 CPU cores. Default to 1.
-=======
-
->>>>>>> fefc1684
+
         """
         if lookback < 1:
             raise TQECException(
