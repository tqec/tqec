--- conflicted
+++ resolved
@@ -92,13 +92,6 @@
                 "means that we are not in a REPEAT block. Cannot call "
                 "close_repeat_block()."
             )
-<<<<<<< HEAD
-=======
-        if repetitions < 1:
-            raise TQECException(
-                f"Cannot have a REPEAT block with less than 1 repetitions. Got {repetitions} repetitions."
-            )
->>>>>>> faa7ebdd
         self._stack[-2].extend(self._stack[-1], repetitions)
         self._stack.pop(-1)
 
@@ -201,9 +194,7 @@
             )
         self._k = k
         self._manhattan_radius = manhattan_radius
-        self._database = (
-            detector_database if detector_database is not None else DetectorDatabase()
-        )
+        self._database = detector_database if detector_database is not None else DetectorDatabase()
         self._only_use_database = only_use_database
         self._lookback_size = lookback
         self._lookback_stack = LookbackStack()
