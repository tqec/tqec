--- conflicted
+++ resolved
@@ -1,11 +1,7 @@
 from collections.abc import Mapping
 from pathlib import Path
-<<<<<<< HEAD
 from typing import Any, Mapping
 from multiprocessing import cpu_count
-=======
-from typing import Any
->>>>>>> fefc1684
 
 import stim
 from typing_extensions import override
