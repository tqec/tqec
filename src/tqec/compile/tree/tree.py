--- conflicted
+++ resolved
@@ -9,16 +9,10 @@
 from tqec.compile.detectors.database import DetectorDatabase
 from tqec.compile.observables.abstract_observable import AbstractObservable
 from tqec.compile.tree.annotations import LayerTreeAnnotations
-<<<<<<< HEAD
-from tqec.compile.tree.annotators.circuit import AnnotateCircuitOnLayoutNode
-from tqec.compile.tree.annotators.detectors import AnnotateDetectorsOnLayoutNode
-from tqec.compile.tree.annotators.observables import annotate_observable
-from tqec.compile.tree.node import LayerNode, NodeWalkerInterface
-=======
 from tqec.compile.tree.annotators.circuit import AnnotateCircuitOnLayerNode
 from tqec.compile.tree.annotators.detectors import AnnotateDetectorsOnLayerNode
+from tqec.compile.tree.annotators.observables import annotate_observable
 from tqec.compile.tree.node import LayerNode, NodeWalker
->>>>>>> 14151a62
 from tqec.utils.exceptions import TQECException
 
 
@@ -147,12 +141,8 @@
         """
         self._annotate_circuits(k)
         self._annotate_qubit_map(k)
-<<<<<<< HEAD
-        self._annotate_detectors(k)
+        self._annotate_detectors(k, manhattan_radius, detector_database, lookback)
         self._annotate_observables(k)
-=======
-        self._annotate_detectors(k, manhattan_radius, detector_database, lookback)
->>>>>>> 14151a62
         annotations = self._get_annotation(k)
         assert annotations.qubit_map is not None
 
