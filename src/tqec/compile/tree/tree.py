from pathlib import Path
from typing import Any, Mapping

import stim
from typing_extensions import override

from tqec.circuit.qubit import GridQubit
from tqec.circuit.qubit_map import QubitMap
from tqec.compile.blocks.layers.atomic.layout import LayoutLayer
from tqec.compile.blocks.layers.composed.sequenced import SequencedLayers
from tqec.compile.detectors.database import (
    DetectorDatabase,
    DEFAULT_DETECTOR_DATABASE_PATH,
)
from tqec.compile.observables.abstract_observable import AbstractObservable
from tqec.compile.observables.builder import ObservableBuilder
from tqec.compile.tree.annotations import LayerTreeAnnotations, Polygon
from tqec.compile.tree.annotators.circuit import AnnotateCircuitOnLayerNode
from tqec.compile.tree.annotators.detectors import AnnotateDetectorsOnLayerNode
from tqec.compile.tree.annotators.observables import annotate_observable
from tqec.compile.tree.annotators.polygons import AnnotatePolygonOnLayerNode
from tqec.compile.tree.node import LayerNode, NodeWalker
from tqec.plaquette.rpng.rpng import RPNGDescription
from tqec.plaquette.rpng.template import RPNGTemplate
from tqec.plaquette.rpng.visualisation import rpng_svg_viewer
from tqec.utils.exceptions import TQECException


class QubitLister(NodeWalker):
    def __init__(self, k: int):
        """Keeps in memory all the qubits used by the nodes explored.

        Args:
            k: scaling factor used to explore the quantum circuits.
        """
        super().__init__()
        self._k = k
        self._seen_qubits: set[GridQubit] = set()

    @override
    def visit_node(self, node: LayerNode) -> None:
        if not node.is_leaf:
            return
        annotations = node.get_annotations(self._k)
        if annotations.circuit is None:
            raise TQECException("Cannot list qubits without the circuit annotation.")
        self._seen_qubits |= annotations.circuit.qubits

    @property
    def seen_qubits(self) -> set[GridQubit]:
        """Returns all the qubits seen when exploring."""
        return self._seen_qubits


class LayerVisualiser(NodeWalker):
    def __init__(self, k: int):
        super().__init__()
        self._k = k
        self._visualisations: list[str] = []

    @override
    def visit_node(self, node: LayerNode) -> None:
        if not node.is_leaf:
            return
        layer = node._layer
        assert isinstance(layer, LayoutLayer)
        template, plaquettes = layer.to_template_and_plaquettes()
        rpngs = plaquettes.collection.map_values(
            lambda plaq: (
                plaq.debug_information.rpng
                if (
                    plaq.debug_information is not None
                    and plaq.debug_information.rpng is not None
                )
                else RPNGDescription.empty()
            )
        )
        rpng_template = RPNGTemplate(template, rpngs)
        rpng_instantiation = rpng_template.instantiate(self._k)
        self._visualisations.append(rpng_svg_viewer(rpng_instantiation))

    @property
    def visualisations(self) -> list[str]:
        return self._visualisations


class LayerTree:
    def __init__(
        self,
        root: SequencedLayers,
        observable_builder: ObservableBuilder,
        abstract_observables: list[AbstractObservable] | None = None,
        annotations: Mapping[int, LayerTreeAnnotations] | None = None,
    ):
        """Represents a computation as a tree.

        Note:
            It is expected that the root is a
            :class:`~tqec.compile.blocks.layer.composed.sequenced.SequencedLayers`
            with each of its children representing the computation on a timespan
            equivalent to the timespan of a cube.

        Args:
            root: root node of the tree.
            abstract_observables: a list of abstract observables to be compiled into
                observables. If set to ``None``, no observables will be compiled
                into the circuit.
            annotations: a mapping from positive integers representing the value
                of ``k``, the scaling factor, to annotations computed for that
                value of ``k``.
            observable_builder: the style of the surface code patch.

        """
        self._root = LayerNode(root)
        self._abstract_observables = abstract_observables or []
        self._annotations = dict(annotations) if annotations is not None else {}
        self._observable_builder = observable_builder

    def to_dict(self) -> dict[str, Any]:
        return {
            "root": self._root.to_dict(),
            "abstract_observables": self._abstract_observables,
            "annotations": {
                k: annotation.to_dict() for k, annotation in self._annotations.items()
            },
        }

    def _annotate_circuits(self, k: int) -> None:
        self._root.walk(AnnotateCircuitOnLayerNode(k))

    def _annotate_qubit_map(self, k: int) -> None:
        self._get_annotation(k).qubit_map = self._get_global_qubit_map(k)

    def _get_global_qubit_map(self, k: int) -> QubitMap:
        qubit_lister = QubitLister(k)
        self._root.walk(qubit_lister)
        return QubitMap.from_qubits(sorted(qubit_lister.seen_qubits))

    def _annotate_observables(self, k: int) -> None:
        for obs_idx, observable in enumerate(self._abstract_observables):
            annotate_observable(
                self._root, k, observable, obs_idx, self._observable_builder
            )

    def _annotate_detectors(
        self,
        k: int,
        manhattan_radius: int = 2,
        detector_database: DetectorDatabase | None = None,
        database_path: Path = Path(DEFAULT_DETECTOR_DATABASE_PATH),
        only_use_database: bool = False,
        lookback: int = 2,
    ) -> None:
<<<<<<< HEAD
        self._root.set_detector_database(detector_database)
=======
        if manhattan_radius <= 0:
            return
>>>>>>> a0af55cd
        self._root.walk(
            AnnotateDetectorsOnLayerNode(
                k, manhattan_radius, detector_database, only_use_database, lookback
            )
        )
        # NB if database is None when passed in to the above function, then no database will be created in
        # this function and database will still be None afterwards and so nothing will be saved to file
        # in the subsequent function. Therefore the 'do not use database' code path will produce nothing at the end,
        # as desired.
        self._root.save_detector_database_to_file(database_path)

    def _annotate_polygons(
        self,
        k: int,
    ) -> None:
        self._root.walk(AnnotatePolygonOnLayerNode(k))

    def generate_crumble_url(
        self,
        k: int,
        manhattan_radius: int = 2,
        detector_database: DetectorDatabase | None = None,
        lookback: int = 2,
        add_polygons: bool = True,
    ) -> str:
        """Generate the Crumble URL of the quantum circuit representing ``self``.

        This method first annotates the tree according to the provided arguments
        and then use these annotations to generate the final quantum circuit and
        convert it to a Crumble URL.

        Args:
            k: scaling factor.
            manhattan_radius: Parameter for the automatic computation of detectors.
                Should be large enough so that flows canceling each other to
                form a detector are strictly contained in plaquettes that are at
                most at a distance of ``manhattan_radius`` from the central
                plaquette. Detector computation runtime grows with this parameter,
                so you should try to keep it to its minimum. A value too low might
                produce invalid detectors.
            detector_database: existing database of detectors that is used to
                avoid computing detectors if the database already contains them.
                Default to `None` which result in not using any kind of database
                and unconditionally performing the detector computation.
            lookback: number of QEC rounds to consider to try to find detectors.
                Including more rounds increases computation time.
            add_polygons: whether to include polygons in the Crumble URL. If
                ``True``, the polygons representing the stabilizers will be generated
                based on the RPNG information of underlying plaquettes and add
                to the Crumble URL.

        Returns:
            a string representing the Crumble URL of the quantum circuit.
        """
        if not add_polygons:
            circuit = self.generate_circuit(
                k,
                include_qubit_coords=True,
                manhattan_radius=manhattan_radius,
                detector_database=detector_database,
                lookback=lookback,
            )
            return str(circuit.to_crumble_url())
        self._generate_annotations(
            k, manhattan_radius, detector_database, lookback, add_polygons=True
        )
        annotations = self._get_annotation(k)
        qubit_map = annotations.qubit_map
        assert qubit_map is not None
        circuits_with_polygons = self._root.generate_circuits_with_potential_polygons(
            k, qubit_map, add_polygons=True
        )
        crumble_url: str = qubit_map.to_circuit().to_crumble_url() + ";"
        last_polygons: set[Polygon] = set()
        for item in circuits_with_polygons:
            if isinstance(item, stim.Circuit):
                circuit_crumble_url = item.to_crumble_url().replace(
                    "https://algassert.com/crumble#circuit=", ""
                )
                crumble_url += circuit_crumble_url
                crumble_url += ";"
            else:
                polygons = set(item)
                if polygons == last_polygons:
                    continue
                crumble_url += "".join(
                    polygon.to_crumble_url_string(qubit_map) for polygon in item
                )
                last_polygons = polygons
        return crumble_url

    def _generate_annotations(
        self,
        k: int,
        manhattan_radius: int = 2,
        detector_database: DetectorDatabase | None = None,
        database_path: Path = Path(DEFAULT_DETECTOR_DATABASE_PATH),
        only_use_database: bool = False,
        lookback: int = 2,
        add_polygons: bool = False,
    ) -> None:
        """Annotate the tree with circuits, qubit maps, detectors and observables."""
        self._annotate_circuits(k)
        self._annotate_qubit_map(k)
        self._annotate_detectors(
            k,
            manhattan_radius,
            detector_database,
            database_path,
            only_use_database,
            lookback,
        )
        # This function will also update the detector_database and save it to disk at database_path.
        self._annotate_observables(k)
        if add_polygons:
            self._annotate_polygons(k)

    def generate_circuit(
        self,
        k: int,
        include_qubit_coords: bool = True,
        manhattan_radius: int = 2,
        detector_database: DetectorDatabase | None = None,
        database_path: str = DEFAULT_DETECTOR_DATABASE_PATH,
        do_not_use_database: bool = False,
        only_use_database: bool = False,
        lookback: int = 2,
    ) -> stim.Circuit:
        """Generate the quantum circuit representing ``self``.

        This method first annotates the tree according to the provided arguments
        and then use these annotations to generate the final quantum circuit.

        Args:
            k: scaling factor.
            include_qubit_coords: whether to include ``QUBIT_COORDS`` annotations
                in the returned quantum circuit or not. Default to ``True``.
            manhattan_radius: Parameter for the automatic computation of detectors.
                Should be large enough so that flows canceling each other to
                form a detector are strictly contained in plaquettes that are at
                most at a distance of ``manhattan_radius`` from the central
                plaquette. Detector computation runtime grows with this parameter,
                so you should try to keep it to its minimum. A value too low might
                produce invalid detectors.
            detector_database: an instance to retrieve from / store in detectors
                that are computed as part of the circuit generation. If not given,
                the detectors are retrieved from/stored in the default location of
                /my_detector_database.
            database_path: specify where to save to after the calculation, when augmented.
                As for detector_database, this defaults to /my_detector_database if
                not specified. If detector_database is not passed in, the code attempts to
                retrieve the database from this location.
            do_not_use_database: if True, even the default database will not be used.
            only_use_database: if ``True``, only detectors from the database
                will be used. An error will be raised if a situation that is not
                registered in the database is encountered.
            lookback: number of QEC rounds to consider to try to find detectors.
                Including more rounds increases computation time.

        Returns:
            a ``stim.Circuit`` instance implementing the computation described
            by ``self``.
        """
        # First, before we start any computations, decide which detector database to use.
        database_path = Path(database_path)
        # If the user has passed a database in, use that, otherwise:
        if detector_database is None:  # Nothing passed in,
            if database_path.exists():  # look for an existing database at the path.
                detector_database = DetectorDatabase.from_file(database_path)
            else:  # if there is no existing database, create one.
                detector_database = DetectorDatabase()
        if do_not_use_database:
            detector_database = None

        self._generate_annotations(
            k,
            manhattan_radius,
            detector_database=detector_database,
            database_path=database_path,
            only_use_database=only_use_database,
            lookback=lookback,
        )
        annotations = self._get_annotation(k)
        assert annotations.qubit_map is not None

        circuit = stim.Circuit()
        if include_qubit_coords:
            circuit += annotations.qubit_map.to_circuit()
        circuit += self._root.generate_circuit(k, annotations.qubit_map)
        return circuit

    def _get_annotation(self, k: int) -> LayerTreeAnnotations:
        return self._annotations.setdefault(k, LayerTreeAnnotations())

    def layers_to_svg(self, k: int) -> list[str]:
        visualiser = LayerVisualiser(k)
        self._root.walk(visualiser)
        return visualiser.visualisations<|MERGE_RESOLUTION|>--- conflicted
+++ resolved
@@ -151,12 +151,9 @@
         only_use_database: bool = False,
         lookback: int = 2,
     ) -> None:
-<<<<<<< HEAD
-        self._root.set_detector_database(detector_database)
-=======
         if manhattan_radius <= 0:
             return
->>>>>>> a0af55cd
+        self._root.set_detector_database(detector_database)
         self._root.walk(
             AnnotateDetectorsOnLayerNode(
                 k, manhattan_radius, detector_database, only_use_database, lookback
