--- conflicted
+++ resolved
@@ -1,12 +1,8 @@
 from collections.abc import Mapping
 from pathlib import Path
-<<<<<<< HEAD
-from typing import Any, Mapping
+from typing import Any
 from typing_extensions import override
 import warnings
-=======
-from typing import Any
->>>>>>> 16f26d63
 
 import stim
 
