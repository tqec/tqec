--- conflicted
+++ resolved
@@ -110,11 +110,7 @@
         }
 
     def walk(self, walker: NodeWalker) -> None:
-<<<<<<< HEAD
-        """Walk the tree using DFS, calling the different walker methods on each node.
-=======
-        """Walk the tree using Depth-First Search (DFS), calling the different walker methods on each node.
->>>>>>> 419ed5d4
+        """Walk the tree using Depth-First Search (DFS), calling walker methods on each node.
 
         Args:
             walker: structure that will be called on each explored node.
@@ -136,11 +132,7 @@
         return self._annotations.setdefault(k, LayerNodeAnnotations())
 
     def set_circuit_annotation(self, k: int, circuit: ScheduledCircuit) -> None:
-<<<<<<< HEAD
-        """Set the circuit annotation associated with the provided ``k`` to ``circuit``."""
-=======
-        """Set the circuit annotation associated with the provided scaling parameter ``k`` to ``circuit``."""
->>>>>>> 419ed5d4
+        """Set the circuit annotation associated with the scaling parameter ``k`` to ``circuit``."""
         self.get_annotations(k).circuit = circuit
 
     def generate_circuits_with_potential_polygons(
