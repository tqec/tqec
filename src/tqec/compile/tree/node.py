from __future__ import annotations

from typing import Any, Mapping, Sequence, TypeGuard

import stim

from tqec.circuit.qubit_map import QubitMap
from tqec.circuit.schedule.circuit import ScheduledCircuit
from tqec.compile.blocks.layers.atomic.base import BaseLayer
from tqec.compile.blocks.layers.atomic.layout import LayoutLayer
from tqec.compile.blocks.layers.atomic.plaquettes import PlaquetteLayer
from tqec.compile.blocks.layers.atomic.raw import RawCircuitLayer
from tqec.compile.blocks.layers.composed.base import BaseComposedLayer
from tqec.compile.blocks.layers.composed.repeated import RepeatedLayer
from tqec.compile.blocks.layers.composed.sequenced import SequencedLayers
from tqec.compile.tree.annotations import LayerNodeAnnotations
from tqec.utils.coordinates import StimCoordinates
from tqec.utils.exceptions import TQECException
from tqec.utils.scale import LinearFunction


def contains_only_layout_or_composed_layers(
    layers: Sequence[BaseLayer | BaseComposedLayer],
) -> TypeGuard[Sequence[LayoutLayer | BaseComposedLayer]]:
    return all(isinstance(layer, (LayoutLayer, BaseComposedLayer)) for layer in layers)


class NodeWalker:
    def visit_node(self, node: LayerNode) -> None:
        pass

    def enter_node(self, node: LayerNode) -> None:
        pass

    def exit_node(self, node: LayerNode) -> None:
        pass


class LayerNode:
    def __init__(
        self,
        layer: LayoutLayer | BaseComposedLayer,
        annotations: Mapping[int, LayerNodeAnnotations] | None = None,
<<<<<<< HEAD
    ) -> None:
        """Represents a node in a :class:`LayerTree`.
=======
    ):
        """Represents a node in a :class:`~tqec.compile.tree.tree.LayerTree`.
>>>>>>> 14151a62

        Args:
            layer: layer being represented by the node.
            annotations: already computed annotations. Default to ``None`` meaning
                no annotations are provided. Should be a mapping from values of
                ``k`` to the annotations already computed for that value of ``k``.
        """
        self._layer = layer
        self._children = LayerNode._get_children(layer)
        self._annotations = dict(annotations) if annotations is not None else {}

    @staticmethod
    def _get_children(layer: LayoutLayer | BaseComposedLayer) -> list[LayerNode]:
        if isinstance(layer, LayoutLayer):
            return []
        if isinstance(layer, SequencedLayers):
            if not contains_only_layout_or_composed_layers(layer.layer_sequence):
                raise TQECException(
                    "Found a leaf node that is not an instance of "
                    f"{LayoutLayer.__name__}. This should not happen and is a "
                    "logical error."
                )
            return [LayerNode(lay) for lay in layer.layer_sequence]
        if isinstance(layer, RepeatedLayer):
            if not isinstance(layer.internal_layer, LayoutLayer | BaseComposedLayer):
                raise TQECException(
                    "The layer that is being repeated is not an instance of "
                    f"{LayoutLayer.__name__} or {BaseComposedLayer.__name__}."
                )
            return [LayerNode(layer.internal_layer)]
        if isinstance(layer, (PlaquetteLayer, RawCircuitLayer)):
            raise TQECException(
                f"Unsupported layer type found: {type(layer).__name__}. Expected "
                f"ALL leaf nodes to be of type {LayoutLayer.__name__}."
            )
        raise NotImplementedError(f"Unknown layer type found: {type(layer).__name__}.")

    @property
    def is_leaf(self) -> bool:
        """Returns ``True`` if ``self`` does not have any children and so is a
        leaf node."""
        return isinstance(self._layer, LayoutLayer)

    @property
    def is_repeated(self) -> bool:
        """Returns ``True`` if ``self`` stores a RepeatedLayer."""
        return isinstance(self._layer, RepeatedLayer)

    @property
    def repetitions(self) -> LinearFunction | None:
        """Returns the number of repetitions of the repeated block if
        ``self.is_repeated`` else ``None``."""
        return (
            self._layer.repetitions if isinstance(self._layer, RepeatedLayer) else None
        )

    def to_dict(self) -> dict[str, Any]:
        return {
            "layer": type(self._layer).__name__,
            "children": [child.to_dict() for child in self._children],
            "annotations": {
                k: annotation.to_dict() for k, annotation in self._annotations.items()
            },
        }

<<<<<<< HEAD
    def walk(self, walker: NodeWalkerInterface) -> None:
        """Walk the tree rooted at ``self`` in a depth-first manner."""
=======
    def walk(self, walker: NodeWalker) -> None:
        """Walk the tree using DFS, calling the different walker methods on each
        node.

        Args:
            walker: structure that will be called on each explored node.
        """
        walker.enter_node(self)
>>>>>>> 14151a62
        walker.visit_node(self)
        for child in self._children:
            child.walk(walker)
        walker.exit_node(self)

    @property
    def children(self) -> list[LayerNode]:
        return self._children

    def get_annotations(self, k: int) -> LayerNodeAnnotations:
        return self._annotations.setdefault(k, LayerNodeAnnotations())

    def set_circuit_annotation(self, k: int, circuit: ScheduledCircuit) -> None:
        self.get_annotations(k).circuit = circuit

    def generate_circuit(
        self,
        k: int,
        global_qubit_map: QubitMap,
        shift_coords: StimCoordinates | None = None,
    ) -> stim.Circuit:
        """Generate the quantum circuit representing the node.

        Args:
            k: scaling parameter.
            global_qubit_map: qubit map that should be used to generate the
                quantum circuit. Qubits from the returned quantum circuit will
                adhere to the provided qubit map.
            shift_coords: if provided, a ``SHIFT_COORDS`` instruction with the
                provided shift will be appended before each block of ``DETECTOR``
                annotations. Defaults to ``None`` which means "no shift".

        Returns:
            a ``stim.Circuit`` instance representing ``self`` with the provided
            ``global_qubit_map``.
        """
        if isinstance(self._layer, LayoutLayer):
            annotations = self.get_annotations(k)
            base_circuit = annotations.circuit
            if base_circuit is None:
                raise TQECException(
                    "Cannot generate the final quantum circuit before annotating "
                    "nodes with their individual circuits. Did you call "
                    "LayerTree.annotate_circuits before?"
                )
            local_qubit_map = base_circuit.qubit_map
            qubit_indices_mapping = {
                local_qubit_map[q]: global_qubit_map[q] for q in local_qubit_map.qubits
            }
            mapped_circuit = base_circuit.map_qubit_indices(qubit_indices_mapping)
            if shift_coords is not None:
                mapped_circuit.append_annotation(
                    stim.CircuitInstruction(
                        "SHIFT_COORDS", [], shift_coords.to_stim_coordinates()
                    )
                )
            for annotation in annotations.detectors + annotations.observables:
                mapped_circuit.append_annotation(annotation.to_instruction())
            return mapped_circuit.get_circuit(include_qubit_coords=False)

        if isinstance(self._layer, SequencedLayers):
            ret = stim.Circuit()
            for child, next in zip(self._children[:-1], self._children[1:]):
                ret += child.generate_circuit(k, global_qubit_map, shift_coords)
                if not next.is_repeated:
                    ret.append("TICK")
            ret += self._children[-1].generate_circuit(
                k, global_qubit_map, shift_coords
            )
            return ret

        if isinstance(self._layer, RepeatedLayer):
            body = self._children[0].generate_circuit(
                k,
                global_qubit_map,
                shift_coords=StimCoordinates(
                    0, 0, self._layer.internal_layer.timesteps(k)
                ),
            )
            body.insert(0, stim.CircuitInstruction("TICK"))
            ret = stim.Circuit()
            ret.append(
                stim.CircuitRepeatBlock(self._layer.repetitions.integer_eval(k), body)
            )
            return ret
        raise TQECException(f"Unknown layer type found: {type(self._layer).__name__}.")<|MERGE_RESOLUTION|>--- conflicted
+++ resolved
@@ -41,13 +41,8 @@
         self,
         layer: LayoutLayer | BaseComposedLayer,
         annotations: Mapping[int, LayerNodeAnnotations] | None = None,
-<<<<<<< HEAD
     ) -> None:
-        """Represents a node in a :class:`LayerTree`.
-=======
-    ):
         """Represents a node in a :class:`~tqec.compile.tree.tree.LayerTree`.
->>>>>>> 14151a62
 
         Args:
             layer: layer being represented by the node.
@@ -113,10 +108,6 @@
             },
         }
 
-<<<<<<< HEAD
-    def walk(self, walker: NodeWalkerInterface) -> None:
-        """Walk the tree rooted at ``self`` in a depth-first manner."""
-=======
     def walk(self, walker: NodeWalker) -> None:
         """Walk the tree using DFS, calling the different walker methods on each
         node.
@@ -125,7 +116,6 @@
             walker: structure that will be called on each explored node.
         """
         walker.enter_node(self)
->>>>>>> 14151a62
         walker.visit_node(self)
         for child in self._children:
             child.walk(walker)
