--- conflicted
+++ resolved
@@ -89,11 +89,7 @@
 
     @property
     def is_leaf(self) -> bool:
-<<<<<<< HEAD
-        """Return ``True`` if ``self`` does not have any children and so is a leaf node."""
-=======
         """Returns ``True`` if ``self`` does not have any children and so is a leaf node."""
->>>>>>> 276982bb
         return isinstance(self._layer, LayoutLayer)
 
     @property
@@ -103,11 +99,7 @@
 
     @property
     def repetitions(self) -> LinearFunction | None:
-<<<<<<< HEAD
-        """Return the number of repetitions of the node if ``self.is_repeated`` else ``None``."""
-=======
         """Returns the number of repetitions of the node if ``self.is_repeated`` else ``None``."""
->>>>>>> 276982bb
         return self._layer.repetitions if isinstance(self._layer, RepeatedLayer) else None
 
     def to_dict(self) -> dict[str, Any]:
@@ -119,11 +111,7 @@
         }
 
     def walk(self, walker: NodeWalker) -> None:
-<<<<<<< HEAD
-        """Walk the tree using DFS, calling the different walker methods on each node.
-=======
         """Walk the tree using Depth-First Search (DFS), calling walker methods on each node.
->>>>>>> 276982bb
 
         Args:
             walker: structure that will be called on each explored node.
@@ -145,11 +133,7 @@
         return self._annotations.setdefault(k, LayerNodeAnnotations())
 
     def set_circuit_annotation(self, k: int, circuit: ScheduledCircuit) -> None:
-<<<<<<< HEAD
-        """Set the circuit annotation associated with the provided ``k`` to ``circuit``."""
-=======
         """Set the circuit annotation associated with the scaling parameter ``k`` to ``circuit``."""
->>>>>>> 276982bb
         self.get_annotations(k).circuit = circuit
 
     def generate_circuits_with_potential_polygons(
