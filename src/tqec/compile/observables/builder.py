--- conflicted
+++ resolved
@@ -247,33 +247,12 @@
             )
         return obs_qubits
 
-<<<<<<< HEAD
-    # The data qubit readouts that will be added to the end of the last layer of circuits at z.
-    for pipe in obs_slice.top_readout_pipes:
-        collect(
-            pipe.u.position,
-            obs_builder.pipe_top_readouts_builder(shape, pipe),
-        )
-    for cube in obs_slice.top_readout_cubes:
-        assert isinstance(cube.kind, ZXCube)
-        collect(
-            cube.position,
-            obs_builder.cube_top_readouts_builder(shape, cube.kind),
-        )
-    for cube, arms in obs_slice.top_readout_spatial_cubes:
-        assert isinstance(cube.kind, ZXCube)
-        collect(
-            cube.position,
-            obs_builder.spatial_cube_top_readouts_builder(shape, arms, cube.kind.z),
-        )
-    return obs_qubits
-=======
     if component == ObservableComponent.TOP_READOUTS:
         # The readouts that will be added to the end of the last layer of circuits at z.
         for pipe in obs_slice.top_readout_pipes:
             collect(
                 pipe.u.position,
-                obs_builder.pipe_top_readouts_builder(shape, pipe.direction),
+                obs_builder.pipe_top_readouts_builder(shape, pipe),
             )
         for cube in obs_slice.top_readout_cubes:
             assert isinstance(cube.kind, ZXCube)
@@ -312,7 +291,6 @@
                 ),
             )
         return obs_qubits
->>>>>>> a0af55cd
 
 
 def get_observable_with_measurement_records(
