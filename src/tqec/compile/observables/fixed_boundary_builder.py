--- conflicted
+++ resolved
@@ -12,11 +12,7 @@
 def build_spatial_cube_top_readout_qubits(
     shape: PlaquetteShape2D, arms: SpatialArms
 ) -> Sequence[Coordinates2D]:
-<<<<<<< HEAD
-    """Build the qubit coordinates for a straight or bent middle line of the top face of a spatial
-=======
     """Builds the qubit coordinates for a straight or bent middle line of the top face of a spatial
->>>>>>> 21423afa
     cube.
     """
     assert len(arms) == 2
@@ -45,11 +41,7 @@
 def build_cube_top_readout_qubits(
     shape: PlaquetteShape2D, cube: CubeWithArms
 ) -> Sequence[Coordinates2D]:
-<<<<<<< HEAD
-    """Build the qubit coordinates whose measurements will be included in the observable on the top
-=======
     """Builds the qubit coordinates whose measurements will be included in the observable on the top
->>>>>>> 21423afa
     face of a cube.
     """
     if not cube.cube.is_spatial:
@@ -89,11 +81,7 @@
 def build_pipe_top_readout_qubits(
     shape: PlaquetteShape2D, pipe: PipeWithArms
 ) -> Sequence[Coordinates2D]:
-<<<<<<< HEAD
-    """Build the qubit coordinates whose measurements will be included in the observable on the top
-=======
     """Builds the qubit coordinates whose measurements will be included in the observable on the top
->>>>>>> 21423afa
     face of a pipe.
     """
     return _build_pipe_top_readout_qubits_impl(
@@ -105,11 +93,7 @@
     shape: PlaquetteShape2D,
     connect_to: SignedDirection3D,
 ) -> Sequence[Coordinates2D]:
-<<<<<<< HEAD
-    """Build the stabilizer measurement coordinates that will be included in the observable spanning
-=======
     """Builds the stabilizer measurement coordinates who will be included in the observable spanning
->>>>>>> 21423afa
     half of the bottom face of a regular cube.
     """
     stabilizers: list[tuple[float, float]] = []
@@ -148,11 +132,7 @@
 def build_spatial_cube_bottom_stabilizer_qubits(
     shape: PlaquetteShape2D,
 ) -> Sequence[Coordinates2D]:
-<<<<<<< HEAD
-    """Build the stabilizer measurement coordinates that will be included in the observable spanning
-=======
     """Builds the stabilizer measurement coordinates who will be included in the observable spanning
->>>>>>> 21423afa
     the bottom face of a single spatial cube.
     """
     return [(i + 0.5, j + 0.5) for i in range(shape.x) for j in range(shape.y) if (i + j) % 2 == 0]
@@ -164,11 +144,7 @@
     connect_to: SignedDirection3D,
     extended_stabilizers_used: bool,
 ) -> Sequence[Coordinates2D]:
-<<<<<<< HEAD
-    """Build the stabilizer measurement coordinates that will be included in the observable spanning
-=======
     """Builds the stabilizer measurement coordinates who will be included in the observable spanning
->>>>>>> 21423afa
     the bottom face of a spatial cube connected to pipes.
     """
     max_y = (
@@ -188,11 +164,7 @@
 def build_pipe_bottom_stabilizer_qubits(
     shape: PlaquetteShape2D, pipe: PipeWithArms
 ) -> Sequence[Coordinates2D]:
-<<<<<<< HEAD
-    """Build the stabilizer measurement coordinates that will be included in the observable on the
-=======
     """Builds the stabilizer measurement coordinates who will be included in the observable on the
->>>>>>> 21423afa
     bottom face of a pipe.
 
     It includes the bottom stabilizers of the connected cubes.
