"""Describe the location of the observable measurements in the block graph."""

from collections import Counter
from dataclasses import dataclass

from pyzx.graph.graph_s import GraphS

from tqec.compile.specs.enums import SpatialArms
from tqec.computation.correlation import CorrelationSurface
from tqec.computation.cube import Cube, ZXCube
from tqec.computation.pipe import Pipe
from tqec.utils.enums import Basis
from tqec.utils.position import Direction3D, Position3D
from tqec.utils.exceptions import TQECException
from tqec.computation.block_graph import BlockGraph
from tqec.computation.correlation import ZXEdge
from tqec.interop.pyzx.utils import is_boundary, is_s, is_z_no_phase


@dataclass(frozen=True)
class AbstractObservable:
    """An abstract description of a logical observable in the
    :py:class:`~tqec.computation.BlockGraph`.

    A logical observable corresponds to all the
    `OBSERVABLE_INCLUDE <https://github.com/quantumlib/Stim/blob/main/doc/gates.md#OBSERVABLE_INCLUDE>`_
    instructions with the same observable index in the ``stim`` circuit
    and is composed of a set of measurements. Abstract observable
    specifies where are the measurements located in the block graph.

    Attributes:
        top_readout_cubes: A set of cubes of which a straight line of data
            qubit readouts on the top face should be included in the observable.
        top_readout_pipes: A set of pipes of which a single data qubit readout
            on the top face should be included in the observable. The data qubit
            is on the center of the interface between the two cubes. The other
            data qubit readouts that may be included in the observable will be
            handled by the ``top_readout_cubes`` set.
        bottom_stabilizer_pipes: A set of pipes of which a region of stabilizer
            measurements on the bottom face, which actually takes place in the
            cubes it connects, should be included in the observable.
        top_readout_spatial_cubes: A set of spatial cubes with the arm
            flags, of which the data qubit readouts on the top face should be
            included in the observable.
        bottom_stabilizer_spatial_cubes: A set of spatial cubes of which
            the stabilizer measurements on the bottom face should be included in
            the observable.
    """

    top_readout_cubes: frozenset[Cube] = frozenset()
    top_readout_pipes: frozenset[Pipe] = frozenset()
    bottom_stabilizer_pipes: frozenset[Pipe] = frozenset()
    top_readout_spatial_cubes: frozenset[tuple[Cube, SpatialArms]] = frozenset()
    bottom_stabilizer_spatial_cubes: frozenset[Cube] = frozenset()


def compile_correlation_surface_to_abstract_observable(
    block_graph: BlockGraph,
    correlation_surface: CorrelationSurface,
) -> AbstractObservable:
    """Compile a ``CorrelationSurface`` into an ``AbstractObservable`` in the
    block graph.

    The correlation surface translates into measurements to be included in the
    observable in two main ways:

    1. The surface attaches to the top face of some blocks. This means that part
    of the logical operator is measured by reading the data qubits. The parity
    change must be accounted for, and the measurement results should be included
    in the tracked logical observable.

    2. The surface spans the XY plane within some blocks. This represents a
    region of stabilizer measurements in the basis of the surface, whose products
    give the parity of the logical operators on the surface edges. Stabilizer
    measurements need to be included in the tracked logical observable to account
    for the correlation between logical operators at different spatial locations.
    We choose the stabilizer measurements at the first layer (i.e., the earliest
    in time or the bottom face of the block), since with sufficiently advanced
    software we will have greater confidence in these measurements earlier and
    in principle be able to make decisions based on these measurements earlier.

    The compilation process is as follows:

    1. Find all the spatial cubes involved in the correlation surface. For
    each cube:

    - If a surface is in the XY plane, include the stabilizer measurements at
    the bottom of the cube in the observable, and add the cube to the
    ``bottom_stabilizer_spatial_cubes`` set.

    - If a surface is perpendicular to the XY plane, include data qubit readouts
    on the top face of the cube in the observable. Correlation surfaces
    parallel to the cube's normal direction are guaranteed to attach to an
    even number of arms.
        - If exactly two arms touch the surface, add the cube and arms to the
        ``top_readout_spatial_cubes`` set.
        - If four arms touch the surface, split the arms into two pairs (e.g.
        ``SpatialArms.LEFT | SpatialArms.DOWN`` and
        ``SpatialArms.RIGHT | SpatialArms.UP``), and add the cube and arms
        to the ``top_readout_spatial_cubes`` set.

    2. Iterate over all the edges in the correlation surface. For each edge:
    - If the edge is vertical, check if the surface is attached to the top face
    of the top cube. If so, add the top cube to the ``top_readout_cubes`` set.
    - If the edge is horizontal, check if the surface is attached to the top face
    of the pipe. If so, add the pipe to the ``top_readout_pipes`` set; otherwise,
    add the pipe to the ``bottom_stabilizer_pipes`` set.
    - For each cube in the pipe, ignore the spatial cubes (already handled),
    and check if the surface is attached to the top face of the cube. If so, add
    the cube to the ``top_readout_cubes`` set.

    Args:
        block_graph: The block graph whose corresponding ZX graph supports the
            correlation surface.
        correlation_surface: The correlation surface to convert into an abstract
            observable.

    Returns:
        The abstract observable corresponding to the correlation surface in the block graph.

    Raises:
        TQECException: If the block graph has open ports or the block graph cannot
            support the correlation surface.
    """
    # 0. Handle single node edge case
    if correlation_surface.is_single_node:
        # single stability experiment
        if block_graph.cubes[0].is_spatial:
            return AbstractObservable(
                bottom_stabilizer_spatial_cubes=frozenset(block_graph.cubes)
            )

        return AbstractObservable(top_readout_cubes=frozenset(block_graph.cubes))

    pg = block_graph.to_zx_graph()
    _check_correlation_surface_validity(correlation_surface, pg.g)

    pg = block_graph.to_zx_graph()
    _check_correlation_surface_validity(correlation_surface, pg.g)

    endpoints_to_edge: dict[frozenset[Position3D], list[ZXEdge]] = {}
    for edge in correlation_surface.span:
        u, v = edge.u.id, edge.v.id
        endpoints = frozenset({pg[u], pg[v]})
        endpoints_to_edge.setdefault(endpoints, []).append(edge)

    top_readout_cubes: set[Cube] = set()
    top_readout_pipes: set[Pipe] = set()
    bottom_stabilizer_pipes: set[Pipe] = set()
    top_readout_spatial_cubes: set[tuple[Cube, SpatialArms]] = set()
    bottom_stabilizer_spatial_cubes: set[Cube] = set()

    # 1. Handle all spatial cubes
    for node in correlation_surface.span_vertices():
        cube = block_graph[pg[node]]
        if not cube.is_spatial:
            continue
        kind = cube.kind
        assert isinstance(kind, ZXCube)
        bases = correlation_surface.bases_at(node)
        normal_basis = kind.normal_basis
        # correlation surface perpendicular to the normal direction of the cube
        # accounts for the bottom stabilizer measurements
        if {normal_basis} != bases:
            bottom_stabilizer_spatial_cubes.add(cube)
        # correlation surface parallel to the normal direction of the cube
        # accounts for the top readout measurements
        # we need to record the arm flags to specify different shapes of the
        # observable lines, e.g. L-shape, 7-shape, -- shape, etc.
        if {normal_basis.flipped()} != bases:
            # check correlation edges in the cube arms
            arms = SpatialArms.NONE
            for arm, shift in SpatialArms.get_map_from_arm_to_shift().items():
                edges = endpoints_to_edge.get(
                    frozenset({cube.position, cube.position.shift_by(*shift)})
                )
                if edges is not None and any(
                    n.basis == normal_basis for edge in edges for n in edge
                ):
                    arms |= arm
            assert len(arms) in {
                2,
                4,
            }, "The correlation parity should be even for parallel correlation surface."
            # Two separate lines in the cube
            # By convention, we always split the four arms into [LEFT | DOWN] and [RIGHT | UP]
            if len(arms) == 4:
                top_readout_spatial_cubes.add(
                    (cube, SpatialArms.LEFT | SpatialArms.DOWN)
                )
                top_readout_spatial_cubes.add(
                    (cube, SpatialArms.RIGHT | SpatialArms.UP)
                )
            else:
                top_readout_spatial_cubes.add((cube, arms))

    # 2. Handle all the pipes
    def has_obs_include(cube: Cube, correlation: Basis) -> bool:
        """Check if the top data qubit readout should be included in the
        observable."""
        if cube.is_y_cube:
            return True
        assert isinstance(cube.kind, ZXCube)
        # No pipe at the top
        if block_graph.has_pipe_between(cube.position, cube.position.shift_by(0, 0, 1)):
            return False
        # The correlation surface must be attached to the top face
        return cube.kind.z.value == correlation.value

    for edge in correlation_surface.span:
        up, vp = pg[edge.u.id], pg[edge.v.id]
<<<<<<< HEAD
        pipe = block_graph.get_pipe(up, vp)
=======
        pipe = block_graph.get_edge(up, vp)
>>>>>>> d0420963
        # Vertical pipes
        if pipe.direction == Direction3D.Z:
            if has_obs_include(pipe.v, edge.v.basis):
                top_readout_cubes.add(pipe.v)
            continue
        # Horizontal pipes
        pipe_top_face = pipe.kind.z
        assert pipe_top_face is not None, "The pipe is guaranteed to be spatial."
        # There is correlation surface attached to the top of the pipe
        if pipe_top_face.value == edge.u.basis.value:
            top_readout_pipes.add(pipe)
            for cube, n in zip(pipe, edge):
                # Spatial cubes have already been handled
                if cube.is_spatial:
                    continue
                if has_obs_include(cube, n.basis):
                    top_readout_cubes.add(cube)
        elif not all(cube.is_spatial for cube in pipe):
            bottom_stabilizer_pipes.add(pipe)

    return AbstractObservable(
        frozenset(top_readout_cubes),
        frozenset(top_readout_pipes),
        frozenset(bottom_stabilizer_pipes),
        frozenset(top_readout_spatial_cubes),
        frozenset(bottom_stabilizer_spatial_cubes),
    )


def _check_correlation_surface_validity(
    correlation_surface: CorrelationSurface, g: GraphS
) -> None:
    """Check the ZX graph can support the correlation surface."""
    # 1. Check the vertices in the correlation surface are in the graph
    if missing_vertices := (correlation_surface.span_vertices() - g.vertex_set()):
        raise TQECException(
<<<<<<< HEAD
            f"The following vertices in the correlation surface are not in the graph: {missing_vertices} "
=======
            "The following vertices in the correlation surface are not in the "
            f"graph: {missing_vertices} "
>>>>>>> d0420963
        )
    # 2. Check the edges in the correlation surface are in the graph
    edges = g.edge_set()  # type: ignore
    for edge in correlation_surface.span:
        e = (edge.u.id, edge.v.id)
        if e not in edges and (e[1], e[0]) not in edges:
            raise TQECException(
                f"Edge {e} in the correlation surface is not in the graph."
            )
    # 3. Check parity around each vertex
    for v in correlation_surface.span_vertices():
        if is_boundary(g, v):
            continue
        edges = correlation_surface.edges_at(v)
        paulis: list[Basis] = [
            edge.u.basis if edge.u.id == v else edge.v.basis for edge in edges
        ]
        counts = Counter(paulis)
        # Y vertex should have Y pauli
        if is_s(g, v):
            if counts[Basis.X] != 1 or counts[Basis.Z] != 1:
                raise TQECException(
                    f"Y type vertex should have Pauli Y supported on it, {v} violates the rule."
                )
            continue
        v_basis = Basis.Z if is_z_no_phase(g, v) else Basis.X
        if counts[v_basis.flipped()] not in [0, len(edges)]:
            raise TQECException(
                "X (Z) type vertex should have Pauli Z (X) Pauli supported on all"
                f"or no edges, {v} violates the rule."
            )
        if counts[v_basis] % 2 != 0:
            raise TQECException(
                f"X (Z) type vertex should have even number of Pauli X (Z) supported"
                f"on the edges, {v} violates the rule."
            )<|MERGE_RESOLUTION|>--- conflicted
+++ resolved
@@ -209,11 +209,7 @@
 
     for edge in correlation_surface.span:
         up, vp = pg[edge.u.id], pg[edge.v.id]
-<<<<<<< HEAD
         pipe = block_graph.get_pipe(up, vp)
-=======
-        pipe = block_graph.get_edge(up, vp)
->>>>>>> d0420963
         # Vertical pipes
         if pipe.direction == Direction3D.Z:
             if has_obs_include(pipe.v, edge.v.basis):
@@ -250,12 +246,7 @@
     # 1. Check the vertices in the correlation surface are in the graph
     if missing_vertices := (correlation_surface.span_vertices() - g.vertex_set()):
         raise TQECException(
-<<<<<<< HEAD
             f"The following vertices in the correlation surface are not in the graph: {missing_vertices} "
-=======
-            "The following vertices in the correlation surface are not in the "
-            f"graph: {missing_vertices} "
->>>>>>> d0420963
         )
     # 2. Check the edges in the correlation surface are in the graph
     edges = g.edge_set()  # type: ignore
