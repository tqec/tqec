--- conflicted
+++ resolved
@@ -100,11 +100,7 @@
     connect_to: SignedDirection3D,
     stabilizer_basis: Basis,
 ) -> Sequence[Coordinates2D]:
-<<<<<<< HEAD
-    """Builds the stabilizer measurement coordinates who will be included in the observable spanning
-=======
     """Builds the stabilizer measurement coordinates that will be included in the observable spanning
->>>>>>> b1f4dfa8
     half of the bottom face of a regular cube.
     """
     stabilizers: list[tuple[float, float]] = []
@@ -151,11 +147,7 @@
 def build_spatial_cube_bottom_stabilizer_qubits(
     shape: PlaquetteShape2D, stabilizer_basis: Basis
 ) -> Sequence[Coordinates2D]:
-<<<<<<< HEAD
-    """Builds the stabilizer measurement coordinates who will be included in the observable spanning
-=======
     """Builds the stabilizer measurement coordinates that will be included in the observable spanning
->>>>>>> b1f4dfa8
     the bottom face of a spatial cube.
     """
     xy_sum_parity = 0 if stabilizer_basis == Basis.Z else 1
@@ -170,11 +162,7 @@
 def build_cube_bottom_stabilizer_qubits(
     shape: PlaquetteShape2D, cube: CubeWithArms
 ) -> Sequence[Coordinates2D]:
-<<<<<<< HEAD
-    """Builds the stabilizer measurement coordinates who will be included in the observable on the
-=======
     """Builds the stabilizer measurement coordinates that will be included in the observable on the
->>>>>>> b1f4dfa8
     bottom face of a cube.
     """
     assert cube.cube.is_spatial
@@ -186,11 +174,7 @@
 def build_pipe_bottom_stabilizer_qubits(
     shape: PlaquetteShape2D, pipe: PipeWithArms
 ) -> Sequence[Coordinates2D]:
-<<<<<<< HEAD
-    """Builds the stabilizer measurement coordinates who will be included in the observable on the
-=======
     """Builds the stabilizer measurement coordinates that will be included in the observable on the
->>>>>>> b1f4dfa8
     bottom face of a pipe.
 
     It includes the bottom stabilizers of the connected cubes.
@@ -242,11 +226,7 @@
 def build_pipe_temporal_hadamard_qubits(
     shape: PlaquetteShape2D, pipe: PipeWithObservableBasis
 ) -> Sequence[Coordinates2D]:
-<<<<<<< HEAD
-    """Build the stabilizer measurement coordinates who will be included in the observable at the
-=======
     """Build the stabilizer measurement coordinates that will be included in the observable at the
->>>>>>> b1f4dfa8
     realignment layer of a temporal Hadamard pipe.
     """
     pipe_kind = pipe.pipe.kind
