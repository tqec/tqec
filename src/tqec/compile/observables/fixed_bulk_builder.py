from collections.abc import Sequence

from tqec.compile.observables.abstract_observable import (
    CubeWithArms,
    PipeWithArms,
    PipeWithObservableBasis,
)
from tqec.compile.observables.builder import Coordinates2D, ObservableBuilder
from tqec.compile.specs.enums import SpatialArms
from tqec.computation.cube import ZXCube
from tqec.utils.enums import Basis, Orientation
from tqec.utils.position import Direction3D, PlaquetteShape2D, SignedDirection3D


def build_regular_cube_top_readout_qubits(
    shape: PlaquetteShape2D, observable_orientation: Orientation
) -> Sequence[Coordinates2D]:
<<<<<<< HEAD
    """Build the qubit coordinates for the middle line of the top face of a regular cube."""
=======
    """Builds the qubit coordinates for the middle line of the top face of a regular cube."""
>>>>>>> 21423afa
    if observable_orientation == Orientation.HORIZONTAL:
        return [(x, shape.y // 2) for x in range(1, shape.x)]
    return [(shape.x // 2, y) for y in range(1, shape.y)]


def build_spatial_cube_top_readout_qubits(
    shape: PlaquetteShape2D, arms: SpatialArms, observable_basis: Basis
) -> Sequence[Coordinates2D]:
<<<<<<< HEAD
    """Build the qubit coordinates for a straight or bent middle line of the top face of a spatial
=======
    """Builds the qubit coordinates for a straight or bent middle line of the top face of a spatial
>>>>>>> 21423afa
    cube.
    """
    assert len(arms) == 2
    half_x, half_y = shape.x // 2, shape.y // 2

    if arms == SpatialArms.LEFT | SpatialArms.RIGHT:
        return [(x, half_y) for x in range(1, shape.x)]
    if arms == SpatialArms.UP | SpatialArms.DOWN:
        return [(half_x, y) for y in range(1, shape.y)]
    if arms == SpatialArms.LEFT | SpatialArms.UP:
        qubits = [(x, half_y) for x in range(1, half_x)] + [(half_x, y) for y in range(1, half_y)]
        if observable_basis == Basis.Z:
            qubits.append((half_x, half_y))
        return qubits
    if arms == SpatialArms.DOWN | SpatialArms.RIGHT:
        qubits = [(x, half_y) for x in range(shape.x - 1, half_x, -1)] + [
            (half_x, y) for y in range(shape.y - 1, half_y, -1)
        ]
        if observable_basis == Basis.Z:
            qubits.append((half_x, half_y))
        return qubits
    if arms == SpatialArms.UP | SpatialArms.RIGHT:
        qubits = [(x, half_y) for x in range(shape.x - 1, half_x, -1)] + [
            (half_x, y) for y in range(1, half_y)
        ]
        if observable_basis == Basis.X:
            qubits.append((half_x, half_y))
        return qubits
    # arms == SpatialArms.LEFT | SpatialArms.DOWN:
    qubits = [(x, half_y) for x in range(1, half_x)] + [
        (half_x, y) for y in range(shape.y - 1, half_y, -1)
    ]
    if observable_basis == Basis.X:
        qubits.append((half_x, half_y))
    return qubits


def build_cube_top_readout_qubits(
    shape: PlaquetteShape2D, cube: CubeWithArms
) -> Sequence[Coordinates2D]:
<<<<<<< HEAD
    """Build the qubit coordinates whose measurements will be included in the observable on the top
=======
    """Builds the qubit coordinates whose measurements will be included in the observable on the top
>>>>>>> 21423afa
    face of a cube.
    """
    if not cube.cube.is_spatial:
        kind = cube.cube.kind
        assert isinstance(kind, ZXCube)
        # Determine the middle line orientation based on the cube kind.
        # Since the basis of the top face decides the measurement basis of the data
        # qubits, i.e. the logical operator basis. We only need to find the spatial
        # boundaries that the logical operator can be attached to.
        obs_orientation = Orientation.VERTICAL if kind.y == kind.z else Orientation.HORIZONTAL
        return build_regular_cube_top_readout_qubits(shape, obs_orientation)
    kind = cube.cube.kind
    assert isinstance(kind, ZXCube)
    observable_basis = kind.z
    return build_spatial_cube_top_readout_qubits(shape, cube.arms, observable_basis)


def build_pipe_top_readout_qubits(
    shape: PlaquetteShape2D, direction: Direction3D
) -> Sequence[Coordinates2D]:
<<<<<<< HEAD
    """Build the qubit coordinates whose measurements will be included in the observable on the top
=======
    """Builds the qubit coordinates whose measurements will be included in the observable on the top
>>>>>>> 21423afa
    face of a pipe.
    """
    assert direction != Direction3D.Z
    if direction == Direction3D.X:
        return [(shape.x, shape.y // 2)]
    return [(shape.x // 2, shape.y)]


def build_regular_cube_bottom_stabilizer_qubits(
    shape: PlaquetteShape2D,
    connect_to: SignedDirection3D,
    stabilizer_basis: Basis,
) -> Sequence[Coordinates2D]:
<<<<<<< HEAD
    """Build the stabilizer measurement coordinates that will be included in the observable spanning
=======
    """Builds the stabilizer measurement coordinates that will be included in the observable spanning
>>>>>>> 21423afa
    half of the bottom face of a regular cube.
    """
    stabilizers: list[tuple[float, float]] = []
    xy_sum_parity = 0 if stabilizer_basis == Basis.Z else 1
    # We calculate the qubits for the connect_to=SignedDirection3D(Direction3D.X, True) case
    # and rotate to get the correct orientation.
    for i in range(shape.x // 2, shape.x):
        for j in range(shape.y):
            if (i + j) % 2 != xy_sum_parity:
                continue
            x = i + 0.5
            y = j + 0.5
            # reflect the coordinates along the middle line of the cube
            # if the direction is along Y to preserve the checkerboard parity
            if connect_to.direction == Direction3D.Y:
                y = shape.y - y
            stabilizers.append((x, y))

    # rotate all coordinates around the block center:
    # rx = cx + a * (x - cx) - b * (y - cy)
    # ry = cy + b * (x - cx) + a * (y - cy)
    # in which (cx, cy) is the center of the block, a = cos(theta), b = sin(theta)
    # and theta is the angle of rotation.
    a, b = 1, 0
    match connect_to:
        case SignedDirection3D(Direction3D.X, False):
            a, b = -1, 0
        case SignedDirection3D(Direction3D.Y, True):
            a, b = 0, 1
        case SignedDirection3D(Direction3D.Y, False):
            a, b = 0, -1
        case _:
            pass
    cx, cy = shape.x // 2, shape.y // 2
    return [
        (
            cx + a * (x - cx) - b * (y - cy),
            cy + b * (x - cx) + a * (y - cy),
        )
        for x, y in stabilizers
    ]


def build_spatial_cube_bottom_stabilizer_qubits(
    shape: PlaquetteShape2D, stabilizer_basis: Basis
) -> Sequence[Coordinates2D]:
<<<<<<< HEAD
    """Build the stabilizer measurement coordinates that will be included in the observable spanning
=======
    """Builds the stabilizer measurement coordinates that will be included in the observable spanning
>>>>>>> 21423afa
    the bottom face of a spatial cube.
    """
    xy_sum_parity = 0 if stabilizer_basis == Basis.Z else 1
    return [
        (i + 0.5, j + 0.5)
        for i in range(shape.x)
        for j in range(shape.y)
        if (i + j) % 2 == xy_sum_parity
    ]


def build_cube_bottom_stabilizer_qubits(
    shape: PlaquetteShape2D, cube: CubeWithArms
) -> Sequence[Coordinates2D]:
<<<<<<< HEAD
    """Build the stabilizer measurement coordinates that will be included in the observable on the
=======
    """Builds the stabilizer measurement coordinates that will be included in the observable on the
>>>>>>> 21423afa
    bottom face of a cube.
    """
    assert cube.cube.is_spatial
    kind = cube.cube.kind
    assert isinstance(kind, ZXCube)
    return build_spatial_cube_bottom_stabilizer_qubits(shape, kind.x)


def build_pipe_bottom_stabilizer_qubits(
    shape: PlaquetteShape2D, pipe: PipeWithArms
) -> Sequence[Coordinates2D]:
<<<<<<< HEAD
    """Build the stabilizer measurement coordinates that will be included in the observable on the
=======
    """Builds the stabilizer measurement coordinates that will be included in the observable on the
>>>>>>> 21423afa
    bottom face of a pipe.

    It includes the bottom stabilizers of the connected cubes.

    """
    direction = pipe.pipe.direction

    qubits: list[Coordinates2D] = []
    for cube in pipe.pipe:
        kind = cube.kind
        assert isinstance(kind, ZXCube)
        is_u = cube == pipe.pipe.u
        if cube.is_spatial:
            stabilizers = build_spatial_cube_bottom_stabilizer_qubits(shape, kind.x)
        else:
            connect_to = SignedDirection3D(direction, is_u)
            stabilizer_basis = kind.get_basis_along(Direction3D(1 - direction.value))
            stabilizers = build_regular_cube_bottom_stabilizer_qubits(
                shape, connect_to, stabilizer_basis
            )
        # the local coordinates is of cube u, therefore, we need to shift the coordinates
        # of the stabilizers within cube v
        if not is_u:
            stabilizers = [
                (
                    s[0] + shape.x if direction == Direction3D.X else s[0],
                    s[1] + shape.y if direction == Direction3D.Y else s[1],
                )
                for s in stabilizers
            ]
        qubits.extend(stabilizers)
    return qubits


def _build_pipe_temporal_hadamard_qubits_impl(
    shape: PlaquetteShape2D, observable_basis: Basis, z_orientation: Orientation
) -> Sequence[Coordinates2D]:
    # observable is horizontal
    if (observable_basis == Basis.X) ^ (z_orientation == Orientation.HORIZONTAL):
        if (shape.x % 4 == 0) ^ (observable_basis == Basis.Z):
            return [(shape.x - 0.5, shape.y // 2 + 0.5)]
        return []
    # observable is vertical
    if (shape.y % 4 == 0) ^ (observable_basis == Basis.Z):
        return [(shape.x // 2 + 0.5, shape.y - 0.5)]
    return []


def build_pipe_temporal_hadamard_qubits(
    shape: PlaquetteShape2D, pipe: PipeWithObservableBasis
) -> Sequence[Coordinates2D]:
<<<<<<< HEAD
    """Build the stabilizer measurement coordinates who will be included in the observable at the
=======
    """Build the stabilizer measurement coordinates that will be included in the observable at the
>>>>>>> 21423afa
    realignment layer of a temporal Hadamard pipe.
    """
    pipe_kind = pipe.pipe.kind
    observable_basis = pipe.observable_basis
    z_orientation = (
        Orientation.VERTICAL
        if pipe_kind.get_basis_along(Direction3D.Y) == Basis.Z
        else Orientation.HORIZONTAL
    )
    return _build_pipe_temporal_hadamard_qubits_impl(shape, observable_basis, z_orientation)


FIXED_BULK_OBSERVABLE_BUILDER = ObservableBuilder(
    cube_top_readouts_builder=build_cube_top_readout_qubits,
    pipe_top_readouts_builder=lambda shape, pipe: build_pipe_top_readout_qubits(
        shape, pipe.pipe.direction
    ),
    cube_bottom_stabilizers_builder=build_cube_bottom_stabilizer_qubits,
    pipe_bottom_stabilizers_builder=build_pipe_bottom_stabilizer_qubits,
    pipe_temporal_hadamard_builder=build_pipe_temporal_hadamard_qubits,
)<|MERGE_RESOLUTION|>--- conflicted
+++ resolved
@@ -15,11 +15,7 @@
 def build_regular_cube_top_readout_qubits(
     shape: PlaquetteShape2D, observable_orientation: Orientation
 ) -> Sequence[Coordinates2D]:
-<<<<<<< HEAD
-    """Build the qubit coordinates for the middle line of the top face of a regular cube."""
-=======
     """Builds the qubit coordinates for the middle line of the top face of a regular cube."""
->>>>>>> 21423afa
     if observable_orientation == Orientation.HORIZONTAL:
         return [(x, shape.y // 2) for x in range(1, shape.x)]
     return [(shape.x // 2, y) for y in range(1, shape.y)]
@@ -28,11 +24,7 @@
 def build_spatial_cube_top_readout_qubits(
     shape: PlaquetteShape2D, arms: SpatialArms, observable_basis: Basis
 ) -> Sequence[Coordinates2D]:
-<<<<<<< HEAD
-    """Build the qubit coordinates for a straight or bent middle line of the top face of a spatial
-=======
     """Builds the qubit coordinates for a straight or bent middle line of the top face of a spatial
->>>>>>> 21423afa
     cube.
     """
     assert len(arms) == 2
@@ -73,11 +65,7 @@
 def build_cube_top_readout_qubits(
     shape: PlaquetteShape2D, cube: CubeWithArms
 ) -> Sequence[Coordinates2D]:
-<<<<<<< HEAD
-    """Build the qubit coordinates whose measurements will be included in the observable on the top
-=======
     """Builds the qubit coordinates whose measurements will be included in the observable on the top
->>>>>>> 21423afa
     face of a cube.
     """
     if not cube.cube.is_spatial:
@@ -98,11 +86,7 @@
 def build_pipe_top_readout_qubits(
     shape: PlaquetteShape2D, direction: Direction3D
 ) -> Sequence[Coordinates2D]:
-<<<<<<< HEAD
-    """Build the qubit coordinates whose measurements will be included in the observable on the top
-=======
     """Builds the qubit coordinates whose measurements will be included in the observable on the top
->>>>>>> 21423afa
     face of a pipe.
     """
     assert direction != Direction3D.Z
@@ -116,11 +100,7 @@
     connect_to: SignedDirection3D,
     stabilizer_basis: Basis,
 ) -> Sequence[Coordinates2D]:
-<<<<<<< HEAD
-    """Build the stabilizer measurement coordinates that will be included in the observable spanning
-=======
     """Builds the stabilizer measurement coordinates that will be included in the observable spanning
->>>>>>> 21423afa
     half of the bottom face of a regular cube.
     """
     stabilizers: list[tuple[float, float]] = []
@@ -167,11 +147,7 @@
 def build_spatial_cube_bottom_stabilizer_qubits(
     shape: PlaquetteShape2D, stabilizer_basis: Basis
 ) -> Sequence[Coordinates2D]:
-<<<<<<< HEAD
-    """Build the stabilizer measurement coordinates that will be included in the observable spanning
-=======
     """Builds the stabilizer measurement coordinates that will be included in the observable spanning
->>>>>>> 21423afa
     the bottom face of a spatial cube.
     """
     xy_sum_parity = 0 if stabilizer_basis == Basis.Z else 1
@@ -186,11 +162,7 @@
 def build_cube_bottom_stabilizer_qubits(
     shape: PlaquetteShape2D, cube: CubeWithArms
 ) -> Sequence[Coordinates2D]:
-<<<<<<< HEAD
-    """Build the stabilizer measurement coordinates that will be included in the observable on the
-=======
     """Builds the stabilizer measurement coordinates that will be included in the observable on the
->>>>>>> 21423afa
     bottom face of a cube.
     """
     assert cube.cube.is_spatial
@@ -202,11 +174,7 @@
 def build_pipe_bottom_stabilizer_qubits(
     shape: PlaquetteShape2D, pipe: PipeWithArms
 ) -> Sequence[Coordinates2D]:
-<<<<<<< HEAD
-    """Build the stabilizer measurement coordinates that will be included in the observable on the
-=======
     """Builds the stabilizer measurement coordinates that will be included in the observable on the
->>>>>>> 21423afa
     bottom face of a pipe.
 
     It includes the bottom stabilizers of the connected cubes.
@@ -258,11 +226,7 @@
 def build_pipe_temporal_hadamard_qubits(
     shape: PlaquetteShape2D, pipe: PipeWithObservableBasis
 ) -> Sequence[Coordinates2D]:
-<<<<<<< HEAD
-    """Build the stabilizer measurement coordinates who will be included in the observable at the
-=======
     """Build the stabilizer measurement coordinates that will be included in the observable at the
->>>>>>> 21423afa
     realignment layer of a temporal Hadamard pipe.
     """
     pipe_kind = pipe.pipe.kind
