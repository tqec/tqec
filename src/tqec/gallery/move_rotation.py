--- conflicted
+++ resolved
@@ -7,21 +7,12 @@
 from tqec.utils.position import Position3D
 
 
-<<<<<<< HEAD
 def move_rotation(observable_basis: Basis | None = None) -> BlockGraph:
     """Create a block graph for moving and rotating the spatial boundaries of a logical qubit.
+
     Args:
         observable_basis: The observable basis that the block graph can support. If None,
             the ports are left open. Otherwise, the ports are filled with the given basis.
-=======
-def move_rotation_zx_graph(port_kind: Literal["Z", "X", "OPEN"]) -> ZXGraph:
-    """Create a ZX graph for moving and rotating the spatial boundaries of a logical qubit.
-
-    Args:
-        port_kind: The node kind to fill the two ports of the graph. It can be
-            either "Z", "X", or "OPEN". If "OPEN", the ports are left open.
-            Otherwise, the ports are filled with the given node kind.
->>>>>>> ee6a32b2
 
     Returns:
         A :py:class:`~tqec.computation.block_graph.BlockGraph` instance representing
@@ -49,31 +40,4 @@
     elif observable_basis == Basis.X:
         g.fill_ports({"In": ZXCube.from_str("ZXX"), "Out": ZXCube.from_str("XZX")})
 
-<<<<<<< HEAD
-    return g
-=======
-def move_rotation_block_graph(
-    support_observable_basis: Literal["Z", "X", "BOTH"],
-) -> BlockGraph:
-    """Create a block graph for moving and rotating the spatial boundaries of a logical qubit.
-
-    Args:
-        support_observable_basis: The observable basis that the block graph can support.
-            It can be either "Z", "X", or "BOTH". Note that a cube at the port can only
-            support the observable basis opposite to the cube. If "Z", the two ports of
-            the block graph are filled with X basis cubes. If "X", the two ports are
-            filled with Z basis cubes. If "BOTH", the two ports are left open.
-
-    Returns:
-        A :py:class:`~tqec.computation.block_graph.BlockGraph` instance representing
-        the move-rotation operation.
-    """
-    if support_observable_basis == "BOTH":
-        port_kind = "OPEN"
-    elif support_observable_basis == "Z":
-        port_kind = "X"
-    else:
-        port_kind = "Z"
-    zx_graph = move_rotation_zx_graph(cast(Literal["Z", "X", "OPEN"], port_kind))
-    return zx_graph.to_block_graph("Move Rotation")
->>>>>>> ee6a32b2
+    return g