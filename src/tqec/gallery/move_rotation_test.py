import pytest
import pyzx as zx

from tqec.gallery.move_rotation import move_rotation
from tqec.utils.enums import Basis


def test_move_rotation_open() -> None:
    g = move_rotation()
    assert g.num_ports == 2
    assert g.num_cubes == 5
    assert g.num_pipes == 4
    assert len(g.leaf_cubes) == 2
    assert {*g.ports.keys()} == {
        "In",
        "Out",
    }


def test_move_rotation_open_zx() -> None:
    g = move_rotation().to_zx_graph().g
    g.set_inputs((0,))
    g.set_outputs((4,))

    c = zx.qasm("""qreg q[1];""")

    assert zx.compare_tensors(c, g)


@pytest.mark.parametrize("obs_basis", [Basis.X, Basis.Z])
def test_move_rotation_filled(obs_basis: Basis) -> None:
    g = move_rotation(obs_basis)
    assert g.num_ports == 0
<<<<<<< HEAD
    assert g.num_cubes == 5
    assert g.num_pipes == 4
    assert len(g.leaf_cubes) == 2
=======
    assert g.num_nodes == 5
    assert g.num_edges == 4
    assert len(g.leaf_nodes) == 2


@pytest.mark.parametrize(
    "obs_basis, num_surfaces, external_stabilizers",
    [
        (Basis.X, 1, {"XX"}),
        (Basis.Z, 1, {"ZZ"}),
        (None, 2, {"XX", "ZZ"}),
    ],
)
def test_move_rotation_correlation_surface(
    obs_basis: Basis | None, num_surfaces: int, external_stabilizers: set[str]
) -> None:
    io_ports = [0, 4]

    g = move_rotation(obs_basis)
    correlation_surfaces = g.find_correlation_surfaces()
    assert len(correlation_surfaces) == num_surfaces
    assert {
        s.external_stabilizer(io_ports) for s in correlation_surfaces
    } == external_stabilizers
>>>>>>> 14d69e1b
<|MERGE_RESOLUTION|>--- conflicted
+++ resolved
@@ -31,14 +31,9 @@
 def test_move_rotation_filled(obs_basis: Basis) -> None:
     g = move_rotation(obs_basis)
     assert g.num_ports == 0
-<<<<<<< HEAD
     assert g.num_cubes == 5
     assert g.num_pipes == 4
     assert len(g.leaf_cubes) == 2
-=======
-    assert g.num_nodes == 5
-    assert g.num_edges == 4
-    assert len(g.leaf_nodes) == 2
 
 
 @pytest.mark.parametrize(
@@ -59,5 +54,4 @@
     assert len(correlation_surfaces) == num_surfaces
     assert {
         s.external_stabilizer(io_ports) for s in correlation_surfaces
-    } == external_stabilizers
->>>>>>> 14d69e1b
+    } == external_stabilizers