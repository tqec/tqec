--- conflicted
+++ resolved
@@ -26,10 +26,6 @@
     g = three_cnots().to_zx_graph().g
     g.set_inputs((1, 4, 8))
     g.set_outputs((0, 7, 11))
-<<<<<<< HEAD
-    g.to_tensor()
-=======
->>>>>>> d2acb117
 
     c = zx.qasm("""
 qreg q[3];
@@ -37,10 +33,6 @@
 cx q[1], q[2];
 cx q[0], q[2];
 """)
-<<<<<<< HEAD
-=======
-
->>>>>>> d2acb117
     assert zx.compare_tensors(g, c)
 
 
