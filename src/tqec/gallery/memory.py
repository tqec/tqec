--- conflicted
+++ resolved
@@ -15,11 +15,6 @@
         A :py:class:`~tqec.computation.block_graph.BlockGraph` instance.
     """
     g = BlockGraph(f"Logical {observable_basis} Memory Experiment")
-<<<<<<< HEAD
-    node_kind = "ZXZ" if observable_basis == Basis.Z else "ZXX"
+    node_kind = f"ZX{observable_basis.value}"
     g.add_cube(Position3D(0, 0, 0), node_kind)
-=======
-    node_kind = f"ZX{observable_basis.value}"
-    g.add_node(Cube(Position3D(0, 0, 0), ZXCube.from_str(node_kind)))
->>>>>>> 14d69e1b
     return g