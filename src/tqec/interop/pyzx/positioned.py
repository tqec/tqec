--- conflicted
+++ resolved
@@ -14,11 +14,6 @@
 from tqec.interop.pyzx.utils import cube_kind_to_zx
 from tqec.utils.exceptions import TQECException
 from tqec.utils.position import Direction3D, Position3D
-<<<<<<< HEAD
-from tqec.interop.pyzx.utils import cube_kind_to_zx
-=======
-from tqec.utils.scale import round_or_fail
->>>>>>> d2acb117
 
 
 class PositionedZX:
@@ -142,11 +137,7 @@
         p2v: dict[Position3D, int] = {}
         g = GraphS()
 
-<<<<<<< HEAD
         for cube in sorted(block_graph.cubes, key=lambda c: c.position):
-=======
-        for cube in sorted(block_graph.nodes, key=lambda c: c.position):
->>>>>>> d2acb117
             vt, phase = cube_kind_to_zx(cube.kind)
             v = g.add_vertex(vt, phase=phase)
             v2p[v] = cube.position
