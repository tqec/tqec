"""ZX graph with 3D positions."""

from __future__ import annotations

from fractions import Fraction
from typing import Mapping

import pyzx as zx
from matplotlib.figure import Figure
from mpl_toolkits.mplot3d.axes3d import Axes3D
from pyzx.graph.graph_s import GraphS

from tqec.computation.block_graph import BlockGraph
from tqec.interop.pyzx.utils import cube_kind_to_zx
from tqec.utils.exceptions import TQECException
from tqec.utils.position import Direction3D, Position3D


class PositionedZX:
    def __init__(self, g: GraphS, positions: Mapping[int, Position3D]) -> None:
        """A ZX graph with 3D positions and additional constraints.

        The constraints are:

        1. The vertex IDs in the graph match the position keys exactly.
        2. The neighbors are all shifted by 1 in the 3D positions.
        3. All the spiders are Z(0) or X(0) or Z(1/2) or Boundary spiders.
        4. Boundary and Z(1/2) spiders are dangling, and Z(1/2) connects to the
           time direction.
        5. There are no 3D corners.

        Args:
            g: The ZX graph.
            positions: A dictionary mapping vertex IDs to their 3D positions.

        Raises:
            TQECException: If the constraints are not satisfied.
        """

        self.check_preconditions(g, positions)

        self._g = g
        self._positions: dict[int, Position3D] = dict(positions)

    @staticmethod
    def check_preconditions(g: GraphS, positions: Mapping[int, Position3D]) -> None:
        """Check the preconditions for the ZX graph with 3D positions."""
        # 1. Check the vertex IDs in the graph match the positions
        if g.vertex_set() != set(positions.keys()):
            raise TQECException(
                "The vertex IDs in the ZX graph and the positions do not match."
            )
        # 2. Check the neighbors are all shifted by 1 in the 3D positions
        for s, t in g.edge_set():
            ps, pt = positions[s], positions[t]
            if not ps.is_neighbour(pt):
                raise TQECException(
                    f"The 3D positions of the endpoints of the edge {s}--{t} "
                    f"must be neighbors, but got {ps} and {pt}."
                )
        # 3. Check all the spiders are Z(0) or X(0) or Z(1/2) or Boundary spiders
        for v in g.vertices():
            vt = g.type(v)
            phase = g.phase(v)
            if (vt, phase) not in [
                (zx.VertexType.Z, 0),
                (zx.VertexType.X, 0),
                (zx.VertexType.Z, Fraction(1, 2)),
                (zx.VertexType.BOUNDARY, 0),
            ]:
                raise TQECException(
                    f"Unsupported vertex type and phase: {vt} and {phase}."
                )
            # 4. Check Boundary and Z(1/2) spiders are dangling, additionally
            # Z(1/2) connects to time direction
            if vt == zx.VertexType.BOUNDARY or phase == Fraction(1, 2):
                if g.vertex_degree(v) != 1:
                    raise TQECException(
                        "Boundary or Z(1/2) spider must be dangling, but got "
                        f"{len(g.neighbors(v))} neighbors."
                    )
                if phase == Fraction(1, 2):
                    nb = next(iter(g.neighbors(v)))
                    vp, nbp = positions[v], positions[nb]
                    if abs(nbp.z - vp.z) != 1:
                        raise TQECException(
                            f"Z(1/2) spider must connect to the time direction, "
                            f"but Z(1/2) at {vp} connects to {nbp}."
                        )
        # 5. Check there are no 3D corners
        for v in g.vertices():
            vp = positions[v]
            if len({_get_direction(vp, positions[u]) for u in g.neighbors(v)}) == 3:
                raise TQECException(f"ZX graph has a 3D corner at node {v}.")

    def __getitem__(self, v: int) -> Position3D:
        return self._positions[v]

    @property
    def g(self) -> GraphS:
        """Return the internal ZX graph."""
        return self._g

    @property
    def positions(self) -> dict[int, Position3D]:
        """Return the 3D positions of the vertices."""
        return self._positions

    @property
    def p2v(self) -> dict[Position3D, int]:
        """Return the mapping from 3D positions to vertices."""
        return {p: v for v, p in self._positions.items()}

    def get_direction(self, v1: int, v2: int) -> Direction3D:
        """Return the direction connecting two vertices."""
        p1, p2 = self[v1], self[v2]
        return _get_direction(p1, p2)

    @staticmethod
    def from_block_graph(block_graph: BlockGraph) -> PositionedZX:
        """Convert a :py:class:`~tqec.computation.block_graph.BlockGraph` to a
        ZX graph with 3D positions.

        The conversion process is as follows:

        1. For each cube in the block graph, convert it to a ZX vertex.
        2. For each pipe in the block graph, add an edge to the ZX graph with the corresponding endpoints and Hadamard flag.

        Args:
            block_graph: The block graph to be converted to a ZX graph.

        Returns:
            The :py:class:`~tqec.interop.pyzx.positioned_zx.PositionedZX` object converted from the block
            graph.
        """
        v2p: dict[int, Position3D] = {}
        p2v: dict[Position3D, int] = {}
        g = GraphS()

        for cube in sorted(block_graph.cubes, key=lambda c: c.position):
            vt, phase = cube_kind_to_zx(cube.kind)
            v = g.add_vertex(vt, phase=phase)
            v2p[v] = cube.position
            p2v[cube.position] = v

        for edge in block_graph.pipes:
            et = zx.EdgeType.HADAMARD if edge.kind.has_hadamard else zx.EdgeType.SIMPLE
            g.add_edge((p2v[edge.u.position], p2v[edge.v.position]), et)

        return PositionedZX(g, v2p)

<<<<<<< HEAD
=======
    def rotate(
        self,
        rotation_axis: Direction3D = Direction3D.Y,
        num_90_degree_rotation: int = 1,
        counterclockwise: bool = True,
    ) -> PositionedZX:
        """Rotate the graph around an axis by ``num_90_degree_rotation * 90``
        degrees and return a new rotated graph.

        Args:
            rotation_axis: The axis around which to rotate the graph.
            num_90_degree_rotation: The number of 90-degree rotations to apply to the graph.
            counterclockwise: Whether to rotate the graph counterclockwise. If set to False,
                the graph will be rotated clockwise. Defaults to True.

        Returns:
            A graph with positions rotated by the given number of 90-degree rotations.
        """
        n = num_90_degree_rotation % 4

        if n == 0:
            return self

        import numpy as np
        from scipy.spatial.transform import Rotation as R

        def _rotate(p: Position3D) -> Position3D:
            rot_vec = np.array([0, 0, 0])
            axis_idx = rotation_axis.value
            rot_vec[axis_idx] = 1 if axis_idx != 1 else -1
            if not counterclockwise:
                rot_vec *= -1
            rotated = R.from_rotvec(rot_vec * n * np.pi / 2).apply(p.as_tuple())
            return Position3D(*[round_or_fail(i) for i in rotated])

        rotated_positions = {v: _rotate(p) for v, p in self._positions.items()}
        return PositionedZX(self._g, rotated_positions)

>>>>>>> cb67ce5f
    def to_block_graph(self) -> BlockGraph:
        """Convert the positioned ZX graph to a block graph."""
        from tqec.interop.pyzx.synthesis.positioned import positioned_block_synthesis

        return positioned_block_synthesis(self)

    def draw(
        self,
        *,
        figsize: tuple[float, float] = (5, 6),
        title: str | None = None,
        node_size: int = 400,
        hadamard_size: int = 200,
        edge_width: int = 1,
    ) -> tuple[Figure, Axes3D]:
        """Plot the :py:class:`~tqec.interop.pyzx.positioned.PositionedZX`
        using matplotlib.

        Args:
            graph: The ZX graph to plot.
            figsize: The figure size. Default is ``(5, 6)``.
            title: The title of the plot. Default to the name of the graph.
            node_size: The size of the node in the plot. Default is ``400``.
            hadamard_size: The size of the Hadamard square in the plot. Default
                is ``200``.
            edge_width: The width of the edge in the plot. Default is ``1``.

        Returns:
            A tuple of the figure and the axes.
        """
        from tqec.interop.pyzx.plot import plot_positioned_zx_graph

        return plot_positioned_zx_graph(
            self,
            figsize=figsize,
            title=title,
            node_size=node_size,
            hadamard_size=hadamard_size,
            edge_width=edge_width,
        )


def _get_direction(p1: Position3D, p2: Position3D) -> Direction3D:
    """Return the direction connecting two 3D positions."""
    if p1.x != p2.x:
        return Direction3D.X
    if p1.y != p2.y:
        return Direction3D.Y
    return Direction3D.Z<|MERGE_RESOLUTION|>--- conflicted
+++ resolved
@@ -149,47 +149,6 @@
 
         return PositionedZX(g, v2p)
 
-<<<<<<< HEAD
-=======
-    def rotate(
-        self,
-        rotation_axis: Direction3D = Direction3D.Y,
-        num_90_degree_rotation: int = 1,
-        counterclockwise: bool = True,
-    ) -> PositionedZX:
-        """Rotate the graph around an axis by ``num_90_degree_rotation * 90``
-        degrees and return a new rotated graph.
-
-        Args:
-            rotation_axis: The axis around which to rotate the graph.
-            num_90_degree_rotation: The number of 90-degree rotations to apply to the graph.
-            counterclockwise: Whether to rotate the graph counterclockwise. If set to False,
-                the graph will be rotated clockwise. Defaults to True.
-
-        Returns:
-            A graph with positions rotated by the given number of 90-degree rotations.
-        """
-        n = num_90_degree_rotation % 4
-
-        if n == 0:
-            return self
-
-        import numpy as np
-        from scipy.spatial.transform import Rotation as R
-
-        def _rotate(p: Position3D) -> Position3D:
-            rot_vec = np.array([0, 0, 0])
-            axis_idx = rotation_axis.value
-            rot_vec[axis_idx] = 1 if axis_idx != 1 else -1
-            if not counterclockwise:
-                rot_vec *= -1
-            rotated = R.from_rotvec(rot_vec * n * np.pi / 2).apply(p.as_tuple())
-            return Position3D(*[round_or_fail(i) for i in rotated])
-
-        rotated_positions = {v: _rotate(p) for v, p in self._positions.items()}
-        return PositionedZX(self._g, rotated_positions)
-
->>>>>>> cb67ce5f
     def to_block_graph(self) -> BlockGraph:
         """Convert the positioned ZX graph to a block graph."""
         from tqec.interop.pyzx.synthesis.positioned import positioned_block_synthesis
