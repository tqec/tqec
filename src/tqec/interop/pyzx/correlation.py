--- conflicted
+++ resolved
@@ -16,7 +16,6 @@
 from copy import copy
 from enum import IntFlag
 from fractions import Fraction
-<<<<<<< HEAD
 from functools import cache, partial, reduce
 from itertools import (
     accumulate,
@@ -27,8 +26,6 @@
     repeat,
     starmap,
 )
-=======
->>>>>>> 2fb20eaa
 
 import stim
 from pyzx.graph.graph_s import GraphS
