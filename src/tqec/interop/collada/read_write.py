"""Read and write block graphs to and from Collada DAE files."""

from __future__ import annotations

import json
import pathlib
from collections.abc import Iterable
from dataclasses import dataclass
from typing import BinaryIO, cast

import collada
import collada.source
import numpy as np
import numpy.typing as npt

from tqec.computation.block_graph import BlockGraph, BlockKind, block_kind_from_str
from tqec.computation.correlation import CorrelationSurface
from tqec.computation.cube import CubeKind, Port, YHalfCube
from tqec.computation.pipe import PipeKind
from tqec.interop.collada._geometry import (
    BlockGeometries,
    Face,
    get_correlation_surface_geometry,
)
from tqec.interop.color import TQECColor
from tqec.utils.enums import Basis
from tqec.utils.exceptions import TQECError
from tqec.utils.position import FloatPosition3D, Position3D, SignedDirection3D
from tqec.utils.rotations import (
    adjust_hadamards_direction,
    get_axes_directions,
    rotate_on_import,
)
from tqec.utils.scale import round_or_fail

_ASSET_AUTHOR = "TQEC Community"
_ASSET_AUTHORING_TOOL_TQEC = "https://github.com/tqec/tqec"
_ASSET_UNIT_NAME = "inch"
_ASSET_UNIT_METER = 0.02539999969303608

_MATERIAL_SYMBOL = "MaterialSymbol"
_CORRELATION_SUFFIX = "_CORRELATION"


# SHARED FUNCTIONS
def _int_position_before_scale(pos: FloatPosition3D, pipe_length: float) -> Position3D:
    return Position3D(
        x=round_or_fail(pos.x / (1 + pipe_length), atol=0.35),
        y=round_or_fail(pos.y / (1 + pipe_length), atol=0.35),
        z=round_or_fail(pos.z / (1 + pipe_length), atol=0.35),
    )


def _offset_y_cube_position(pos: FloatPosition3D, pipe_length: float) -> FloatPosition3D:
    if np.isclose(pos.z - 0.5, np.floor(pos.z), atol=1e-9):
        pos = pos.shift_by(dz=-0.5)
    return FloatPosition3D(pos.x, pos.y, pos.z / (1 + pipe_length))


# DAE EXPORTER/IMPORTER
def read_block_graph_from_dae_file(
    filepath: str | pathlib.Path,
    graph_name: str = "",
) -> BlockGraph:
<<<<<<< HEAD
    """Read a Collada DAE file and construct a :py:class:`.BlockGraph` from it.
=======
    """Read a Collada DAE file and construct a :class:`.BlockGraph` from it.
>>>>>>> 276982bb

    Args:
        filepath: The input dae file path.
        graph_name: The name of the block graph. Default is an empty string.
        fix_shadowed_faces: Whether to fix the shadowed faces in the block graph. See
            :py:meth:`.BlockGraph.fix_shadowed_faces` for more details. Default is True.

    Returns:
        The constructed :py:class:`~tqec.computation.block_graph.BlockGraph` object.

    Raises:
        TQECError: If the COLLADA model cannot be parsed and converted to a block graph.

    """
    # Bring the mesh in
    mesh = collada.Collada(str(filepath))

    # Check some invariants about the DAE file
    if mesh.scene is None:
        raise TQECError("No scene found in the DAE file.")
    scene: collada.scene.Scene = mesh.scene

    if not (len(scene.nodes) == 1 and scene.nodes[0].name == "SketchUp"):
        raise TQECError(
            "The <visual_scene> node must have a single child node with the name 'SketchUp'."
        )

    sketchup_node: collada.scene.Node = scene.nodes[0]
    pipe_length: float | None = None
    parsed_cubes: list[tuple[FloatPosition3D, CubeKind, dict[str, int]]] = []
    parsed_pipes: list[tuple[FloatPosition3D, PipeKind, dict[str, int]]] = []

    # Handle nodes in scene/sketchup_node
    for node in sketchup_node.children:
        # If everything needed is present
        if (
            isinstance(node, collada.scene.Node)
            and node.matrix is not None
            and node.children is not None
            and len(node.children) == 1
            and isinstance(node.children[0], collada.scene.NodeNode)
        ):
            # Extract key info from collada scene
            instance = cast(collada.scene.NodeNode, node.children[0])
            library_node: collada.scene.Node = instance.node
            name: str = library_node.name

            # Skip the correlation surface nodes
            if name.endswith(_CORRELATION_SUFFIX):
                continue

            # Extract transformation and translation matrix
            transformation = _Transformation.from_4d_affine_matrix(node.matrix)
            translation = FloatPosition3D(*transformation.translation)
            axes_directions = get_axes_directions(transformation.rotation)
            kind = block_kind_from_str(name)

            # Rotations step 1. Skip if node's matrix not rotated
            # - If node's matrix YES rotated: check closer & make necessary adjustments
            if not np.allclose(transformation.rotation, np.eye(3), atol=1e-9):
                translation, kind = rotate_on_import(
                    transformation.rotation,
                    transformation.translation,
                    transformation.scale,
                    kind,
                )

            # Rotations step 2. Skip if hadamard points in positive direction
            if isinstance(kind, PipeKind):
                if axes_directions[str(kind.direction)] == -1 and "H" in str(kind):
                    kind = adjust_hadamards_direction(kind)

            # Direction, scaling and checks for pipes
            if isinstance(kind, PipeKind):
                # Get direction and scale of pipe
                pipe_direction = kind.direction
                scale = transformation.scale[pipe_direction.value]
                # Checks
                if pipe_length is None:
                    pipe_length = scale * 2.0
                elif not np.isclose(pipe_length, scale * 2.0, atol=1e-9):
                    raise TQECError("All pipes must have the same length.")
                expected_scale = np.ones(3)
                expected_scale[pipe_direction.value] = scale
                if not np.allclose(transformation.scale, expected_scale, atol=1e-9):
                    raise TQECError(
                        "Only the dimension along the pipe can be scaled, "
                        f"which is not the case at {translation}."
                    )
                # Append
                parsed_pipes.append((translation, kind, axes_directions))

            else:
                # Checks
                if not np.allclose(transformation.scale, np.ones(3), atol=1e-9):
                    raise TQECError(f"Cube at {translation} has a non-identity scale.")
                # Append
                parsed_cubes.append((translation, kind, axes_directions))

    pipe_length = 2.0 if pipe_length is None else pipe_length

    # Construct graph
    # Create graph
    graph = BlockGraph(graph_name)

    # Add cubes
    for pos, cube_kind, axes_directions in parsed_cubes:
        if isinstance(cube_kind, YHalfCube):
            graph.add_cube(
                _int_position_before_scale(_offset_y_cube_position(pos, pipe_length), pipe_length),
                cube_kind,
            )
        else:
            graph.add_cube(_int_position_before_scale(pos, pipe_length), cube_kind)
    port_index = 0

    # Add pipes
    for pos, pipe_kind, axes_directions in parsed_pipes:
        # Draw pipes in +1/-1 direction using position, kind of pipe, and directional pointers
        # from previous operations
        directional_multiplier = axes_directions[str(pipe_kind.direction)]
        head_pos = _int_position_before_scale(
            pos.shift_in_direction(pipe_kind.direction, -1 * directional_multiplier),
            pipe_length,
        )
        tail_pos = head_pos.shift_in_direction(pipe_kind.direction, 1 * directional_multiplier)

        # Add pipe
        if head_pos not in graph:
            graph.add_cube(head_pos, Port(), label=f"Port{port_index}")
            port_index += 1
        if tail_pos not in graph:
            graph.add_cube(tail_pos, Port(), label=f"Port{port_index}")
            port_index += 1
        graph.add_pipe(head_pos, tail_pos, pipe_kind)

    return graph


def write_block_graph_to_dae_file(
    block_graph: BlockGraph,
    file_like: str | pathlib.Path | BinaryIO,
    pipe_length: float = 2.0,
    pop_faces_at_direction: SignedDirection3D | str | None = None,
    show_correlation_surface: CorrelationSurface | None = None,
) -> None:
    """Write a :py:class:`~tqec.computation.block_graph.BlockGraph` to a Collada DAE file.

    Args:
        block_graph: The block graph to write to the DAE file.
        file_like: The output file path or file-like object that supports binary write.
        pipe_length: The length of the pipes in the COLLADA model. Default is 2.0.
        pop_faces_at_direction: Remove the faces at the given direction for all the blocks.
            This is useful for visualizing the internal structure of the blocks. Default is None.
        show_correlation_surface: The :py:class:`~tqec.computation.correlation.CorrelationSurface`
            to show in the block graph. Default is None.

    """
    if isinstance(pop_faces_at_direction, str):
        pop_faces_at_direction = SignedDirection3D.from_string(pop_faces_at_direction)
    base = _BaseColladaData(pop_faces_at_direction)

    def scale_position(pos: Position3D) -> FloatPosition3D:
        return FloatPosition3D(*(p * (1 + pipe_length) for p in pos.as_tuple()))

    for cube in block_graph.cubes:
        if cube.is_port:
            continue

        scaled_position = scale_position(cube.position)
        if cube.is_y_cube and block_graph.has_pipe_between(
            cube.position, cube.position.shift_by(dz=1)
        ):
            scaled_position = scaled_position.shift_by(dz=0.5)

        matrix = np.eye(4, dtype=np.float32)
        matrix[:3, 3] = scaled_position.as_array()
        pop_faces_at_directions = [
            SignedDirection3D(pipe.direction, cube == pipe.u)
            for pipe in block_graph.pipes_at(cube.position)
        ]
        base.add_block_instance(matrix, cube.kind, pop_faces_at_directions)

    for pipe in block_graph.pipes:
        head_pos = scale_position(pipe.u.position)
        pipe_pos = head_pos.shift_in_direction(pipe.direction, 1.0)

        matrix = np.eye(4, dtype=np.float32)
        matrix[:3, 3] = pipe_pos.as_array()
        scales = [1.0, 1.0, 1.0]

        # We divide the scaling by 2.0 because the pipe's default length is 2.0.
        scales[pipe.direction.value] = pipe_length / 2.0
        matrix[:3, :3] = np.diag(scales)

        base.add_block_instance(matrix, pipe.kind)

    if show_correlation_surface is not None:
        base.add_correlation_surface(block_graph, show_correlation_surface, pipe_length)

    base.mesh.write(file_like)


# JSON IMPORTER
# Why no JSON exporter? No need. It can be done with blockgraph.to_dict
def read_block_graph_from_json(
    filepath: str | pathlib.Path,
    graph_name: str = "",
) -> BlockGraph:
    """Read a Collada JSON file and construct a :py:class:`.BlockGraph` from it.

    Args:
        filepath: The input dae file path.
        graph_name: The name of the block graph. Default is an empty string.

    Returns:
        The constructed :py:class:`.BlockGraph` object.

    Raises:
        TQECError: If the JSON file cannot be parsed and converted to a block graph.

    """
    # Read JSON file
    try:
        with open(filepath) as f:
            data = json.load(f)
    except Exception:
        raise TQECError("JSON file not found.")

    # Check JSON file has cubes and pipes
    try:
        cubes = data["cubes"]
        pipes = data["pipes"]
        if not len(cubes) > 0 or not len(pipes) > 0:
            raise TQECError("No cubes or pipes found.")
    except Exception:
        raise TQECError("JSON file is not appropriately formatted.")

    # Initialise list of cubes and pipes
    parsed_cubes: list[tuple[FloatPosition3D, CubeKind, dict[str, int]]] = []
    parsed_pipes: list[tuple[FloatPosition3D, FloatPosition3D, PipeKind, dict[str, int]]] = []

    # Get cubes data
    for cube in data["cubes"]:
        # Skip any "PORT" kind (cannot currently import them: error @ `block_kind_from_str` )
        if cube["kind"] == "PORT":
            continue

        # Enforce integers for position and transformation
        if not all([isinstance(i, int) for i in cube["position"]]):
            raise TQECError(
                f"Incorrect positioning for cube at {cube['position']}. All positional "
                "information must be composed of integer values."
            )

        if not all([isinstance(i, int) for row in cube["transform"] for i in row]):
            raise TQECError(
                f"Incorrect transformation matrix for cube at {cube['position']}. All "
                "elements in transformation matrix need to be integers."
            )

        # Get key spatial info
        translation = FloatPosition3D(*cube["position"])
        axes_directions = get_axes_directions(cube["transform"])
        kind = block_kind_from_str(cube["kind"])

        # Rotations step 1. Skip if node's matrix not rotated
        # - If node's matrix YES rotated: check closer & make necessary adjustments
        if not np.allclose(cube["transform"], np.eye(3), atol=1e-9):
            translation, kind = rotate_on_import(
                cube["transform"],
                cube["position"],
                np.array([1.0, 1.0, 1.0]),
                kind,
            )

        # Append to parsed cubes
        if isinstance(kind, CubeKind):
            parsed_cubes.append((translation, kind, axes_directions))

    # Get pipes data
    for pipe in data["pipes"]:
        # Enforce integers for position and transformation
        for pos in [pipe["u"], pipe["v"]]:
            if not all([isinstance(i, int) for i in pos]):
                raise TQECError(
                    f"Incorrect positioning for pipe at ({pipe['u']}). All positional "
                    "information must be composed of integer values."
                )

        if not all([isinstance(i, int) for row in pipe["transform"] for i in row]):
            raise TQECError(
                f"Incorrect transformation for pipe at ({pipe['u']}). All elements in "
                "transformation matrix need to be integers."
            )

        # Get key spatial info
        u_pos = FloatPosition3D(*pipe["u"])  # Equivalent to "translation" in cubes
        v_pos = FloatPosition3D(*pipe["v"])
        axes_directions = get_axes_directions(pipe["transform"])
        kind = block_kind_from_str(pipe["kind"])

        # Rotations step 1. Skip if node's matrix not rotated
        # - If node's matrix YES rotated: check closer & make necessary adjustments
        if not np.allclose(pipe["transform"], np.eye(3), atol=1e-9):
            u_pos, kind = rotate_on_import(
                pipe["transform"],
                pipe["position"],
                np.array([1.0, 1.0, 1.0]),
                kind,
            )

        # Rotations step 2. Skip if hadamard points in positive direction
        # Check kind is pipe
        if isinstance(kind, PipeKind):
            if axes_directions[str(kind.direction)] == -1 and "H" in str(kind):
                kind = adjust_hadamards_direction(kind)

        # Recheck kind since it might have been regenerated
        if isinstance(kind, PipeKind):
            parsed_pipes.append((u_pos, v_pos, kind, axes_directions))

    # Construct graph
    # Create graph
    graph = BlockGraph(graph_name)

    # Add cubes
    for pos, cube_kind, axes_directions in parsed_cubes:
        if isinstance(cube_kind, YHalfCube):
            graph.add_cube(
                _int_position_before_scale(_offset_y_cube_position(pos, 0.0), 0.0), cube_kind
            )
        else:
            graph.add_cube(_int_position_before_scale(pos, 0.0), cube_kind)
    port_index = 0

    # Add pipes
    for u_pos, v_pos, pipe_kind, axes_directions in parsed_pipes:
        # Write head_pos and tail_pos as Position3D
        head_pos = _int_position_before_scale(u_pos, 0)
        tail_pos = _int_position_before_scale(v_pos, 0)

        # Add pipe
        if head_pos not in graph:
            graph.add_cube(head_pos, Port(), label=f"Port{port_index}")
            port_index += 1
        if tail_pos not in graph:
            graph.add_cube(tail_pos, Port(), label=f"Port{port_index}")
            port_index += 1
        graph.add_pipe(head_pos, tail_pos, pipe_kind)

    return graph


# CLASSES
@dataclass(frozen=True)
class _BlockLibraryKey:
    """The key to access the library node in the Collada DAE file."""

    kind: BlockKind
    pop_faces_at_directions: frozenset[SignedDirection3D] = frozenset()

    def __str__(self) -> str:
        string = f"{self.kind}"
        if self.pop_faces_at_directions:
            string += "-without-"
            string += "-".join(str(d) for d in self.pop_faces_at_directions)
        return string


class _BaseColladaData:
    def __init__(
        self,
        pop_faces_at_direction: SignedDirection3D | None = None,
    ) -> None:
<<<<<<< HEAD
        """Include the definition of all the library nodes and the necessary material."""
=======
        """Base model template.

        This class includes the definition of all the library nodes and the necessary material,
        geometry definitions.
        """
>>>>>>> 276982bb
        self.mesh = collada.Collada()
        self.geometries = BlockGeometries()

        self.materials: dict[TQECColor, collada.material.Material] = {}
        self.geometry_nodes: dict[Face, collada.scene.GeometryNode] = {}
        self.root_node = collada.scene.Node("SketchUp", name="SketchUp")
        self.block_library: dict[_BlockLibraryKey, collada.scene.Node] = {}
        self.surface_library: dict[Basis, collada.scene.Node] = {}
        self._pop_faces_at_direction: frozenset[SignedDirection3D] = (
            frozenset({pop_faces_at_direction}) if pop_faces_at_direction else frozenset()
        )
        self._num_instances: int = 0

        self._create_scene()
        self._add_asset_info()
        self._add_materials()

    def _create_scene(self) -> None:
        scene = collada.scene.Scene("scene", [self.root_node])
        self.mesh.scenes.append(scene)
        self.mesh.scene = scene

    def _add_asset_info(self) -> None:
        if self.mesh.assetInfo is None:
            return
        self.mesh.assetInfo.contributors.append(
            collada.asset.Contributor(
                author=_ASSET_AUTHOR, authoring_tool=_ASSET_AUTHORING_TOOL_TQEC
            ),
        )
        self.mesh.assetInfo.unitmeter = _ASSET_UNIT_METER
        self.mesh.assetInfo.unitname = _ASSET_UNIT_NAME
        self.mesh.assetInfo.upaxis = collada.asset.UP_AXIS.Z_UP

    def _add_materials(self) -> None:
        """Add all the materials for different faces."""
        for face_color in TQECColor:
            rgba = face_color.rgba.as_floats()
            effect = collada.material.Effect(
                f"{face_color.value}_effect",
                [],
                "lambert",
                diffuse=rgba,
                emission=None,
                specular=None,
                transparent=rgba,
                transparency=rgba[3],
                ambient=None,
                reflective=None,
                double_sided=True,
            )
            self.mesh.effects.append(effect)

            material = collada.material.Material(
                f"{face_color.value}_material", f"{face_color.value}_material", effect
            )
            self.mesh.materials.append(material)
            self.materials[face_color] = material

    def _add_face_geometry_node(self, face: Face) -> collada.scene.GeometryNode:
        if face in self.geometry_nodes:
            return self.geometry_nodes[face]
        # Create geometry
        id_str = f"FaceID{len(self.geometry_nodes)}"
        positions = collada.source.FloatSource(
            id_str + "_positions", face.get_vertices(), ("X", "Y", "Z")
        )
        normals = collada.source.FloatSource(
            id_str + "_normals", face.get_normal_vectors(), ("X", "Y", "Z")
        )

        geom = collada.geometry.Geometry(self.mesh, id_str, id_str, [positions, normals])
        input_list = collada.source.InputList()
        input_list.addInput(0, "VERTEX", "#" + positions.id)
        input_list.addInput(1, "NORMAL", "#" + normals.id)
        triset = geom.createTriangleSet(Face.get_triangle_indices(), input_list, _MATERIAL_SYMBOL)
        geom.primitives.append(triset)
        self.mesh.geometries.append(geom)
        # Create geometry node
        inputs = [("UVSET0", "TEXCOORD", "0")]
        material = self.materials[face.color]
        geom_node = collada.scene.GeometryNode(
            geom, [collada.scene.MaterialNode(_MATERIAL_SYMBOL, material, inputs)]
        )
        self.geometry_nodes[face] = geom_node
        return geom_node

    def _add_block_library_node(
        self,
        block_kind: BlockKind,
        pop_faces_at_directions: Iterable[SignedDirection3D] = (),
    ) -> _BlockLibraryKey:
        pop_faces_at_directions = frozenset(pop_faces_at_directions) | self._pop_faces_at_direction
        key = _BlockLibraryKey(block_kind, pop_faces_at_directions)
        if key in self.block_library:
            return key
        faces = self.geometries.get_geometry(block_kind, pop_faces_at_directions)
        children = [self._add_face_geometry_node(face) for face in faces]
        key_str = str(key)
        node = collada.scene.Node(key_str, children, name=str(key.kind))
        self.mesh.nodes.append(node)
        self.block_library[key] = node
        return key

    def add_block_instance(
        self,
        transform_matrix: npt.NDArray[np.float32],
        block_kind: BlockKind,
        pop_faces_at_directions: Iterable[SignedDirection3D] = (),
    ) -> None:
        """Add an instance node to the root node."""
        key = self._add_block_library_node(block_kind, pop_faces_at_directions)
        child_node = collada.scene.Node(
            f"ID{self._num_instances}",
            name=f"instance_{self._num_instances}",
            transforms=[collada.scene.MatrixTransform(transform_matrix.flatten())],
        )
        point_to_node = self.block_library[key]
        instance_node = collada.scene.NodeNode(point_to_node)
        child_node.children.append(instance_node)
        self.root_node.children.append(child_node)
        self._num_instances += 1

    def _add_surface_library_node(self, basis: Basis) -> None:
        if basis in self.surface_library:
            return
        surface = get_correlation_surface_geometry(basis)
        geometry_node = self._add_face_geometry_node(surface)
        node = collada.scene.Node(surface.color.value, [geometry_node], name=surface.color.value)
        self.mesh.nodes.append(node)
        self.surface_library[basis] = node

    def add_correlation_surface(
        self,
        block_graph: BlockGraph,
        correlation_surface: CorrelationSurface,
        pipe_length: float = 2.0,
    ) -> None:
        from tqec.interop.collada._correlation import (
            CorrelationSurfaceTransformationHelper,
        )

        helper = CorrelationSurfaceTransformationHelper(block_graph, pipe_length)

        for (
            basis,
            transformation,
        ) in helper.get_transformations_for_correlation_surface(correlation_surface):
            self._add_surface_library_node(basis)
            child_node = collada.scene.Node(
                f"ID{self._num_instances}",
                name=f"instance_{self._num_instances}_correlation_surface",
                transforms=[
                    collada.scene.MatrixTransform(transformation.to_4d_affine_matrix().flatten())
                ],
            )
            point_to_node = self.surface_library[basis]
            instance_node = collada.scene.NodeNode(point_to_node)
            child_node.children.append(instance_node)
            self.root_node.children.append(child_node)
            self._num_instances += 1


@dataclass(frozen=True)
class _Transformation:
    """Stores the translation, scale, rotation, and the composed affine matrix.

    For the reference of the transformation matrix, see https://en.wikipedia.org/wiki/Transformation_matrix.

    Attributes:
        translation: The length-3 translation vector.
        scale: The length-3 scaling vector, which is the scaling factor along each axis.
        rotation: The 3x3 rotation matrix.

    """

    translation: npt.NDArray[np.float32]
    scale: npt.NDArray[np.float32]
    rotation: npt.NDArray[np.float32]

    @staticmethod
    def from_4d_affine_matrix(mat: npt.NDArray[np.float32]) -> _Transformation:
        translation = mat[:3, 3]
        scale = np.linalg.norm(mat[:3, :3], axis=1)
        rotation = mat[:3, :3] / scale[None, :]
        return _Transformation(translation, scale, rotation)

    def to_4d_affine_matrix(self) -> npt.NDArray[np.float32]:
        mat = np.eye(4, dtype=np.float32)
        mat[:3, :3] = self.rotation * self.scale[None, :]
        mat[:3, 3] = self.translation
        return mat


@dataclass(frozen=True)
class _GraphItem:
    """Data class to summary key spatial information for a specific cube or pipe."""

    position_in_blockgraph: Position3D
    kind: BlockKind
    transformation_matrix: _Transformation<|MERGE_RESOLUTION|>--- conflicted
+++ resolved
@@ -62,11 +62,7 @@
     filepath: str | pathlib.Path,
     graph_name: str = "",
 ) -> BlockGraph:
-<<<<<<< HEAD
-    """Read a Collada DAE file and construct a :py:class:`.BlockGraph` from it.
-=======
     """Read a Collada DAE file and construct a :class:`.BlockGraph` from it.
->>>>>>> 276982bb
 
     Args:
         filepath: The input dae file path.
@@ -442,15 +438,11 @@
         self,
         pop_faces_at_direction: SignedDirection3D | None = None,
     ) -> None:
-<<<<<<< HEAD
-        """Include the definition of all the library nodes and the necessary material."""
-=======
         """Base model template.
 
         This class includes the definition of all the library nodes and the necessary material,
         geometry definitions.
         """
->>>>>>> 276982bb
         self.mesh = collada.Collada()
         self.geometries = BlockGeometries()
 
