"""Read and write block graphs to and from Collada DAE files."""

from __future__ import annotations

import pathlib
from dataclasses import dataclass
from typing import BinaryIO, Iterable, cast

import collada
import collada.source
import numpy as np
import numpy.typing as npt

from tqec.computation.block_graph import BlockGraph, BlockKind
from tqec.computation.cube import CubeKind, Port, YCube, ZXCube
from tqec.computation.pipe import PipeKind
from tqec.utils.enums import Basis
from tqec.utils.exceptions import TQECException
from tqec.interop.collada._geometry import (
    BlockGeometries,
    Face,
    get_correlation_surface_geometry,
)
from tqec.interop.color import TQECColor
from tqec.computation.correlation import CorrelationSurface
from tqec.utils.position import FloatPosition3D, Position3D, SignedDirection3D
from tqec.utils.rotations import calc_rotation_angles, symbolic_multiplication
from tqec.utils.scale import round_or_fail

_ASSET_AUTHOR = "TQEC Community"
_ASSET_AUTHORING_TOOL_TQEC = "https://github.com/tqec/tqec"
_ASSET_UNIT_NAME = "inch"
_ASSET_UNIT_METER = 0.02539999969303608

_MATERIAL_SYMBOL = "MaterialSymbol"
_CORRELATION_SUFFIX = "_CORRELATION"


def _block_kind_from_str(string: str) -> BlockKind:
    """Parse a block kind from a string."""
    string = string.upper()
    if "O" in string:
        return PipeKind.from_str(string)
    elif string == "Y":
        return YCube()
    else:
        return ZXCube.from_str(string)


def read_block_graph_from_dae_file(
    filepath: str | pathlib.Path,
    graph_name: str = "",
) -> BlockGraph:
    """Read a Collada DAE file and construct a
    :py:class:`~tqec.computation.block_graph.BlockGraph` from it.

    Args:
        filepath: The input dae file path.
        graph_name: The name of the block graph. Default is an empty string.

    Returns:
        The constructed :py:class:`~tqec.computation.block_graph.BlockGraph` object.

    Raises:
        TQECException: If the COLLADA model cannot be parsed and converted to a block graph.
    """

    # Bring the mesh in
    mesh = collada.Collada(str(filepath))

    # Check some invariants about the DAE file
    if mesh.scene is None:
        raise TQECException("No scene found in the DAE file.")
    scene: collada.scene.Scene = mesh.scene

    if not (len(scene.nodes) == 1 and scene.nodes[0].name == "SketchUp"):
        raise TQECException(
            "The <visual_scene> node must have a single child node with the name 'SketchUp'."
        )

    sketchup_node: collada.scene.Node = scene.nodes[0]
    pipe_length: float | None = None
    parsed_cubes: list[tuple[FloatPosition3D, CubeKind, dict[str, int]]] = []
    parsed_pipes: list[tuple[FloatPosition3D, PipeKind, dict[str, int]]] = []

    # Handle nodes in scene/sketchup_node
    for node in sketchup_node.children:
        # If everything needed is present
        if (
            isinstance(node, collada.scene.Node)
            and node.matrix is not None
            and node.children is not None
            and len(node.children) == 1
            and isinstance(node.children[0], collada.scene.NodeNode)
        ):
            # Extract key info from collada scene
            instance = cast(collada.scene.NodeNode, node.children[0])
            library_node: collada.scene.Node = instance.node
            name: str = library_node.name

            # Skip the correlation surface nodes
            if name.endswith(_CORRELATION_SUFFIX):
                continue
            kind = _block_kind_from_str(name)

            # Extract transformation and translation matrix
            transformation = _Transformation.from_4d_affine_matrix(node.matrix)
            translation = FloatPosition3D(*transformation.translation)

            # Calculate rotated name and directions for all axes in case it is needed
            # (rot_name not used unless structure is rotated, but axes_directions is needed)
            rot_name, axes_directions = symbolic_multiplication(
                transformation.rotation, str(kind)[:3]
            )

            # Rotation health checks
            # - If node's matrix NOT rotated: proceed automatically
            # - If node's matrix YES rotated: check closer & make necessary adjustments
            if not np.allclose(transformation.rotation, np.eye(3), atol=1e-9):
                # Calculate rotation
                rotation_angles = calc_rotation_angles(transformation.rotation)

                # Reject invalid rotations for cultivation blocks
                # - Cultivation blocks w. `rot_name` ending in anything but "!": invalid rotation
                # - Cultivation blocks with negative `axes_directions["Z"]`: invalid rotation
                if len(str(kind)) == 1 and (
                    not rot_name.endswith("!") or axes_directions["Z"] < 0
                ):
                    raise TQECException(
                        f"There is an invalid rotation for {kind} block at position {translation}."
                    )
                # Fix the rotated name if Y cube has a valid rotation
                elif len(str(kind)) == 1 and rot_name.endswith("!"):
                    rot_name = str(kind)

                # Reject invalid rotations for all other cubes/pipes:
                if (
                    # Any rotation with angle not an integer multiply of 90 degrees: partially rotated block/pipe
                    any([int(angle) not in [0, 90, 180] for angle in rotation_angles])
                    # At least 1 * 180-deg or 2 * 90-deg rotation to avoid dimensional collapse
                    # (A single 90-deg rotation would put the rotated vector on the plane made by the other two axes)
                    or sum([angle for angle in rotation_angles]) < 180
                ):
                    raise TQECException(
                        f"There is an invalid rotation for {kind} block at position {translation}."
                    )

                # Rotate node name
                rot_name = rot_name if len(str(kind)) <= 3 else rot_name + str(kind)[-1]
                kind = _block_kind_from_str(rot_name)

                # Shift nodes slightly according to rotation
                translation = FloatPosition3D(
                    *transformation.translation
                    + transformation.rotation.dot(transformation.scale)
                )

            # Adjust hadamards if pipe direction is negative
            if isinstance(kind, PipeKind):
                if axes_directions[str(kind.direction)] == -1 and "H" in str(kind):
                    hdm_equivalences = {"ZXOH": "XZOH", "XOZH": "ZOXH", "OXZH": "OZXH"}
                    if str(kind) in hdm_equivalences.keys():
                        kind = _block_kind_from_str(hdm_equivalences[str(kind)])
                    else:
                        inv_equivalences = {
                            value: key for key, value in hdm_equivalences.items()
                        }
                        kind = _block_kind_from_str(inv_equivalences[str(kind)])

            # Direction, scaling and checks for pipes
            if isinstance(kind, PipeKind):
                # Get direction and scale of pipe
                pipe_direction = kind.direction
                scale = transformation.scale[pipe_direction.value]
                # Checks
                if pipe_length is None:
                    pipe_length = scale * 2.0
                elif not np.isclose(pipe_length, scale * 2.0, atol=1e-9):
                    raise TQECException("All pipes must have the same length.")
                expected_scale = np.ones(3)
                expected_scale[pipe_direction.value] = scale
                if not np.allclose(transformation.scale, expected_scale, atol=1e-9):
                    raise TQECException(
                        f"Only the dimension along the pipe can be scaled, which is not the case at {translation}."
                    )
                # Append
                parsed_pipes.append((translation, kind, axes_directions))

            else:
                # Checks
                if not np.allclose(transformation.scale, np.ones(3), atol=1e-9):
                    raise TQECException(
                        f"Cube at {translation} has a non-identity scale."
                    )
                # Append
                parsed_cubes.append((translation, kind, axes_directions))

    pipe_length = 2.0 if pipe_length is None else pipe_length

    def int_position_before_scale(pos: FloatPosition3D) -> Position3D:
        return Position3D(
            x=round_or_fail(pos.x / (1 + pipe_length), atol=0.35),
            y=round_or_fail(pos.y / (1 + pipe_length), atol=0.35),
            z=round_or_fail(pos.z / (1 + pipe_length), atol=0.35),
        )

    def offset_y_cube_position(pos: FloatPosition3D) -> FloatPosition3D:
        if np.isclose(pos.z - 0.5, np.floor(pos.z), atol=1e-9):
            pos = pos.shift_by(dz=-0.5)
        return FloatPosition3D(pos.x, pos.y, pos.z / (1 + pipe_length))

    # Construct graph
    # Create graph
    graph = BlockGraph(graph_name)

    # Add cubes
    for pos, cube_kind, axes_directions in parsed_cubes:
        if isinstance(cube_kind, YCube):
            pos = offset_y_cube_position(pos)
        graph.add_cube(int_position_before_scale(pos), cube_kind)
    port_index = 0

    # Add pipes
    for pos, pipe_kind, axes_directions in parsed_pipes:
        # Draw pipes in +1/-1 direction using position, kind of pipe, and directional pointers from previous operations
        directional_multiplier = axes_directions[str(pipe_kind.direction)]
        head_pos = int_position_before_scale(
            pos.shift_in_direction(pipe_kind.direction, -1 * directional_multiplier)
        )
        tail_pos = head_pos.shift_in_direction(
            pipe_kind.direction, 1 * directional_multiplier
        )
        # Add pipe
        if head_pos not in graph:
            graph.add_cube(head_pos, Port(), label=f"Port{port_index}")
            port_index += 1
        if tail_pos not in graph:
            graph.add_cube(tail_pos, Port(), label=f"Port{port_index}")
            port_index += 1
<<<<<<< HEAD
        graph.add_edge(graph[head_pos], graph[tail_pos], pipe_kind)

    # Return the graph
=======
        graph.add_pipe(head_pos, tail_pos, pipe_kind)
>>>>>>> bee07669
    return graph


def write_block_graph_to_dae_file(
    block_graph: BlockGraph,
    file_like: str | pathlib.Path | BinaryIO,
    pipe_length: float = 2.0,
    pop_faces_at_direction: SignedDirection3D | str | None = None,
    show_correlation_surface: CorrelationSurface | None = None,
) -> None:
    """Write a :py:class:`~tqec.computation.block_graph.BlockGraph` to a
    Collada DAE file.

    Args:
        block_graph: The block graph to write to the DAE file.
        file: The output file path or file-like object that supports binary write.
        pipe_length: The length of the pipes in the COLLADA model. Default is 2.0.
        pop_faces_at_direction: Remove the faces at the given direction for all the blocks.
            This is useful for visualizing the internal structure of the blocks. Default is None.
        show_correlation_surface: The :py:class:`~tqec.computation.correlation.CorrelationSurface` to show in the block graph. Default is None.
    """
    if isinstance(pop_faces_at_direction, str):
        pop_faces_at_direction = SignedDirection3D.from_string(pop_faces_at_direction)
    base = _BaseColladaData(pop_faces_at_direction)

    def scale_position(pos: Position3D) -> FloatPosition3D:
        return FloatPosition3D(*(p * (1 + pipe_length) for p in pos.as_tuple()))

    for cube in block_graph.cubes:
        if cube.is_port:
            continue
        scaled_position = scale_position(cube.position)
        if cube.is_y_cube and block_graph.has_pipe_between(
            cube.position, cube.position.shift_by(dz=1)
        ):
            scaled_position = scaled_position.shift_by(dz=0.5)
        matrix = np.eye(4, dtype=np.float32)
        matrix[:3, 3] = scaled_position.as_array()
        pop_faces_at_directions = []
        for pipe in block_graph.pipes_at(cube.position):
            pop_faces_at_directions.append(
                SignedDirection3D(pipe.direction, cube == pipe.u)
            )
        base.add_block_instance(matrix, cube.kind, pop_faces_at_directions)
    for pipe in block_graph.pipes:
        head_pos = scale_position(pipe.u.position)
        pipe_pos = head_pos.shift_in_direction(pipe.direction, 1.0)
        matrix = np.eye(4, dtype=np.float32)
        matrix[:3, 3] = pipe_pos.as_array()
        scales = [1.0, 1.0, 1.0]
        # We divide the scaling by 2.0 because the pipe's default length is 2.0.
        scales[pipe.direction.value] = pipe_length / 2.0
        matrix[:3, :3] = np.diag(scales)
        base.add_block_instance(matrix, pipe.kind)
    if show_correlation_surface is not None:
        base.add_correlation_surface(block_graph, show_correlation_surface, pipe_length)
    base.mesh.write(file_like)


@dataclass(frozen=True)
class _BlockLibraryKey:
    """The key to access the library node in the Collada DAE file."""

    kind: BlockKind
    pop_faces_at_directions: frozenset[SignedDirection3D] = frozenset()

    def __str__(self) -> str:
        string = f"{self.kind}"
        if self.pop_faces_at_directions:
            string += " without "
            string += " ".join(str(d) for d in self.pop_faces_at_directions)
        return string


class _BaseColladaData:
    def __init__(
        self,
        pop_faces_at_direction: SignedDirection3D | None = None,
    ) -> None:
        """The base model template including the definition of all the library
        nodes and the necessary material, geometry definitions."""
        self.mesh = collada.Collada()
        self.geometries = BlockGeometries()

        self.materials: dict[TQECColor, collada.material.Material] = {}
        self.geometry_nodes: dict[Face, collada.scene.GeometryNode] = {}
        self.root_node = collada.scene.Node("SketchUp", name="SketchUp")
        self.block_library: dict[_BlockLibraryKey, collada.scene.Node] = {}
        self.surface_library: dict[Basis, collada.scene.Node] = {}
        self._pop_faces_at_direction: frozenset[SignedDirection3D] = (
            frozenset({pop_faces_at_direction})
            if pop_faces_at_direction
            else frozenset()
        )
        self._num_instances: int = 0

        self._create_scene()
        self._add_asset_info()
        self._add_materials()

    def _create_scene(self) -> None:
        scene = collada.scene.Scene("scene", [self.root_node])
        self.mesh.scenes.append(scene)
        self.mesh.scene = scene

    def _add_asset_info(self) -> None:
        if self.mesh.assetInfo is None:
            return
        self.mesh.assetInfo.contributors.append(
            collada.asset.Contributor(
                author=_ASSET_AUTHOR, authoring_tool=_ASSET_AUTHORING_TOOL_TQEC
            ),
        )
        self.mesh.assetInfo.unitmeter = _ASSET_UNIT_METER
        self.mesh.assetInfo.unitname = _ASSET_UNIT_NAME
        self.mesh.assetInfo.upaxis = collada.asset.UP_AXIS.Z_UP

    def _add_materials(self) -> None:
        """Add all the materials for different faces."""
        for face_color in TQECColor:
            rgba = face_color.rgba.as_floats()
            effect = collada.material.Effect(
                f"{face_color.value}_effect",
                [],
                "lambert",
                diffuse=rgba,
                emission=None,
                specular=None,
                transparent=rgba,
                transparency=rgba[3],
                ambient=None,
                reflective=None,
                double_sided=True,
            )
            self.mesh.effects.append(effect)

            material = collada.material.Material(
                f"{face_color.value}_material", f"{face_color.value}_material", effect
            )
            self.mesh.materials.append(material)
            self.materials[face_color] = material

    def _add_face_geometry_node(self, face: Face) -> collada.scene.GeometryNode:
        if face in self.geometry_nodes:
            return self.geometry_nodes[face]
        # Create geometry
        id_str = f"FaceID{len(self.geometry_nodes)}"
        positions = collada.source.FloatSource(
            id_str + "_positions", face.get_vertices(), ("X", "Y", "Z")
        )
        normals = collada.source.FloatSource(
            id_str + "_normals", face.get_normal_vectors(), ("X", "Y", "Z")
        )

        geom = collada.geometry.Geometry(
            self.mesh, id_str, id_str, [positions, normals]
        )
        input_list = collada.source.InputList()
        input_list.addInput(0, "VERTEX", "#" + positions.id)
        input_list.addInput(1, "NORMAL", "#" + normals.id)
        triset = geom.createTriangleSet(
            Face.get_triangle_indices(), input_list, _MATERIAL_SYMBOL
        )
        geom.primitives.append(triset)
        self.mesh.geometries.append(geom)
        # Create geometry node
        inputs = [("UVSET0", "TEXCOORD", "0")]
        material = self.materials[face.color]
        geom_node = collada.scene.GeometryNode(
            geom, [collada.scene.MaterialNode(_MATERIAL_SYMBOL, material, inputs)]
        )
        self.geometry_nodes[face] = geom_node
        return geom_node

    def _add_block_library_node(
        self,
        block_kind: BlockKind,
        pop_faces_at_directions: Iterable[SignedDirection3D] = (),
    ) -> _BlockLibraryKey:
        pop_faces_at_directions = (
            frozenset(pop_faces_at_directions) | self._pop_faces_at_direction
        )
        key = _BlockLibraryKey(block_kind, pop_faces_at_directions)
        if key in self.block_library:
            return key
        faces = self.geometries.get_geometry(block_kind, pop_faces_at_directions)
        children = [self._add_face_geometry_node(face) for face in faces]
        key_str = str(key)
        node = collada.scene.Node(key_str, children, name=str(key.kind))
        self.mesh.nodes.append(node)
        self.block_library[key] = node
        return key

    def add_block_instance(
        self,
        transform_matrix: npt.NDArray[np.float32],
        block_kind: BlockKind,
        pop_faces_at_directions: Iterable[SignedDirection3D] = (),
    ) -> None:
        """Add an instance node to the root node."""
        key = self._add_block_library_node(block_kind, pop_faces_at_directions)
        child_node = collada.scene.Node(
            f"ID{self._num_instances}",
            name=f"instance_{self._num_instances}",
            transforms=[collada.scene.MatrixTransform(transform_matrix.flatten())],
        )
        point_to_node = self.block_library[key]
        instance_node = collada.scene.NodeNode(point_to_node)
        child_node.children.append(instance_node)
        self.root_node.children.append(child_node)
        self._num_instances += 1

    def _add_surface_library_node(self, basis: Basis) -> None:
        if basis in self.surface_library:
            return
        surface = get_correlation_surface_geometry(basis)
        geometry_node = self._add_face_geometry_node(surface)
        node = collada.scene.Node(
            surface.color.value, [geometry_node], name=surface.color.value
        )
        self.mesh.nodes.append(node)
        self.surface_library[basis] = node

    def add_correlation_surface(
        self,
        block_graph: BlockGraph,
        correlation_surface: CorrelationSurface,
        pipe_length: float = 2.0,
    ) -> None:
        from tqec.interop.collada._correlation import (
            CorrelationSurfaceTransformationHelper,
        )

        helper = CorrelationSurfaceTransformationHelper(block_graph, pipe_length)

        for (
            basis,
            transformation,
        ) in helper.get_transformations_for_correlation_surface(correlation_surface):
            self._add_surface_library_node(basis)
            child_node = collada.scene.Node(
                f"ID{self._num_instances}",
                name=f"instance_{self._num_instances}_correlation_surface",
                transforms=[
                    collada.scene.MatrixTransform(
                        transformation.to_4d_affine_matrix().flatten()
                    )
                ],
            )
            point_to_node = self.surface_library[basis]
            instance_node = collada.scene.NodeNode(point_to_node)
            child_node.children.append(instance_node)
            self.root_node.children.append(child_node)
            self._num_instances += 1


@dataclass(frozen=True)
class _Transformation:
    """Transformation data class to store the translation, scale, rotation, and
    the composed affine matrix.

    For the reference of the transformation matrix, see https://en.wikipedia.org/wiki/Transformation_matrix.

    Attributes:
        translation: The length-3 translation vector.
        scale: The length-3 scaling vector, which is the scaling factor along each axis.
        rotation: The 3x3 rotation matrix.
    """

    translation: npt.NDArray[np.float32]
    scale: npt.NDArray[np.float32]
    rotation: npt.NDArray[np.float32]

    @staticmethod
    def from_4d_affine_matrix(mat: npt.NDArray[np.float32]) -> _Transformation:
        translation = mat[:3, 3]
        scale = np.linalg.norm(mat[:3, :3], axis=1)
        rotation = mat[:3, :3] / scale[None, :]
        return _Transformation(translation, scale, rotation)

    def to_4d_affine_matrix(self) -> npt.NDArray[np.float32]:
        mat = np.eye(4, dtype=np.float32)
        mat[:3, :3] = self.rotation * self.scale[None, :]
        mat[:3, 3] = self.translation
        return mat<|MERGE_RESOLUTION|>--- conflicted
+++ resolved
@@ -237,13 +237,7 @@
         if tail_pos not in graph:
             graph.add_cube(tail_pos, Port(), label=f"Port{port_index}")
             port_index += 1
-<<<<<<< HEAD
-        graph.add_edge(graph[head_pos], graph[tail_pos], pipe_kind)
-
-    # Return the graph
-=======
         graph.add_pipe(head_pos, tail_pos, pipe_kind)
->>>>>>> bee07669
     return graph
 
 
