--- conflicted
+++ resolved
@@ -55,11 +55,7 @@
     filepath: str | pathlib.Path,
     graph_name: str = "",
 ) -> BlockGraph:
-<<<<<<< HEAD
-    """Read a Collada DAE file and construct a :py:class:`.BlockGraph` from it.
-=======
     """Read a Collada DAE file and construct a :class:`.BlockGraph` from it.
->>>>>>> 21423afa
 
     Args:
         filepath: The input dae file path.
@@ -435,15 +431,11 @@
         self,
         pop_faces_at_direction: SignedDirection3D | None = None,
     ) -> None:
-<<<<<<< HEAD
-        """Include the definition of all the library nodes and the necessary material."""
-=======
         """Base model template.
 
         This class includes the definition of all the library nodes and the necessary material,
         geometry definitions.
         """
->>>>>>> 21423afa
         self.mesh = collada.Collada()
         self.geometries = BlockGeometries()
 
