"""Helper functions for representing correlation surfaces in COLLADA model."""

import collada
import numpy as np
import numpy.typing as npt

from tqec.computation.block_graph import BlockGraph
from tqec.computation.correlation import CorrelationSurface, ZXEdge
from tqec.computation.cube import Cube, ZXCube
from tqec.interop.collada.read_write import _Transformation
from tqec.utils.enums import Basis
from tqec.utils.position import Direction3D, FloatPosition3D, Position3D

TransformationResult = tuple[Basis, _Transformation]


class CorrelationSurfaceTransformationHelper:
    def __init__(self, block_graph: BlockGraph, pipe_length: float):
<<<<<<< HEAD
        """Help in computing the transformations of correlation surfaces pieces in a COLLADA model.
=======
        """Helper class to compute transformations of correlation surfaces pieces in a COLLADA model.
>>>>>>> 276982bb

        The correlation surface is decomposed into small pieces of surfaces that can be transformed
        from a single 1x1 square surface in the XY-plane. This class computes the transformations
        for each piece of the correlation surface.

        """
        self.block_graph = block_graph
        self.pipe_length = pipe_length
        self.position_map = block_graph.to_zx_graph().positions

    def get_transformations_for_correlation_surface(
        self,
        correlation_surface: CorrelationSurface,
    ) -> list[TransformationResult]:
<<<<<<< HEAD
        """Return the transformations representing each piece of ``correlation_surface``."""
=======
        """Returns the transformations representing each piece of the ``correlation_surface``."""
>>>>>>> 276982bb
        transformations: list[TransformationResult] = []

        # Surfaces in the pipes
        for edge in correlation_surface.span:
            if edge.is_self_loop():
                continue
            transformations.extend(self._compute_pipe_transformations(edge))

        # Surfaces in the cubes
        for v in correlation_surface.span_vertices():
            cube = self._get_cube(v)
            # Do not add surfaces in ports or Y Half Cubes
            if cube.is_port or cube.is_y_cube:
                continue
            transformations.extend(
                self._compute_cube_transformations(
                    v,
                    correlation_surface.edges_at(v),
                    correlation_surface.bases_at(v),
                )
            )
        return transformations

    def _get_position(self, v: int) -> Position3D:
        return self.position_map[v]

    def _get_cube(self, v: int) -> Cube:
        return self.block_graph[self.position_map[v]]

    def _edge_direction(self, edge: ZXEdge) -> Direction3D:
        """Return the edge direction."""
        p1, p2 = self._get_position(edge.u.id), self._get_position(edge.v.id)
        if p1.x != p2.x:
            return Direction3D.X
        if p1.y != p2.y:
            return Direction3D.Y
        return Direction3D.Z

    def _surface_normal_direction(
        self,
        correlation_edge: ZXEdge,
    ) -> Direction3D:
        """Get the correlation surface normal direction in the pipe."""
        u, v = correlation_edge
        up, vp = self._get_position(u.id), self._get_position(v.id)
        pipe = self.block_graph.get_pipe(up, vp)
        correlation_basis = u.basis
        return next(
            d
            for d in Direction3D.all_directions()
            if pipe.kind.get_basis_along(d) == correlation_basis.flipped()
        )

    def _scale_position(self, pos: Position3D) -> FloatPosition3D:
        return FloatPosition3D(*(p * (1 + self.pipe_length) for p in pos.as_tuple()))

    def _compute_pipe_transformations(self, edge: ZXEdge) -> list[TransformationResult]:
        """Compute the surface transformations within a pipe.

        If the edge is a Hadamard edge, two surfaces with different basis are created.

        """
        transformations: list[TransformationResult] = []
        normal_direction = self._surface_normal_direction(edge)
        edge_direction = self._edge_direction(edge)

        # Compute the translation for the surface.
        base_position = self._get_position(edge.u.id)
        scaled_position = self._scale_position(base_position)
        surface_position = scaled_position.shift_in_direction(edge_direction, 1).shift_in_direction(
            normal_direction, 0.5
        )
        rotation = _rotation_to_plane(normal_direction)
        scale_factor = self.pipe_length / 2 if edge.has_hadamard else self.pipe_length
        scale_direction = edge_direction if edge_direction != Direction3D.Z else normal_direction
        scale = _get_scale(scale_direction, scale_factor)

        transformations.append(
            (
                edge.u.basis,
                _Transformation(
                    translation=surface_position.as_array(),
                    rotation=rotation,
                    scale=scale,
                ),
            )
        )
        if edge.has_hadamard:
            transformations.append(
                (
                    edge.v.basis,
                    _Transformation(
                        translation=surface_position.shift_in_direction(
                            edge_direction, self.pipe_length / 2
                        ).as_array(),
                        rotation=rotation,
                        scale=scale,
                    ),
                ),
            )
        return transformations

    def _compute_cube_transformations(
        self,
        v: int,
        correlation_edges: set[ZXEdge],
        surface_bases: set[Basis],
    ) -> list[TransformationResult]:
        """Compute the transformations for the surfaces in the cube."""
        cube = self._get_cube(v)
        kind = cube.kind
        assert isinstance(kind, ZXCube)
        scaled_pos = self._scale_position(cube.position)
        transformations: list[TransformationResult] = []

        # Surfaces with even parity constraint
        if kind.normal_basis in surface_bases:
            normal_basis_edges: set[ZXEdge] = set()
            for edge in correlation_edges:
                this_node = edge.u if edge.u.id == v else edge.v
                if this_node.basis == kind.normal_basis:
                    normal_basis_edges.add(edge)
            assert len(normal_basis_edges) in {2, 4}, "Even parity constraint violated"
            if len(normal_basis_edges) == 2:
                e1, e2 = sorted(normal_basis_edges)
                # passthrough
                if self._edge_direction(e1) == self._edge_direction(e2):
                    normal_direction = self._surface_normal_direction(e1)
                    translation = scaled_pos.shift_in_direction(normal_direction, 0.5)
                    transformations.append(
                        (
                            kind.normal_basis,
                            _Transformation(
                                translation=translation.as_array(),
                                rotation=_rotation_to_plane(normal_direction),
                                scale=np.ones(3, dtype=np.float32),
                            ),
                        )
                    )
                # turn at corner
                else:
                    transformations.extend(
                        self._compute_turn_transformation(scaled_pos, v, (e1, e2))
                    )
            else:
                e1, e2, e3, e4 = sorted(normal_basis_edges)
                transformations.extend(self._compute_turn_transformation(scaled_pos, v, (e1, e2)))
                transformations.extend(self._compute_turn_transformation(scaled_pos, v, (e3, e4)))

        # Surfaces that can broadcast to all the neighbors
        if len(surface_bases) == 2 or kind.normal_basis not in surface_bases:
            translation = scaled_pos.shift_in_direction(kind.normal_direction, 0.5)
            transformations.append(
                (
                    kind.normal_basis.flipped(),
                    _Transformation(
                        translation=translation.as_array(),
                        scale=np.ones(3, dtype=np.float32),
                        rotation=_rotation_to_plane(kind.normal_direction),
                    ),
                )
            )
        return transformations

    def _compute_turn_transformation(
        self,
        cube_pos: FloatPosition3D,
        v: int,
        turn_edges: tuple[ZXEdge, ZXEdge],
    ) -> list[TransformationResult]:
        """Compute the transformations for the surfaces in a L-shape turn.

        At turn, two surfaces in the same basis are created and form a 90 degree angle.

        """
        cube_kind = self._get_cube(v).kind
        assert isinstance(cube_kind, ZXCube)

        transformations = []
        turn_dirs = [self._edge_direction(e) for e in turn_edges]
        for i, e in enumerate(turn_edges):
            d, other_d = turn_dirs[i], turn_dirs[1 - i]
            # scale transformation is applied before rotation and the primitive
            # surface is in the XY-plane, so we also need to scale in the XY-plane.
            scale_direction = d if d != Direction3D.Z else other_d
            scale = _get_scale(scale_direction, 0.5)
            rotation = _rotation_to_plane(other_d)
            translation = cube_pos.shift_in_direction(other_d, 0.5)
            if v == e.u.id:
                translation = translation.shift_in_direction(d, 0.5)
            transformations.append(
                (
                    cube_kind.normal_basis,
                    _Transformation(
                        translation=translation.as_array(),
                        rotation=rotation,
                        scale=scale,
                    ),
                )
            )
        return transformations


def _rotation_to_plane(
    plane_normal_direction: Direction3D,
) -> npt.NDArray[np.float32]:
    """Rotate a surface in the XY-plane to the given plane."""
    if plane_normal_direction == Direction3D.Z:
        return _rotation_matrix(Direction3D.Z, 0.0)
    elif plane_normal_direction == Direction3D.X:
        return _rotation_matrix(Direction3D.Y, 90.0)
    else:
        return _rotation_matrix(Direction3D.X, 90.0)


def _rotation_matrix(
    axis: Direction3D,
    angle: float = 90.0,
) -> npt.NDArray[np.float32]:
    if axis == Direction3D.Y:
        angle = -angle
    axis_vec = np.zeros(3, dtype=np.float32)
    axis_vec[axis.value] = 1.0
    return np.asarray(
        collada.scene.RotateTransform(*axis_vec, angle=angle).matrix[:3, :3],
        dtype=np.float32,
    )


def _get_scale(scale_direction: Direction3D, scale_factor: float) -> npt.NDArray[np.float32]:
    scale = np.ones(3, dtype=np.float32)
    scale[scale_direction.value] = scale_factor
    return scale<|MERGE_RESOLUTION|>--- conflicted
+++ resolved
@@ -16,11 +16,7 @@
 
 class CorrelationSurfaceTransformationHelper:
     def __init__(self, block_graph: BlockGraph, pipe_length: float):
-<<<<<<< HEAD
-        """Help in computing the transformations of correlation surfaces pieces in a COLLADA model.
-=======
         """Helper class to compute transformations of correlation surfaces pieces in a COLLADA model.
->>>>>>> 276982bb
 
         The correlation surface is decomposed into small pieces of surfaces that can be transformed
         from a single 1x1 square surface in the XY-plane. This class computes the transformations
@@ -35,11 +31,7 @@
         self,
         correlation_surface: CorrelationSurface,
     ) -> list[TransformationResult]:
-<<<<<<< HEAD
-        """Return the transformations representing each piece of ``correlation_surface``."""
-=======
         """Returns the transformations representing each piece of the ``correlation_surface``."""
->>>>>>> 276982bb
         transformations: list[TransformationResult] = []
 
         # Surfaces in the pipes
