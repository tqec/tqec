--- conflicted
+++ resolved
@@ -546,15 +546,10 @@
         return read_block_graph_from_dae_file(filename, graph_name)
 
     def display(
-<<<<<<< HEAD
-        self, write_html_filepath: str | pathlib.Path | None = None
-    ) -> ColladaDisplayHelper:
-=======
         self,
-        wirte_html_filepath: str | pathlib.Path | None = None,
+        write_html_filepath: str | pathlib.Path | None = None,
         pipe_length: float = 2.0,
     ) -> "ColladaDisplayHelper":
->>>>>>> c5f2e43f
         """Display the block graph in 3D."""
         from tqec.sketchup.collada import (
             display_collada_model,
