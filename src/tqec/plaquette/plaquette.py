--- conflicted
+++ resolved
@@ -74,47 +74,26 @@
         return self._measurements
 
 
-<<<<<<< HEAD
 @dataclass(frozen=True)
 class Plaquettes:
     collection: dict[int, Plaquette] | defaultdict[int, Plaquette]
 
     def __post_init__(self) -> None:
         if not isinstance(self.collection, (dict, defaultdict)):
-=======
-def _to_plaquette_dict(
-    plaquettes: list[Plaquette] | dict[int, Plaquette] | defaultdict[int, Plaquette],
-) -> dict[int, Plaquette] | defaultdict[int, Plaquette]:
-    if isinstance(plaquettes, (dict, defaultdict)):
-        return plaquettes
-    return {i: p for i, p in enumerate(plaquettes)}
-
-
-@dataclass(frozen=True)
-class Plaquettes:
-    collection: list[Plaquette] | dict[int, Plaquette] | defaultdict[int, Plaquette]
-
-    def __post_init__(self) -> None:
-        if not isinstance(self.collection, (list, dict, defaultdict)):
->>>>>>> d4f8d08d
             raise TQECException(
                 f"Plaquettes initialized with {type(self.collection)} but only list, "
                 "dict and defaultdict instances are allowed."
             )
-<<<<<<< HEAD
         if 0 in self.collection:
             raise TQECException(
                 "Found a Plaquette with index 0. This index is reserved to express "
                 '"no plaquette". Please re-number your plaquettes starting from 1.'
             )
-=======
->>>>>>> d4f8d08d
 
     def __getitem__(self, index: int) -> Plaquette:
         return self.collection[index]
 
     def __iter__(self) -> typing.Iterator[Plaquette]:
-<<<<<<< HEAD
         if (
             isinstance(self.collection, defaultdict)
             and self.collection.default_factory is not None
@@ -124,24 +103,7 @@
                 self.collection.values(), [default] if default is not None else []
             )
         return iter(self.collection.values())
-=======
-        if isinstance(self.collection, list):
-            return iter(self.collection)
-        if isinstance(self.collection, defaultdict):
-            if self.collection.default_factory is not None:
-                default = self.collection.default_factory()
-                return itertools.chain(
-                    self.collection.values(), [default] if default is not None else []
-                )
-            else:
-                return iter(self.collection.values())
-        if isinstance(self.collection, dict):
-            return iter(self.collection.values())
-        else:
-            raise TQECException(
-                f"Plaquette is initialised with the wrong type: {type(self.collection)}."
-            )
->>>>>>> d4f8d08d
+
 
     @property
     def has_default(self) -> bool:
@@ -155,14 +117,5 @@
         return len(self.collection)
 
     def __or__(self, other: Plaquettes | dict[int, Plaquette]) -> Plaquettes:
-<<<<<<< HEAD
         other_plaquettes = other.collection if isinstance(other, Plaquettes) else other
-        return Plaquettes(self.collection | other_plaquettes)
-=======
-        other_plaquettes = (
-            _to_plaquette_dict(other.collection)
-            if isinstance(other, Plaquettes)
-            else other
-        )
-        return Plaquettes(_to_plaquette_dict(self.collection) | other_plaquettes)
->>>>>>> d4f8d08d
+        return Plaquettes(self.collection | other_plaquettes)