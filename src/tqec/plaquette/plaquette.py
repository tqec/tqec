--- conflicted
+++ resolved
@@ -193,16 +193,7 @@
     def __getitem__(self, index: int) -> Plaquette:
         return self.collection[index]
 
-<<<<<<< HEAD
-    def with_updated_plaquettes(
-        self, plaquettes_to_update: Mapping[int, Plaquette]
-    ) -> Plaquettes:
-=======
-    def repeat(self, repetitions: LinearFunction) -> RepeatedPlaquettes:
-        return RepeatedPlaquettes(self.collection, repetitions)
-
     def with_updated_plaquettes(self, plaquettes_to_update: Mapping[int, Plaquette]) -> Plaquettes:
->>>>>>> 84d21e5a
         return Plaquettes(self.collection | plaquettes_to_update)
 
     def map_indices(self, callable: Callable[[int], int]) -> Plaquettes:
