--- conflicted
+++ resolved
@@ -138,11 +138,7 @@
         )
 
     def project_on_boundary(self, projected_orientation: PlaquetteOrientation) -> Plaquette:
-<<<<<<< HEAD
-        """Project the plaquette on a boundary and returns the projected version.
-=======
         """Project the plaquette on a boundary and return the projected version.
->>>>>>> 276982bb
 
         This method is useful for deriving a boundary plaquette from a integral
         plaquette.
@@ -301,11 +297,8 @@
 
         The returned value is reliable across runs, interpreters and OSes.
 
-<<<<<<< HEAD
-=======
         The returned value is reliable across runs, interpreters and OSes.
 
->>>>>>> 276982bb
         """
         return hash(
             tuple(
