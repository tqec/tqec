--- conflicted
+++ resolved
@@ -1,12 +1,8 @@
 from __future__ import annotations
 
-from collections.abc import Iterator
+from collections.abc import Iterable, Iterator
 from dataclasses import dataclass
-<<<<<<< HEAD
-from typing import Iterable, Iterator, Any
-=======
 from typing import Any
->>>>>>> faa7ebdd
 
 from tqec.circuit.qubit import GridQubit
 from tqec.circuit.qubit_map import QubitMap
@@ -113,11 +109,7 @@
         removed_qubits = frozenset(qubits)
         return PlaquetteQubits(
             [q for i, q in self.data_qubits_with_indices if i not in removed_qubits],
-            [
-                q
-                for i, q in self.syndrome_qubits_with_indices
-                if i not in removed_qubits
-            ],
+            [q for i, q in self.syndrome_qubits_with_indices if i not in removed_qubits],
         )
 
     def to_dict(self) -> dict[str, Any]:
