--- conflicted
+++ resolved
@@ -190,11 +190,7 @@
     ancilla: RG = field(default=RG(PauliBasis.X, PauliBasis.X))
 
     def __post_init__(self) -> None:
-<<<<<<< HEAD
-        """Validate the initialization arguments.
-=======
         """Validation of the initialization arguments.
->>>>>>> 21423afa
 
         Constraints:
         - the n values for the corners must be unique
