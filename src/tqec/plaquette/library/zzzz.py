import cirq
from tqec.detectors.operation import RelativeMeasurementData, make_detector
from tqec.plaquette.plaquette import SquarePlaquette
from tqec.plaquette.schedule import ScheduledCircuit


class ZZZZSyndromeMeasurementPlaquette(SquarePlaquette):
    def __init__(
        self,
        schedule: list[int],
        detector: cirq.Operation | None = None,
    ) -> None:
        (syndrome_qubit,) = self.get_syndrome_qubits_cirq()
        data_qubits = self.get_data_qubits_cirq()
        super().__init__(
            circuit=ScheduledCircuit(
                cirq.Circuit(
                    [
                        cirq.Moment(cirq.R(syndrome_qubit)),
                        cirq.Moment(cirq.CX(data_qubits[0], syndrome_qubit)),
                        cirq.Moment(cirq.CX(data_qubits[2], syndrome_qubit)),
                        cirq.Moment(cirq.CX(data_qubits[1], syndrome_qubit)),
                        cirq.Moment(cirq.CX(data_qubits[3], syndrome_qubit)),
                        cirq.Moment(cirq.M(syndrome_qubit)),
                        cirq.Moment(detector) if detector is not None else [],
                    ]
                ),
                schedule,
            ),
        )


<<<<<<< HEAD
class ZZZZInitialisationPlaquette(ZZZZSyndromeMeasurementPlaquette):
    def __init__(
        self,
        schedule: list[int],
        include_detector: bool = True,
        qubits_to_reset: list[cirq.GridQubit] | None = None,
    ):
        (syndrome_qubit,) = self.get_syndrome_qubits_cirq()
        data_qubits = self.get_data_qubits_cirq()
        detector = make_detector(
            syndrome_qubit,
            [(cirq.GridQubit(0, 0), -1)],
            time_coordinate=0,
        )
        if qubits_to_reset is None:
            qubits_to_reset = [syndrome_qubit, *data_qubits]

        super().__init__(
            schedule,
            qubits_to_reset=qubits_to_reset,
            qubits_to_measure=[syndrome_qubit],
            detector=detector if include_detector else None,
        )


=======
>>>>>>> 5d4e90e8
class ZZZZMemoryPlaquette(ZZZZSyndromeMeasurementPlaquette):
    def __init__(
        self,
        schedule: list[int],
        include_detector: bool = True,
<<<<<<< HEAD
        qubits_to_reset: list[cirq.GridQubit] | None = None,
    ):
        (syndrome_qubit,) = self.get_syndrome_qubits_cirq()
        detector = make_detector(
            syndrome_qubit,
            [(cirq.GridQubit(0, 0), -1), (cirq.GridQubit(0, 0), -2)],
            time_coordinate=0,
        )
        if qubits_to_reset is None:
            qubits_to_reset = [syndrome_qubit]

        super().__init__(
            schedule,
            qubits_to_reset=qubits_to_reset,
            qubits_to_measure=[syndrome_qubit],
=======
        is_first_round: bool = False,
    ):
        (syndrome_qubit,) = self.get_syndrome_qubits_cirq()
        detector_relative_measurements = [
            RelativeMeasurementData(cirq.GridQubit(0, 0), -1)
        ]
        if not is_first_round:
            detector_relative_measurements.append(
                RelativeMeasurementData(cirq.GridQubit(0, 0), -2)
            )
        detector = make_detector(syndrome_qubit, detector_relative_measurements)
        super().__init__(
            schedule,
>>>>>>> 5d4e90e8
            detector=detector if include_detector else None,
        )


class ZZZZFinalMeasurementPlaquette(SquarePlaquette):
    def __init__(
        self,
        include_detector: bool = True,
    ):
        (syndrome_qubit,) = self.get_syndrome_qubits_cirq()
        data_qubits = self.get_data_qubits_cirq()
        measurement_qubits = [syndrome_qubit, *data_qubits]
        detector = make_detector(
            syndrome_qubit,
            [(meas_qubit - syndrome_qubit, -1) for meas_qubit in measurement_qubits],
        )
        super().__init__(
            circuit=ScheduledCircuit(
                cirq.Circuit(
                    [
                        cirq.Moment(
                            cirq.M(q).with_tags(self._MERGEABLE_TAG)
                            for q in data_qubits
                        ),
                        cirq.Moment(detector) if include_detector else [],
                    ]
                ),
            ),
        )<|MERGE_RESOLUTION|>--- conflicted
+++ resolved
@@ -30,56 +30,11 @@
         )
 
 
-<<<<<<< HEAD
-class ZZZZInitialisationPlaquette(ZZZZSyndromeMeasurementPlaquette):
-    def __init__(
-        self,
-        schedule: list[int],
-        include_detector: bool = True,
-        qubits_to_reset: list[cirq.GridQubit] | None = None,
-    ):
-        (syndrome_qubit,) = self.get_syndrome_qubits_cirq()
-        data_qubits = self.get_data_qubits_cirq()
-        detector = make_detector(
-            syndrome_qubit,
-            [(cirq.GridQubit(0, 0), -1)],
-            time_coordinate=0,
-        )
-        if qubits_to_reset is None:
-            qubits_to_reset = [syndrome_qubit, *data_qubits]
-
-        super().__init__(
-            schedule,
-            qubits_to_reset=qubits_to_reset,
-            qubits_to_measure=[syndrome_qubit],
-            detector=detector if include_detector else None,
-        )
-
-
-=======
->>>>>>> 5d4e90e8
 class ZZZZMemoryPlaquette(ZZZZSyndromeMeasurementPlaquette):
     def __init__(
         self,
         schedule: list[int],
         include_detector: bool = True,
-<<<<<<< HEAD
-        qubits_to_reset: list[cirq.GridQubit] | None = None,
-    ):
-        (syndrome_qubit,) = self.get_syndrome_qubits_cirq()
-        detector = make_detector(
-            syndrome_qubit,
-            [(cirq.GridQubit(0, 0), -1), (cirq.GridQubit(0, 0), -2)],
-            time_coordinate=0,
-        )
-        if qubits_to_reset is None:
-            qubits_to_reset = [syndrome_qubit]
-
-        super().__init__(
-            schedule,
-            qubits_to_reset=qubits_to_reset,
-            qubits_to_measure=[syndrome_qubit],
-=======
         is_first_round: bool = False,
     ):
         (syndrome_qubit,) = self.get_syndrome_qubits_cirq()
@@ -93,7 +48,6 @@
         detector = make_detector(syndrome_qubit, detector_relative_measurements)
         super().__init__(
             schedule,
->>>>>>> 5d4e90e8
             detector=detector if include_detector else None,
         )
 
