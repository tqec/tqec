from .empty import EmptyRoundedPlaquette, EmptySquarePlaquette
from .initialisation import (
    XRoundedInitialisationPlaquette,
    XSquareInitialisationPlaquette,
    ZRoundedInitialisationPlaquette,
    ZSquareInitialisationPlaquette,
<<<<<<< HEAD
)
from .measurement import MeasurementRoundedPlaquette, MeasurementSquarePlaquette
from .xx import (
    XXMemoryPlaquette,
    XXSyndromeMeasurementPlaquette,
)
from .xxxx import (
    XXXXMemoryPlaquette,
    XXXXSyndromeMeasurementPlaquette,
)
from .zz import (
    ZZMemoryPlaquette,
    ZZSyndromeMeasurementPlaquette,
)
from .zzzz import (
    ZZZZMemoryPlaquette,
    ZZZZSyndromeMeasurementPlaquette,
)
=======
)
from .measurement import MeasurementRoundedPlaquette, MeasurementSquarePlaquette
from .xx import XXMemoryPlaquette
from .xxxx import XXXXMemoryPlaquette
from .zz import ZZMemoryPlaquette
from .zzzz import ZZZZMemoryPlaquette
>>>>>>> 1a54dfbe
<|MERGE_RESOLUTION|>--- conflicted
+++ resolved
@@ -4,30 +4,9 @@
     XSquareInitialisationPlaquette,
     ZRoundedInitialisationPlaquette,
     ZSquareInitialisationPlaquette,
-<<<<<<< HEAD
-)
-from .measurement import MeasurementRoundedPlaquette, MeasurementSquarePlaquette
-from .xx import (
-    XXMemoryPlaquette,
-    XXSyndromeMeasurementPlaquette,
-)
-from .xxxx import (
-    XXXXMemoryPlaquette,
-    XXXXSyndromeMeasurementPlaquette,
-)
-from .zz import (
-    ZZMemoryPlaquette,
-    ZZSyndromeMeasurementPlaquette,
-)
-from .zzzz import (
-    ZZZZMemoryPlaquette,
-    ZZZZSyndromeMeasurementPlaquette,
-)
-=======
 )
 from .measurement import MeasurementRoundedPlaquette, MeasurementSquarePlaquette
 from .xx import XXMemoryPlaquette
 from .xxxx import XXXXMemoryPlaquette
 from .zz import ZZMemoryPlaquette
-from .zzzz import ZZZZMemoryPlaquette
->>>>>>> 1a54dfbe
+from .zzzz import ZZZZMemoryPlaquette