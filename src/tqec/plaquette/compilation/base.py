--- conflicted
+++ resolved
@@ -24,11 +24,7 @@
         self._mergeable_instructions_modifier = mergeable_instructions_modifier
 
     def compile(self, plaquette: Plaquette) -> Plaquette:
-<<<<<<< HEAD
-        """Apply in order all the stored compilation passes and returns the resulting plaquette.
-=======
         """Apply all the stored compilation passes in order and return the resulting plaquette.
->>>>>>> b1f4dfa8
 
         Args:
             plaquette: plaquette to compile.
