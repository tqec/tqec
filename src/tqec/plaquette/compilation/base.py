--- conflicted
+++ resolved
@@ -18,21 +18,13 @@
         passes: Iterable[CompilationPass],
         mergeable_instructions_modifier: Callable[[frozenset[str]], frozenset[str]],
     ):
-<<<<<<< HEAD
-        """Wrap a list of :class:`.CompilationPass` instances."""
-=======
         """A wrapper around a list of :class:`.CompilationPass` instances."""
->>>>>>> 276982bb
         self._name = name
         self._passes = passes
         self._mergeable_instructions_modifier = mergeable_instructions_modifier
 
     def compile(self, plaquette: Plaquette) -> Plaquette:
-<<<<<<< HEAD
-        """Apply in order all the stored compilation passes and returns the resulting plaquette.
-=======
         """Apply all the stored compilation passes in order and return the resulting plaquette.
->>>>>>> 276982bb
 
         Args:
             plaquette: plaquette to compile.
