from __future__ import annotations

from dataclasses import dataclass
from typing import Any

from tqec.circuit.qubit import GridQubit
from tqec.plaquette.enums import PlaquetteOrientation
from tqec.plaquette.rpng.rpng import RPNG, PauliBasis, RPNGDescription
from tqec.visualisation.computation.plaquette.base import (
    EmptySVGPlaquetteDrawer,
    SVGPlaquetteDrawer,
)
from tqec.visualisation.computation.plaquette.rpng import RPNGPlaquetteDrawer


@dataclass
class DrawPolygon:
    qubits_by_basis: dict[PauliBasis, list[GridQubit]] | PauliBasis

    def to_json(self) -> dict[str, Any]:
        """Serialize ``self`` as a JSON-like dictionary."""
        if isinstance(self.qubits_by_basis, PauliBasis):
            return {"basis": self.qubits_by_basis.value}
        return {
            str(basis): [qubit.to_dict() for qubit in qubits]
            for basis, qubits in self.qubits_by_basis.items()
        }

    @staticmethod
    def from_json(data: dict[str, Any]) -> DrawPolygon:
        """Deserialize ``self`` from a JSON-like dictionary."""
        if "basis" in data:
            return DrawPolygon(PauliBasis(data["basis"]))
        return DrawPolygon(
            {
                PauliBasis(basis): [GridQubit.from_dict(q) for q in qubits]
                for basis, qubits in data.items()
            }
        )


@dataclass(frozen=True)
class PlaquetteDebugInformation:
    rpng: RPNGDescription | None = None
    draw_polygons: DrawPolygon | None = None
    drawer: SVGPlaquetteDrawer | None = None

    def get_polygons(self) -> dict[PauliBasis, list[GridQubit]] | PauliBasis | None:
        """Getter method to get the polygon information for Crumble outputs.

        A polygon is one of Crumble annotation that allows to plot coloured polygons when exploring
        a quantum circuit with Crumble. That is useful to annotate stabilizers and their basis.

        Returns:
            a mapping from measurement basis to the data-qubits that are measured in each basis. If
            the debug information does not exists, returns ``None``. If all the data-qubits are
            measured in the same basis, returns that basis as a simplification.

        """
        if self.draw_polygons is not None:
            return self.draw_polygons.qubits_by_basis
        if self.rpng is not None:
            bases = {rpng.p for rpng in self.rpng.corners if rpng.p is not None}
            if len(bases) == 1:
                return bases.pop()
        return None

    def with_data_qubits_removed(self, removed_data_qubits: list[int]) -> PlaquetteDebugInformation:
<<<<<<< HEAD
        """Return a copy of ``self`` without any information on ``removed_data_qubits``."""
=======
        """Returns a copy of ``self`` without any information on ``removed_data_qubits``."""
>>>>>>> 276982bb
        if self.rpng is None:
            return self
        corners: list[RPNG] = list(self.rpng.corners)
        empty_rpng = RPNG.from_string("----")
        return PlaquetteDebugInformation(
            RPNGDescription(
                (
                    corners[0] if 0 not in removed_data_qubits else empty_rpng,
                    corners[1] if 1 not in removed_data_qubits else empty_rpng,
                    corners[2] if 2 not in removed_data_qubits else empty_rpng,
                    corners[3] if 3 not in removed_data_qubits else empty_rpng,
                ),
                self.rpng.ancilla,
            )
        )

    def project_on_boundary(
        self, projected_orientation: PlaquetteOrientation
    ) -> PlaquetteDebugInformation:
        """Project the debug information on the provided ``projected_orientation``."""
        if self.rpng is None:
            return self
        corners: list[RPNG] = list(self.rpng.corners)
        empty_rpng = RPNG.from_string("----")
        match projected_orientation:
            case PlaquetteOrientation.UP:
                corners[0] = corners[1] = empty_rpng
            case PlaquetteOrientation.DOWN:
                corners[2] = corners[3] = empty_rpng
            case PlaquetteOrientation.LEFT:
                corners[1] = corners[3] = empty_rpng
            case PlaquetteOrientation.RIGHT:
                corners[0] = corners[2] = empty_rpng
        return PlaquetteDebugInformation(
            RPNGDescription((corners[0], corners[1], corners[2], corners[3]), self.rpng.ancilla),
            self.draw_polygons,
        )

    def to_dict(self) -> dict[str, Any]:
        """Return a dictionary representing ``self``."""
        return {
            "rpng": self.rpng.to_dict() if self.rpng is not None else None,
            "draw_polygons": (
                self.draw_polygons.to_json() if self.draw_polygons is not None else None
            ),
        }

    @staticmethod
    def from_dict(data: dict[str, Any]) -> PlaquetteDebugInformation:
        """Initialise a :class:`.DebugInformation` instance from a dictionary."""
        return PlaquetteDebugInformation(
            (RPNGDescription.from_dict(data["rpng"]) if data["rpng"] is not None else None),
            (
                DrawPolygon.from_json(data["draw_polygons"])
                if data["draw_polygons"] is not None
                else None
            ),
        )

    def get_svg_drawer(self) -> SVGPlaquetteDrawer:
        """Get a drawer to draw the plaquette associated to ``self``."""
        if self.drawer is not None:
            return self.drawer
        if self.rpng is not None:
            return RPNGPlaquetteDrawer(self.rpng)
        return EmptySVGPlaquetteDrawer()<|MERGE_RESOLUTION|>--- conflicted
+++ resolved
@@ -66,11 +66,7 @@
         return None
 
     def with_data_qubits_removed(self, removed_data_qubits: list[int]) -> PlaquetteDebugInformation:
-<<<<<<< HEAD
-        """Return a copy of ``self`` without any information on ``removed_data_qubits``."""
-=======
         """Returns a copy of ``self`` without any information on ``removed_data_qubits``."""
->>>>>>> 276982bb
         if self.rpng is None:
             return self
         corners: list[RPNG] = list(self.rpng.corners)
