from __future__ import annotations

from dataclasses import dataclass
from enum import Enum

from stim import Circuit as stim_Circuit

from tqec.circuit.qubit_map import QubitMap
from tqec.circuit.schedule import ScheduledCircuit
from tqec.plaquette.plaquette import Plaquette
from tqec.plaquette.qubit import PlaquetteQubits, SquarePlaquetteQubits


class BasisEnum(Enum):
    X = "x"
    Y = "y"
    Z = "z"


class ExtendedBasisEnum(Enum):
    X = BasisEnum.X.value
    Y = BasisEnum.Y.value
    Z = BasisEnum.Z.value
    H = "h"


@dataclass(frozen=True)
class RPNG:
    """Organize a single RPNG value

    -z1-
    rpng

    (r) data qubit reset basis or h or -
    (p) data basis for the controlled operation (x means CNOT controlled on the ancilla and targeting the data qubit, y means CY, z means CZ)
    (n) time step (positive integers, all distinct, typically in 1-5)
    (g) data qubit measure basis or h or -

    Assumptions on the circuit:
    - if not otherwise stated, a basis can be {x,y,z}
    - the ancilla is always the control qubit for the CNOT, CY, or CZ gates
    - time step of r same as ancilla reset (always 0)
    - time step of g same as ancilla measurement (by default 6)

    Attributes:
        r   data qubit reset basis or h or -
        p   data basis for the controlled operation (assuming a=z, x means CNOT controlled on the ancilla and targeting the data qubit, y means CY, z means CZ)
        n   time step (positive integers, all distinct, typically in 1-5)
        g   data qubit measure basis or h or -
    """

    r: ExtendedBasisEnum | None
    p: BasisEnum | None
    n: int | None
    g: ExtendedBasisEnum | None

    @classmethod
    def from_string(cls, rpng_string: str) -> RPNG:
        """Initialize the RPNG object from a 4-character string

        Note that any character different from a BasisEnum / ExtendedBasisEnum
        value would result in the corresponding field being None.
        """
        if len(rpng_string) != 4:
            raise ValueError("The rpng string must be exactly 4-character long.")
        r_str, p_str, n_str, g_str = tuple(rpng_string)
        # Convert the characters into the enum attributes (or raise error).
        r = (
            ExtendedBasisEnum(r_str)
            if r_str in ExtendedBasisEnum._value2member_map_
            else None
        )
        p = BasisEnum(p_str) if p_str in BasisEnum._value2member_map_ else None
        n = int(n_str) if n_str.isdigit() else None
        g = (
            ExtendedBasisEnum(g_str)
            if g_str in ExtendedBasisEnum._value2member_map_
            else None
        )
        # Raise error if anythiong but '-' was used to indicate None.
        if not r and r_str != "-":
            raise ValueError("Unacceptable character for the R field.")
        if not p and p_str != "-":
            raise ValueError("Unacceptable character for the P field.")
        if not n and n_str != "-":
            raise ValueError("Unacceptable character for the N field.")
        if not g and g_str != "-":
            raise ValueError("Unacceptable character for the G field.")
        return cls(r, p, n, g)

    def get_r_op(self) -> str | None:
        """Get the reset operation or Hadamard"""
        op = self.r
        if op is None:
            return None
        elif op.value in BasisEnum._value2member_map_:
            return f"R{op.value.upper()}"
        else:
            return f"{op.value.upper()}"

    def get_g_op(self) -> str | None:
        """Get the measurement operation or Hadamard"""
        op = self.g
        if op is None:
            return None
        elif op.value in BasisEnum._value2member_map_:
            return f"M{op.value.upper()}"
        else:
            return f"{op.value.upper()}"

    @property
    def is_null(self) -> bool:
        """Check if the RPNG object is null, i.e. all fields are None"""
        return str(self) == "----"

    def __str__(self) -> str:
        return f"{'-' if self.r is None else self.r.value}{'-' if self.p is None else self.p.value}{'-' if self.n is None else self.n}{'-' if self.g is None else self.g.value}"


@dataclass(frozen=True)
class RG:
    """Organize the prep and meas bases for the ancilla, together with the meas time

    The initialization time is assumed to be 0.
    The measurement time is not provided explicitly but determined by the time of circuit creation.

    Attributes:
        r   ancillaqubit reset basis
        g   ancilla qubit measure basis
    """

    r: BasisEnum = BasisEnum.X
    g: BasisEnum = BasisEnum.X

    @classmethod
    def from_string(cls, rg_string: str) -> RG:
        """Initialize the RGN object from a 3-character string"""
        if len(rg_string) != 2:
            raise ValueError("The rg string must be exactly 2-character long.")
        r_str, g_str = tuple(rg_string)

        try:
            r = BasisEnum(r_str)
            g = BasisEnum(g_str)
            return cls(r, g)
        except ValueError as err:
            raise ValueError("Invalid rg string.") from err


@dataclass
class RPNGDescription:
    """Organize the description of a plaquette in RPNG format

    The corners of the square plaquette are listed following the order:
    top-left, top-right, bottom-left, bottom-right.
    This forms a Z-shaped path on the plaquette corners:

        +------------+
        | 1 -----> 2 |
        |        /   |
        |      /     |
        |    ∟       |
        | 3 -----> 4 |
        +------------+

    If the ancilla RG description is not specified, it is assumed 'xx'

    Attributes:
        corners RPNG description of the four corners of the plaquette
        ancilla RG description of the ancilla
    """

    corners: tuple[RPNG, RPNG, RPNG, RPNG]
    ancilla: RG = RG()

    def __post_init__(self) -> None:
        """Validation of the initialization arguments

        Constraints:
        - the n values for the corners must be unique
        - the n values for the corners must be larger than 0
        """
        times = []
        for rpng in self.corners:
            if rpng.n:
                if rpng.n < 1:
                    raise ValueError("All n values must be larger than 0.")
                times.append(rpng.n)
        if len(times) != len(set(times)):
            raise ValueError("The n values for the corners must be unique.")
<<<<<<< HEAD
        elif len(times) not in [0, 2, 3, 4]:
            raise ValueError("Each plaquette must have 0, 2, 3, or 4 2Q gates.")
=======
>>>>>>> c8ce169f

    @classmethod
    def from_string(cls, corners_rpng_string: str) -> RPNGDescription:
        """Initialize the RPNGDescription object from a (16+3)-character string"""
        rpng_objs = tuple([RPNG.from_string(s) for s in corners_rpng_string.split(" ")])
        if len(rpng_objs) != 4:
            raise ValueError("There must be 4 corners in the RPNG description.")
        return cls(rpng_objs)

    @classmethod
    def from_extended_string(
        cls, ancilla_and_corners_rpng_string: str
    ) -> RPNGDescription:
        """Initialize the RPNGDescription object from a (16+3)-character string"""
        values = ancilla_and_corners_rpng_string.split(" ")
        ancilla_rg = RG.from_string(values[0])
        rpng_objs = tuple([RPNG.from_string(s) for s in values[1:]])
        if len(rpng_objs) != 4:
            raise ValueError("There must be 4 corners in the RPNG description.")
        return cls(rpng_objs, ancilla_rg)

    def get_r_op(self, data_idx: int) -> str | None:
        """Get the reset operation or Hadamard for the specific data qubit"""
        return self.corners[data_idx].get_r_op()

    def get_n(self, data_idx: int) -> int | None:
        """Get the time of the 2Q gate involving the specific data qubit"""
        return self.corners[data_idx].n

    def get_g_op(self, data_idx: int) -> str | None:
        """Get the measurement operation or Hadamard for the specific data qubit"""
        return self.corners[data_idx].get_g_op()

    def get_plaquette(
        self, meas_time: int = 6, qubits: PlaquetteQubits = SquarePlaquetteQubits()
    ) -> Plaquette:
        """Get the plaquette corresponding to the RPNG description

        Note that the ancilla qubit is the last among the PlaquetteQubits and thus
        has index 4, while the data qubits have indices 0-3.
        """
        prep_time = 0
        circuit_as_list = [""] * (meas_time - prep_time + 1)
        for q, rpng in enumerate(self.corners):
            # 2Q gates.
            if rpng.n and rpng.p:
                if rpng.n >= meas_time:
                    raise ValueError(
                        "The measurement time must be larger than the 2Q gate time."
                    )
                circuit_as_list[rpng.n] += f"C{rpng.p.value.upper()} 4 {q}\n"
            # Data reset or Hadamard.
            if rpng.r:
                circuit_as_list[0] += f"{rpng.get_r_op()} {q}\n"
            # Data measurement or Hadamard.
            if rpng.g:
                circuit_as_list[-1] += f"{rpng.get_g_op()} {q}\n"
        # Ancilla reset and measurement.
        circuit_as_list[0] += f"R{self.ancilla.r.value.upper()} 4\n"
        circuit_as_list[-1] += f"M{self.ancilla.g.value.upper()} 4\n"
        q_map = QubitMap.from_qubits(qubits)
        circuit_as_str = "TICK\n".join(circuit_as_list)
        circuit = stim_Circuit(circuit_as_str)
        scheduled_circuit = ScheduledCircuit.from_circuit(circuit, qubit_map=q_map)
        return Plaquette(name="test", qubits=qubits, circuit=scheduled_circuit)

    @property
    def has_reset(self) -> bool:
        return any(corner.get_r_op() not in {None, "H"} for corner in self.corners)

    @property
    def has_measurement(self) -> bool:
        return any(corner.get_g_op() not in {None, "H"} for corner in self.corners)<|MERGE_RESOLUTION|>--- conflicted
+++ resolved
@@ -188,11 +188,6 @@
                 times.append(rpng.n)
         if len(times) != len(set(times)):
             raise ValueError("The n values for the corners must be unique.")
-<<<<<<< HEAD
-        elif len(times) not in [0, 2, 3, 4]:
-            raise ValueError("Each plaquette must have 0, 2, 3, or 4 2Q gates.")
-=======
->>>>>>> c8ce169f
 
     @classmethod
     def from_string(cls, corners_rpng_string: str) -> RPNGDescription:
