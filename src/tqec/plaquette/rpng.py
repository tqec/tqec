--- conflicted
+++ resolved
@@ -230,10 +230,9 @@
     def has_measurement(self) -> bool:
         return any(corner.get_g_op() not in {None, "H"} for corner in self.corners)
 
-<<<<<<< HEAD
     def to_string(self) -> str:
         return " ".join(str(rpng) for rpng in self.corners)
-=======
+
     def view_as_svg(
         self,
         write_to_filepath: str | Path | None = None,
@@ -275,5 +274,4 @@
         if write_to_filepath is not None:
             with open(write_to_filepath, "w") as f:
                 f.write(svg_str)
-        return svg_str
->>>>>>> 8a7f0f0d
+        return svg_str