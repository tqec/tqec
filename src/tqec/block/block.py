from __future__ import annotations

import typing as ty
from abc import ABC, abstractmethod
from collections import defaultdict
from copy import deepcopy
from dataclasses import dataclass

import cirq
import cirq.circuits
from typing_extensions import override

from tqec.block.enums import BlockDimension
from tqec.circuit.circuit import generate_circuit
from tqec.circuit.operations.measurement import Measurement, RepeatedMeasurement
<<<<<<< HEAD
from tqec.circuit.operations.operation import Detector
=======
>>>>>>> d4f8d08d
from tqec.circuit.schedule import ScheduledCircuit, merge_scheduled_circuits
from tqec.detectors.computation import compute_detectors_in_last_timestep
from tqec.exceptions import TQECException
from tqec.plaquette.library.empty import empty_square_plaquette
from tqec.plaquette.plaquette import Plaquette, Plaquettes
from tqec.position import Position3D
from tqec.templates import Template
from tqec.templates.interval import Interval
from tqec.templates.scale import LinearFunction, round_or_fail

_DEFAULT_BLOCK_REPETITIONS = LinearFunction(2, 1)


@dataclass
class ComputationBlock(ABC):
    """An abstract base class providing the necessary interface to implement a
    block.

    In theory, any block that might appear in a topological quantum
    error corrected computation should be representable by a structure
    that can implement the methods here.
    """

    @property
    @abstractmethod
    def depth(self) -> int:
        """Return the number of timesteps (`cirq.Moment`) needed by the
        block."""
        pass

    @abstractmethod
    def instantiate(self) -> cirq.Circuit:
        """Return the full circuit representation of the computational
        block."""
        pass

    @abstractmethod
    def instantiate_without_boundary(self, boundary: BlockDimension) -> cirq.Circuit:
        """Return the circuit representation of the computational block without
        the specified boundary."""
        pass

    @abstractmethod
    def scale_to(self, k: int) -> None:
        """Scale the block to the provided scale factor."""
        pass


def _number_of_moments_needed(plaquettes: Plaquettes) -> int:
    """Return the number of `cirq.Moment` needed to execute all the provided
    plaquettes in parallel.

    This function returns the maximum scheduled time over all the provided
    plaquettes.

    Args:
        plaquettes: a list of plaquettes that should be executed in parallel.

    Returns:
        the number of `cirq.Moment` needed to execute the provided plaquettes
        in parallel.
    """
    return max(max(p.circuit.schedule, default=0) for p in plaquettes)


@dataclass
class RepeatedPlaquettes:
    """Represent plaquettes that should be repeated for several rounds."""

    plaquettes: Plaquettes
    repetitions: LinearFunction

    def __len__(self) -> int:
        return len(self.plaquettes)

    def number_of_rounds(self, k: int) -> int:
        return round_or_fail(self.repetitions(k))

    def with_updated_plaquettes(
        self, plaquettes_to_update: dict[int, Plaquette]
    ) -> RepeatedPlaquettes:
        return RepeatedPlaquettes(
            self.plaquettes | plaquettes_to_update, self.repetitions
        )


@dataclass
class TemporalPlaquetteSequence:
    """Represent a temporal sequence of plaquettes with well defined boundaries
    in the time dimension."""

    initial_plaquettes: Plaquettes
    repeating_plaquettes: RepeatedPlaquettes | None
    final_plaquettes: Plaquettes

    def without_time_boundaries(self) -> TemporalPlaquetteSequence:
        return TemporalPlaquetteSequence(
            Plaquettes(defaultdict(empty_square_plaquette)),
            deepcopy(self.repeating_plaquettes),
            Plaquettes(defaultdict(empty_square_plaquette)),
        )

    def with_updated_plaquettes(
        self, plaquettes_to_update: dict[int, Plaquette]
    ) -> TemporalPlaquetteSequence:
        repeating_plaquettes = None
        if self.repeating_plaquettes is not None:
            repeating_plaquettes = self.repeating_plaquettes.with_updated_plaquettes(
                plaquettes_to_update
            )
        return TemporalPlaquetteSequence(
            self.initial_plaquettes | plaquettes_to_update,
            repeating_plaquettes,
            self.final_plaquettes | plaquettes_to_update,
        )


@dataclass
class StandardComputationBlock(ComputationBlock):
    """This class implements what we call the "standard" computational block.

    The standard computational block is composed of 3 distinct layers:

    1. an initialisation layer,
    2. an (optional) repeated layer,
    3. a final layer.

    If the repeated layer is absent (i.e., it is `None`), then the block is a
    connector (a `Pipe`).
    If the repeated layer is defined, then the block is a `Cube` (e.g., doing
    memory for n rounds).

    Raises:
        TQECException: if any of the provided plaquette lists do not contain
            exactly the right number of plaquettes, which is the expected number
            of plaquette of the provided template.
    """

    template: Template
    plaquettes: TemporalPlaquetteSequence

    def __post_init__(self) -> None:
        expected_plaquette_number = self.template.expected_plaquettes_number
        if (
            not self.initial_plaquettes.has_default
            and len(self.initial_plaquettes) != expected_plaquette_number
        ):
            raise TQECException(
                f"Could not instantiate a ComputationBlock with {len(self.initial_plaquettes)} "
                f"initial plaquettes and a template that requires {expected_plaquette_number} "
                "plaquettes."
            )
        if (
            not self.final_plaquettes.has_default
            and len(self.final_plaquettes) != expected_plaquette_number
        ):
            raise TQECException(
                f"Could not instantiate a ComputationBlock with {len(self.final_plaquettes)} "
                f"final plaquettes and a template that requires {expected_plaquette_number} "
                "plaquettes."
            )
        if (
            self.repeating_plaquettes is not None
            and not self.repeating_plaquettes.plaquettes.has_default
            and len(self.repeating_plaquettes.plaquettes) != expected_plaquette_number
        ):
            raise TQECException(
                f"Could not instantiate a ComputationBlock with {len(self.repeating_plaquettes)} "
                f"repeating plaquettes and a template that requires {expected_plaquette_number} "
                "plaquettes."
            )

    @property
    def initial_plaquettes(self) -> Plaquettes:
        return self.plaquettes.initial_plaquettes

    @property
    def repeating_plaquettes(self) -> RepeatedPlaquettes | None:
        return self.plaquettes.repeating_plaquettes

    @property
    def final_plaquettes(self) -> Plaquettes:
        return self.plaquettes.final_plaquettes

    @property
    def is_connector(self) -> bool:
        """Check if the block is a connector or not."""
        return self.repeating_plaquettes is None

    @property
    @override
    def depth(self) -> int:
        time = _number_of_moments_needed(self.initial_plaquettes)
        if self.repeating_plaquettes is not None:
            repetitions = self.repeating_plaquettes.number_of_rounds(self.template.k)
            time += repetitions * _number_of_moments_needed(
                self.repeating_plaquettes.plaquettes
            )
        time += _number_of_moments_needed(self.final_plaquettes)
        return time

    def replace_boundary_with_empty_plaquettes(
        self, boundary: BlockDimension
    ) -> StandardComputationBlock:
        # Handle the time dimension as an edge case.
        if boundary == BlockDimension.Z:
            return StandardComputationBlock(
                self.template, self.plaquettes.without_time_boundaries()
            )

        # For the spatial dimensions, get the indices of the plaquettes that should be
        # replaced by an empty plaquette.
        sides_to_replace = boundary.to_template_sides()
        plaquette_indices_to_replace = self.template.get_plaquette_indices_on_sides(
            sides_to_replace
        )
        plaquettes_to_replace = {
            i: empty_square_plaquette() for i in plaquette_indices_to_replace
        }
        # Return the resulting block.
        return StandardComputationBlock(
            self.template,
            self.plaquettes.with_updated_plaquettes(plaquettes_to_replace),
        )

    @override
    def instantiate(self) -> cirq.Circuit:
        circuit = generate_circuit(self.template, self.initial_plaquettes.collection)
        if self.repeating_plaquettes is not None:
            repetitions = self.repeating_plaquettes.number_of_rounds(self.template.k)
            plaquettes = self.repeating_plaquettes.plaquettes
            inner_circuit = generate_circuit(
                self.template, plaquettes.collection
            ).freeze()
            circuit += cirq.CircuitOperation(inner_circuit, repetitions=repetitions)
        circuit += generate_circuit(self.template, self.final_plaquettes.collection)
        return circuit

    @override
    def instantiate_without_boundary(self, boundary: BlockDimension) -> cirq.Circuit:
        return self.replace_boundary_with_empty_plaquettes(boundary).instantiate()

    @override
    def scale_to(self, k: int) -> None:
        self.template.scale_to(k)

    @staticmethod
    def _get_measurements(
        template: Template, plaquettes: Plaquettes
    ) -> ty.Iterator[Measurement]:
        template_array = template.instantiate()
        default_increments = template.get_increments()

        for i, row in enumerate(template_array):
            for j, plaquette_index in enumerate(row):
                xoffset = j * default_increments.x
                yoffset = i * default_increments.y
                yield from (
                    m.offset_spatially_by(xoffset, yoffset)
                    for m in plaquettes[plaquette_index].measurements
                )

    @property
    def measurements(self) -> frozenset[Measurement | RepeatedMeasurement]:
        """Returns all the measurements in the block, relative to the end of
        the block."""
        measurement_number_by_qubits: dict[cirq.GridQubit, int] = {}
        all_measurements: list[Measurement | RepeatedMeasurement] = []
        # Start by the final measurements.
        for final_measurement in self._get_measurements(
            self.template, self.final_plaquettes
        ):
            all_measurements.append(final_measurement)
            measurement_number_by_qubits[final_measurement.qubit] = 1
        # Continue with the repeating measurements
        if self.repeating_plaquettes is not None:
            repetitions = self.repeating_plaquettes.number_of_rounds(self.template.k)
            for repeating_measurement in self._get_measurements(
                self.template, self.repeating_plaquettes.plaquettes
            ):
                qubit = repeating_measurement.qubit
                past_measurement_number = measurement_number_by_qubits.get(qubit, 0)
                all_measurements.append(
                    RepeatedMeasurement(
                        qubit,
                        Interval(
                            -past_measurement_number - repetitions,
                            -past_measurement_number,
                            start_excluded=False,
                            end_excluded=True,
                        ),
                    )
                )
                measurement_number_by_qubits[repeating_measurement.qubit] = (
                    past_measurement_number + repetitions
                )
        # Finish with the initial measurements
        for initial_measurement in self._get_measurements(
            self.template, self.initial_plaquettes
        ):
            qubit = repeating_measurement.qubit
            past_measurement_number = measurement_number_by_qubits.get(qubit, 0)
            all_measurements.append(
                initial_measurement.offset_temporally_by(-past_measurement_number)
            )

        return frozenset(all_measurements)

    @property
    def all_measurements(self) -> list[Measurement]:
        measurements: list[Measurement] = []
        for m in self.measurements:
            if isinstance(m, Measurement):
                measurements.append(m)
            else:  # isinstance(m, RepeatedMeasurement):
                measurements.extend(m.measurements())
        return measurements

<<<<<<< HEAD
    @property
    def detectors(self) -> list[list[Detector]]:
        initial_detectors = compute_detectors_in_last_timestep(
            self.template, [self.initial_plaquettes]
        )
        if self.repeating_plaquettes is not None:
            repeating_detectors = compute_detectors_in_last_timestep(
                self.template,
                [self.initial_plaquettes, self.repeating_plaquettes.plaquettes],
            )
            final_detectors = compute_detectors_in_last_timestep(
                self.template,
                [self.repeating_plaquettes.plaquettes, self.final_plaquettes],
            )
        else:
            repeating_detectors: list[Detector] = []
            final_detectors = compute_detectors_in_last_timestep(
                self.template, [self.initial_plaquettes, self.final_plaquettes]
            )
        return [initial_detectors, repeating_detectors, final_detectors]

=======
>>>>>>> d4f8d08d

@dataclass
class Computation:
    """Represents a topological quantum error corrected computation.

    The computation is represented by a mapping from a position to the
    computational block whose origin is located at that position.
    """

    blocks: dict[Position3D, ComputationBlock]

    def to_circuit(self) -> cirq.Circuit:
        """Build and return the quantum circuit representing the computation.

        Raises:
            TQECException: if any of the circuits obtained by instantiating the
                computational blocks is contains a qubit that is not a cirq.GridQubit.

        Returns:
            a cirq.Circuit instance representing the full computation.
        """
        instantiated_scheduled_blocks: list[ScheduledCircuit] = []
        for position, block in self.blocks.items():

            def shift_qubits(q: cirq.Qid) -> cirq.GridQubit:
                if not isinstance(q, cirq.GridQubit):
                    raise TQECException(
                        f"Found a circuit with {q} that is not a cirq.GridQubit instance."
                    )
                return q + (position.x, position.y)

            spatially_shifted_circuit = block.instantiate().transform_qubits(
                shift_qubits
            )
            instantiated_scheduled_blocks.append(
                ScheduledCircuit(spatially_shifted_circuit, position.z)
            )

        return merge_scheduled_circuits(instantiated_scheduled_blocks)<|MERGE_RESOLUTION|>--- conflicted
+++ resolved
@@ -13,10 +13,7 @@
 from tqec.block.enums import BlockDimension
 from tqec.circuit.circuit import generate_circuit
 from tqec.circuit.operations.measurement import Measurement, RepeatedMeasurement
-<<<<<<< HEAD
 from tqec.circuit.operations.operation import Detector
-=======
->>>>>>> d4f8d08d
 from tqec.circuit.schedule import ScheduledCircuit, merge_scheduled_circuits
 from tqec.detectors.computation import compute_detectors_in_last_timestep
 from tqec.exceptions import TQECException
@@ -335,7 +332,6 @@
                 measurements.extend(m.measurements())
         return measurements
 
-<<<<<<< HEAD
     @property
     def detectors(self) -> list[list[Detector]]:
         initial_detectors = compute_detectors_in_last_timestep(
@@ -357,8 +353,6 @@
             )
         return [initial_detectors, repeating_detectors, final_detectors]
 
-=======
->>>>>>> d4f8d08d
 
 @dataclass
 class Computation:
