--- conflicted
+++ resolved
@@ -17,14 +17,8 @@
     zzzz_memory_plaquette,
 )
 from tqec.plaquette.library.pauli import MeasurementBasis, ResetBasis
-<<<<<<< HEAD
 from tqec.plaquette.plaquette import Plaquette, Plaquettes
-from tqec.templates.constructions.qubit import (
-    DenseQubitSquareTemplate,
-=======
-from tqec.plaquette.plaquette import Plaquette
 from tqec.templates.qubit import (
->>>>>>> e0fd7a0a
     QubitHorizontalBorders,
     QubitTemplate,
     QubitVerticalBorders,
@@ -61,31 +55,14 @@
     return plaquette
 
 
-<<<<<<< HEAD
-def ozx_block(dimension: LinearFunction) -> StandardComputationBlock:
+def ozx_block() -> StandardComputationBlock:
     initial_plaquettes = Plaquettes(
-=======
-def ozx_block() -> StandardComputationBlock:
-    initial_plaquettes = defaultdict(empty_square_plaquette) | {
-        2: _with_resets_on_data_qubits_on_side(
-            zzzz_memory_plaquette(), PlaquetteSide.RIGHT, reset_basis=ResetBasis.X
-        ),
-        3: xxxx_memory_plaquette(),
-        4: _with_resets_on_data_qubits_on_side(
-            zz_memory_plaquette(PlaquetteOrientation.DOWN),
-            PlaquetteSide.RIGHT,
-            reset_basis=ResetBasis.X,
-        ),
-        5: zz_memory_plaquette(PlaquetteOrientation.UP),
-        6: xxxx_memory_plaquette(),
-        7: zzzz_memory_plaquette(),
-    }
-    repeating_plaquettes = RepeatedPlaquettes(
->>>>>>> e0fd7a0a
         defaultdict(empty_square_plaquette)
         | {
             2: _with_resets_on_data_qubits_on_side(
-                zzzz_memory_plaquette(), PlaquetteSide.RIGHT, reset_basis=ResetBasis.X
+                zzzz_memory_plaquette(),
+                PlaquetteSide.RIGHT,
+                reset_basis=ResetBasis.X,
             ),
             3: xxxx_memory_plaquette(),
             4: _with_resets_on_data_qubits_on_side(
@@ -96,26 +73,29 @@
             5: zz_memory_plaquette(PlaquetteOrientation.UP),
             6: xxxx_memory_plaquette(),
             7: zzzz_memory_plaquette(),
-<<<<<<< HEAD
-        }
-=======
-        },
-        _DEFAULT_BLOCK_REPETITIONS,
->>>>>>> e0fd7a0a
+        }
     )
     repeating_plaquettes = RepeatedPlaquettes(
         Plaquettes(
             defaultdict(empty_square_plaquette)
             | {
-                2: zzzz_memory_plaquette(),
+                2: _with_resets_on_data_qubits_on_side(
+                    zzzz_memory_plaquette(),
+                    PlaquetteSide.RIGHT,
+                    reset_basis=ResetBasis.X,
+                ),
                 3: xxxx_memory_plaquette(),
-                4: zz_memory_plaquette(PlaquetteOrientation.DOWN),
+                4: _with_resets_on_data_qubits_on_side(
+                    zz_memory_plaquette(PlaquetteOrientation.DOWN),
+                    PlaquetteSide.RIGHT,
+                    reset_basis=ResetBasis.X,
+                ),
                 5: zz_memory_plaquette(PlaquetteOrientation.UP),
                 6: xxxx_memory_plaquette(),
                 7: zzzz_memory_plaquette(),
             }
         ),
-        dimension - 1,
+        _DEFAULT_BLOCK_REPETITIONS,
     )
     final_plaquettes = Plaquettes(
         defaultdict(empty_square_plaquette)
@@ -144,26 +124,8 @@
     )
 
 
-<<<<<<< HEAD
-def oxz_block(dimension: LinearFunction) -> StandardComputationBlock:
+def oxz_block() -> StandardComputationBlock:
     initial_plaquettes = Plaquettes(
-=======
-def oxz_block() -> StandardComputationBlock:
-    initial_plaquettes = defaultdict(empty_square_plaquette) | {
-        2: _with_resets_on_data_qubits_on_side(
-            xxxx_memory_plaquette(), PlaquetteSide.RIGHT
-        ),
-        3: zzzz_memory_plaquette(),
-        4: _with_resets_on_data_qubits_on_side(
-            xx_memory_plaquette(PlaquetteOrientation.DOWN),
-            PlaquetteSide.RIGHT,
-        ),
-        5: xx_memory_plaquette(PlaquetteOrientation.UP),
-        6: zzzz_memory_plaquette(),
-        7: xxxx_memory_plaquette(),
-    }
-    repeating_plaquettes = RepeatedPlaquettes(
->>>>>>> e0fd7a0a
         defaultdict(empty_square_plaquette)
         | {
             2: _with_resets_on_data_qubits_on_side(
@@ -177,26 +139,26 @@
             5: xx_memory_plaquette(PlaquetteOrientation.UP),
             6: zzzz_memory_plaquette(),
             7: xxxx_memory_plaquette(),
-<<<<<<< HEAD
-        }
-=======
-        },
-        _DEFAULT_BLOCK_REPETITIONS,
->>>>>>> e0fd7a0a
+        }
     )
     repeating_plaquettes = RepeatedPlaquettes(
         Plaquettes(
             defaultdict(empty_square_plaquette)
             | {
-                2: xxxx_memory_plaquette(),
+                2: _with_resets_on_data_qubits_on_side(
+                    xxxx_memory_plaquette(), PlaquetteSide.RIGHT
+                ),
                 3: zzzz_memory_plaquette(),
-                4: xx_memory_plaquette(PlaquetteOrientation.DOWN),
+                4: _with_resets_on_data_qubits_on_side(
+                    xx_memory_plaquette(PlaquetteOrientation.DOWN),
+                    PlaquetteSide.RIGHT,
+                ),
                 5: xx_memory_plaquette(PlaquetteOrientation.UP),
                 6: zzzz_memory_plaquette(),
                 7: xxxx_memory_plaquette(),
             }
         ),
-        dimension - 1,
+        _DEFAULT_BLOCK_REPETITIONS,
     )
     final_plaquettes = Plaquettes(
         defaultdict(empty_square_plaquette)
@@ -221,27 +183,8 @@
     )
 
 
-<<<<<<< HEAD
-def xoz_block(dimension: LinearFunction) -> StandardComputationBlock:
+def xoz_block() -> StandardComputationBlock:
     initial_plaquettes = Plaquettes(
-=======
-def xoz_block() -> StandardComputationBlock:
-    initial_plaquettes = defaultdict(empty_square_plaquette) | {
-        1: _with_resets_on_data_qubits_on_side(
-            xx_memory_plaquette(PlaquetteOrientation.LEFT),
-            PlaquetteSide.DOWN,
-        ),
-        2: zzzz_memory_plaquette(),
-        3: _with_resets_on_data_qubits_on_side(
-            xxxx_memory_plaquette(),
-            PlaquetteSide.DOWN,
-        ),
-        6: xxxx_memory_plaquette(),
-        7: zzzz_memory_plaquette(),
-        8: xx_memory_plaquette(PlaquetteOrientation.RIGHT),
-    }
-    repeating_plaquettes = RepeatedPlaquettes(
->>>>>>> e0fd7a0a
         defaultdict(empty_square_plaquette)
         | {
             1: _with_resets_on_data_qubits_on_side(
@@ -256,26 +199,27 @@
             6: xxxx_memory_plaquette(),
             7: zzzz_memory_plaquette(),
             8: xx_memory_plaquette(PlaquetteOrientation.RIGHT),
-<<<<<<< HEAD
-        }
-=======
-        },
-        _DEFAULT_BLOCK_REPETITIONS,
->>>>>>> e0fd7a0a
+        }
     )
     repeating_plaquettes = RepeatedPlaquettes(
         Plaquettes(
             defaultdict(empty_square_plaquette)
             | {
-                1: xx_memory_plaquette(PlaquetteOrientation.LEFT),
+                1: _with_resets_on_data_qubits_on_side(
+                    xx_memory_plaquette(PlaquetteOrientation.LEFT),
+                    PlaquetteSide.DOWN,
+                ),
                 2: zzzz_memory_plaquette(),
-                3: xxxx_memory_plaquette(),
+                3: _with_resets_on_data_qubits_on_side(
+                    xxxx_memory_plaquette(),
+                    PlaquetteSide.DOWN,
+                ),
                 6: xxxx_memory_plaquette(),
                 7: zzzz_memory_plaquette(),
                 8: xx_memory_plaquette(PlaquetteOrientation.RIGHT),
             }
         ),
-        dimension - 1,
+        _DEFAULT_BLOCK_REPETITIONS,
     )
     final_plaquettes = Plaquettes(
         defaultdict(empty_square_plaquette)
@@ -302,27 +246,8 @@
     )
 
 
-<<<<<<< HEAD
-def zox_block(dimension: LinearFunction) -> StandardComputationBlock:
+def zox_block() -> StandardComputationBlock:
     initial_plaquettes = Plaquettes(
-=======
-def zox_block() -> StandardComputationBlock:
-    initial_plaquettes = defaultdict(empty_square_plaquette) | {
-        1: _with_resets_on_data_qubits_on_side(
-            zz_memory_plaquette(PlaquetteOrientation.LEFT),
-            PlaquetteSide.DOWN,
-            reset_basis=ResetBasis.X,
-        ),
-        2: xxxx_memory_plaquette(),
-        3: _with_resets_on_data_qubits_on_side(
-            zzzz_memory_plaquette(), PlaquetteSide.DOWN, reset_basis=ResetBasis.X
-        ),
-        6: zzzz_memory_plaquette(),
-        7: xxxx_memory_plaquette(),
-        8: zz_memory_plaquette(PlaquetteOrientation.RIGHT),
-    }
-    repeating_plaquettes = RepeatedPlaquettes(
->>>>>>> e0fd7a0a
         defaultdict(empty_square_plaquette)
         | {
             1: _with_resets_on_data_qubits_on_side(
@@ -337,26 +262,29 @@
             6: zzzz_memory_plaquette(),
             7: xxxx_memory_plaquette(),
             8: zz_memory_plaquette(PlaquetteOrientation.RIGHT),
-<<<<<<< HEAD
-        }
-=======
-        },
-        _DEFAULT_BLOCK_REPETITIONS,
->>>>>>> e0fd7a0a
+        }
     )
     repeating_plaquettes = RepeatedPlaquettes(
         Plaquettes(
             defaultdict(empty_square_plaquette)
             | {
-                1: zz_memory_plaquette(PlaquetteOrientation.LEFT),
+                1: _with_resets_on_data_qubits_on_side(
+                    zz_memory_plaquette(PlaquetteOrientation.LEFT),
+                    PlaquetteSide.DOWN,
+                    reset_basis=ResetBasis.X,
+                ),
                 2: xxxx_memory_plaquette(),
-                3: zzzz_memory_plaquette(),
+                3: _with_resets_on_data_qubits_on_side(
+                    zzzz_memory_plaquette(),
+                    PlaquetteSide.DOWN,
+                    reset_basis=ResetBasis.X,
+                ),
                 6: zzzz_memory_plaquette(),
                 7: xxxx_memory_plaquette(),
                 8: zz_memory_plaquette(PlaquetteOrientation.RIGHT),
             }
         ),
-        dimension - 1,
+        _DEFAULT_BLOCK_REPETITIONS,
     )
     final_plaquettes = Plaquettes(
         defaultdict(empty_square_plaquette)
@@ -385,8 +313,7 @@
     )
 
 
-<<<<<<< HEAD
-def xzo_block(dimension: LinearFunction) -> StandardComputationBlock:
+def xzo_block() -> StandardComputationBlock:
     initial_plaquettes = final_plaquettes = Plaquettes(
         defaultdict(empty_square_plaquette)
         | {
@@ -398,25 +325,13 @@
             13: zz_memory_plaquette(PlaquetteOrientation.DOWN),
         }
     )
-=======
-def xzo_block() -> StandardComputationBlock:
-    initial_plaquettes = final_plaquettes = defaultdict(empty_square_plaquette) | {
-        6: zz_memory_plaquette(PlaquetteOrientation.UP),
-        7: xx_memory_plaquette(PlaquetteOrientation.LEFT),
-        9: zzzz_memory_plaquette(),
-        10: xxxx_memory_plaquette(),
-        12: xx_memory_plaquette(PlaquetteOrientation.RIGHT),
-        13: zz_memory_plaquette(PlaquetteOrientation.DOWN),
-    }
->>>>>>> e0fd7a0a
     return StandardComputationBlock(
         QubitTemplate(),
         TemporalPlaquetteSequence(initial_plaquettes, None, final_plaquettes),
     )
 
 
-<<<<<<< HEAD
-def zxo_block(dimension: LinearFunction) -> StandardComputationBlock:
+def zxo_block() -> StandardComputationBlock:
     initial_plaquettes = final_plaquettes = Plaquettes(
         defaultdict(empty_square_plaquette)
         | {
@@ -428,17 +343,6 @@
             13: xx_memory_plaquette(PlaquetteOrientation.DOWN),
         }
     )
-=======
-def zxo_block() -> StandardComputationBlock:
-    initial_plaquettes = final_plaquettes = defaultdict(empty_square_plaquette) | {
-        6: xx_memory_plaquette(PlaquetteOrientation.UP),
-        7: zz_memory_plaquette(PlaquetteOrientation.LEFT),
-        9: xxxx_memory_plaquette(),
-        10: zzzz_memory_plaquette(),
-        12: zz_memory_plaquette(PlaquetteOrientation.RIGHT),
-        13: xx_memory_plaquette(PlaquetteOrientation.DOWN),
-    }
->>>>>>> e0fd7a0a
     return StandardComputationBlock(
         QubitTemplate(),
         TemporalPlaquetteSequence(initial_plaquettes, None, final_plaquettes),
