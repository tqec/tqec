--- conflicted
+++ resolved
@@ -43,14 +43,6 @@
 ```sh
 python -m pip install "."
 ```
-<<<<<<< HEAD
-
-> [!NOTE] For the moment, the installation only works properly with the `-e`
-> flag. This will be fixed in future releases.
-
-Installing all the dependencies might take a while.
-=======
->>>>>>> f12e9b64
 
 If you want to run the
 [`logical_qubit_memory_experiment.ipynb`](./notebooks/logical_qubit_memory_experiment.ipynb)
