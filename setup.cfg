[metadata]
name = tqec
url = https://github.com/QCHackers/tqec
author = TQEC community
author_email = tqec-design-automation@googlegroups.com
description = Framework for Topological Quantum Error Correction
long_description = file: README.md
long_description_content_type = text/markdown; variant=GFM
version = attr: tqec._version.__version__
license = Apache 2.0 Software License
license_files = LICENSE
keywords = topological quantum error correction 
classifiers =
    Development Status :: 4 - Beta
    Intended Audience :: Developers
    Intended Audience :: Science/Research
    License :: OSI Approved :: Apache Software License
    Natural Language :: English
    Operating System :: Microsoft :: Windows
    Operating System :: MacOS
    Operating System :: POSIX :: Linux
    Programming Language :: JavaScript
    Programming Language :: Python :: 3 :: Only
    Programming Language :: Python :: 3.9
    Programming Language :: Python :: 3.10
    Programming Language :: Python :: 3.11
    Programming Language :: Python :: 3.12
    Programming Language :: Python :: 3.13
    Topic :: Scientific/Engineering
    Topic :: Software Development :: Libraries
    Topic :: Software Development :: User Interfaces
    Topic :: Utilities
    Typing :: Typed

[options]
packages = find_namespace:
package_dir=
    = src
include_package_data = True
install_requires = 
    # See https://github.com/pypa/setuptools/issues/1951 for explanation
    # about why we prefer duplicating the list here.
    matplotlib
    numpy
    networkx
    cirq-core
    stim
    stimcirq
    Flask==3.0.0
    flask_cors==3.0.10

[options.package_data]
tqec = py.typed

[options.packages.find]
where = src
exclude = tests*

[options.extras_require]
testing = 
    pytest
<<<<<<< HEAD
    pytest-cov
=======
    mypy
>>>>>>> 12b59b24
dev = 
    sinter
    pymatching
    jupyterlab
    %(testing)s
all =
    %(dev)s

#[options.entry_points]
#console_scripts =
    <|MERGE_RESOLUTION|>--- conflicted
+++ resolved
@@ -1,77 +1,74 @@
-[metadata]
-name = tqec
-url = https://github.com/QCHackers/tqec
-author = TQEC community
-author_email = tqec-design-automation@googlegroups.com
-description = Framework for Topological Quantum Error Correction
-long_description = file: README.md
-long_description_content_type = text/markdown; variant=GFM
-version = attr: tqec._version.__version__
-license = Apache 2.0 Software License
-license_files = LICENSE
-keywords = topological quantum error correction 
-classifiers =
-    Development Status :: 4 - Beta
-    Intended Audience :: Developers
-    Intended Audience :: Science/Research
-    License :: OSI Approved :: Apache Software License
-    Natural Language :: English
-    Operating System :: Microsoft :: Windows
-    Operating System :: MacOS
-    Operating System :: POSIX :: Linux
-    Programming Language :: JavaScript
-    Programming Language :: Python :: 3 :: Only
-    Programming Language :: Python :: 3.9
-    Programming Language :: Python :: 3.10
-    Programming Language :: Python :: 3.11
-    Programming Language :: Python :: 3.12
-    Programming Language :: Python :: 3.13
-    Topic :: Scientific/Engineering
-    Topic :: Software Development :: Libraries
-    Topic :: Software Development :: User Interfaces
-    Topic :: Utilities
-    Typing :: Typed
-
-[options]
-packages = find_namespace:
-package_dir=
-    = src
-include_package_data = True
-install_requires = 
-    # See https://github.com/pypa/setuptools/issues/1951 for explanation
-    # about why we prefer duplicating the list here.
-    matplotlib
-    numpy
-    networkx
-    cirq-core
-    stim
-    stimcirq
-    Flask==3.0.0
-    flask_cors==3.0.10
-
-[options.package_data]
-tqec = py.typed
-
-[options.packages.find]
-where = src
-exclude = tests*
-
-[options.extras_require]
-testing = 
-    pytest
-<<<<<<< HEAD
-    pytest-cov
-=======
-    mypy
->>>>>>> 12b59b24
-dev = 
-    sinter
-    pymatching
-    jupyterlab
-    %(testing)s
-all =
-    %(dev)s
-
-#[options.entry_points]
-#console_scripts =
+[metadata]
+name = tqec
+url = https://github.com/QCHackers/tqec
+author = TQEC community
+author_email = tqec-design-automation@googlegroups.com
+description = Framework for Topological Quantum Error Correction
+long_description = file: README.md
+long_description_content_type = text/markdown; variant=GFM
+version = attr: tqec._version.__version__
+license = Apache 2.0 Software License
+license_files = LICENSE
+keywords = topological quantum error correction 
+classifiers =
+    Development Status :: 4 - Beta
+    Intended Audience :: Developers
+    Intended Audience :: Science/Research
+    License :: OSI Approved :: Apache Software License
+    Natural Language :: English
+    Operating System :: Microsoft :: Windows
+    Operating System :: MacOS
+    Operating System :: POSIX :: Linux
+    Programming Language :: JavaScript
+    Programming Language :: Python :: 3 :: Only
+    Programming Language :: Python :: 3.9
+    Programming Language :: Python :: 3.10
+    Programming Language :: Python :: 3.11
+    Programming Language :: Python :: 3.12
+    Programming Language :: Python :: 3.13
+    Topic :: Scientific/Engineering
+    Topic :: Software Development :: Libraries
+    Topic :: Software Development :: User Interfaces
+    Topic :: Utilities
+    Typing :: Typed
+
+[options]
+packages = find_namespace:
+package_dir=
+    = src
+include_package_data = True
+install_requires = 
+    # See https://github.com/pypa/setuptools/issues/1951 for explanation
+    # about why we prefer duplicating the list here.
+    matplotlib
+    numpy
+    networkx
+    cirq-core
+    stim
+    stimcirq
+    Flask==3.0.0
+    flask_cors==3.0.10
+
+[options.package_data]
+tqec = py.typed
+
+[options.packages.find]
+where = src
+exclude = tests*
+
+[options.extras_require]
+testing = 
+    pytest
+    pytest-cov
+    mypy
+dev = 
+    sinter
+    pymatching
+    jupyterlab
+    %(testing)s
+all =
+    %(dev)s
+
+#[options.entry_points]
+#console_scripts =
     