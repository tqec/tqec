---
name: Bug report
about: Create a report to help TQEC improve. Thank you!
title: ''
labels: 'bug'
assignees: ''

---

## Describe the bug

*A clear and concise description of what the bug is.*

## Steps to reproduce the behavior

*Steps that need to be performed in order to reproduce the bug.*

<<<<<<< HEAD
## Python dependency versions (please complete for backend bugs)
=======
## Expected behavior

*A clear and concise description of what you expected to happen.*

## Python dependency versions
>>>>>>> f7f3e06a

Run `pip freeze` and put the output in the `<details>` element below.

<details>

</details>

## Additional context

*Add any other context about the problem here.*<|MERGE_RESOLUTION|>--- conflicted
+++ resolved
@@ -15,15 +15,11 @@
 
 *Steps that need to be performed in order to reproduce the bug.*
 
-<<<<<<< HEAD
-## Python dependency versions (please complete for backend bugs)
-=======
 ## Expected behavior
 
 *A clear and concise description of what you expected to happen.*
 
 ## Python dependency versions
->>>>>>> f7f3e06a
 
 Run `pip freeze` and put the output in the `<details>` element below.
 
